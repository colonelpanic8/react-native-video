--- conflicted
+++ resolved
@@ -297,11 +297,7 @@
   hideSeekBar?: WithDefault<boolean, false>;
   hideDuration?: WithDefault<boolean, false>;
   seekIncrementMS?: Int32;
-<<<<<<< HEAD
-  hideNavigationBarOnFullScreenMode?: boolean;
-=======
   hideNavigationBarOnFullScreenMode?: WithDefault<boolean, true>;
->>>>>>> 666b31f0
 }>;
 
 export type OnControlsVisibilityChange = Readonly<{
