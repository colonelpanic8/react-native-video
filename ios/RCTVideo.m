#import <React/RCTConvert.h>
#import "RCTVideo.h"
#import <React/RCTBridgeModule.h>
#import <React/RCTEventDispatcher.h>
#import <React/UIView+React.h>

static NSString *const statusKeyPath = @"status";
static NSString *const playbackLikelyToKeepUpKeyPath = @"playbackLikelyToKeepUp";
static NSString *const playbackBufferEmptyKeyPath = @"playbackBufferEmpty";
static NSString *const readyForDisplayKeyPath = @"readyForDisplay";
static NSString *const playbackRate = @"rate";
static NSString *const timedMetadata = @"timedMetadata";

@implementation RCTVideo
{
  AVPlayer *_player;
  AVPlayerItem *_playerItem;
  BOOL _playerItemObserversSet;
  BOOL _playerBufferEmpty;
  AVPlayerLayer *_playerLayer;
  AVPlayerViewController *_playerViewController;
  NSURL *_videoURL;

  /* Required to publish events */
  RCTEventDispatcher *_eventDispatcher;
  BOOL _playbackRateObserverRegistered;

  bool _pendingSeek;
  float _pendingSeekTime;
  float _lastSeekTime;

  /* For sending videoProgress events */
  Float64 _progressUpdateInterval;
  BOOL _controls;
  id _timeObserver;

  /* Keep track of any modifiers, need to be applied after each play */
  float _volume;
  float _rate;
  BOOL _muted;
  BOOL _paused;
  BOOL _repeat;
  BOOL _playbackStalled;
  BOOL _playInBackground;
  BOOL _playWhenInactive;
  NSString * _ignoreSilentSwitch;
  NSString * _resizeMode;
  BOOL _fullscreenPlayerPresented;
  UIViewController * _presentingViewController;
}

- (instancetype)initWithEventDispatcher:(RCTEventDispatcher *)eventDispatcher
{
  if ((self = [super init])) {
    _eventDispatcher = eventDispatcher;

    _playbackRateObserverRegistered = NO;
    _playbackStalled = NO;
    _rate = 1.0;
    _volume = 1.0;
    _resizeMode = @"AVLayerVideoGravityResizeAspectFill";
    _pendingSeek = false;
    _pendingSeekTime = 0.0f;
    _lastSeekTime = 0.0f;
    _progressUpdateInterval = 250;
    _controls = NO;
    _playerBufferEmpty = YES;
    _playInBackground = false;
    _playWhenInactive = false;
    _ignoreSilentSwitch = @"inherit"; // inherit, ignore, obey

    [[NSNotificationCenter defaultCenter] addObserver:self
                                             selector:@selector(applicationWillResignActive:)
                                                 name:UIApplicationWillResignActiveNotification
                                               object:nil];

    [[NSNotificationCenter defaultCenter] addObserver:self
                                             selector:@selector(applicationDidEnterBackground:)
                                                 name:UIApplicationDidEnterBackgroundNotification
                                               object:nil];

    [[NSNotificationCenter defaultCenter] addObserver:self
                                             selector:@selector(applicationWillEnterForeground:)
                                                 name:UIApplicationWillEnterForegroundNotification
                                               object:nil];
  }

  return self;
}

- (AVPlayerViewController*)createPlayerViewController:(AVPlayer*)player withPlayerItem:(AVPlayerItem*)playerItem {
    RCTVideoPlayerViewController* playerLayer= [[RCTVideoPlayerViewController alloc] init];
    playerLayer.showsPlaybackControls = NO;
    playerLayer.rctDelegate = self;
    playerLayer.view.frame = self.bounds;
    playerLayer.player = player;
    playerLayer.view.frame = self.bounds;
    return playerLayer;
}

/* ---------------------------------------------------------
 **  Get the duration for a AVPlayerItem.
 ** ------------------------------------------------------- */

- (CMTime)playerItemDuration
{
    AVPlayerItem *playerItem = [_player currentItem];
    if (playerItem.status == AVPlayerItemStatusReadyToPlay)
    {
        return([playerItem duration]);
    }

    return(kCMTimeInvalid);
}

- (CMTimeRange)playerItemSeekableTimeRange
{
    AVPlayerItem *playerItem = [_player currentItem];
    if (playerItem.status == AVPlayerItemStatusReadyToPlay)
    {
        return [playerItem seekableTimeRanges].firstObject.CMTimeRangeValue;
    }

    return (kCMTimeRangeZero);
}

- (void)addPlayerTimeObserver
{
    const Float64 progressUpdateIntervalMS = _progressUpdateInterval / 1000;
    // @see endScrubbing in AVPlayerDemoPlaybackViewController.m of https://developer.apple.com/library/ios/samplecode/AVPlayerDemo/Introduction/Intro.html
    __weak RCTVideo *weakSelf = self;
    _timeObserver = [_player addPeriodicTimeObserverForInterval:CMTimeMakeWithSeconds(progressUpdateIntervalMS, NSEC_PER_SEC)
                                                          queue:NULL
                                                     usingBlock:^(CMTime time) { [weakSelf sendProgressUpdate]; }
                     ];
}

/* Cancels the previously registered time observer. */
-(void)removePlayerTimeObserver
{
    if (_timeObserver)
    {
        [_player removeTimeObserver:_timeObserver];
        _timeObserver = nil;
    }
}

#pragma mark - Progress

- (void)dealloc
{
  [[NSNotificationCenter defaultCenter] removeObserver:self];
  [self removePlayerItemObservers];
  [self removePlayerLayer];
  [_player removeObserver:self forKeyPath:playbackRate context:nil];
}

#pragma mark - App lifecycle handlers

- (void)applicationWillResignActive:(NSNotification *)notification
{
  if (_playInBackground || _playWhenInactive || _paused) return;

  [_player pause];
  [_player setRate:0.0];
}

- (void)applicationDidEnterBackground:(NSNotification *)notification
{
  if (_playInBackground) {
    // Needed to play sound in background. See https://developer.apple.com/library/ios/qa/qa1668/_index.html
    [_playerLayer setPlayer:nil];
  }
}

- (void)applicationWillEnterForeground:(NSNotification *)notification
{
  [self applyModifiers];
  if (_playInBackground) {
    [_playerLayer setPlayer:_player];
  }
}

#pragma mark - Progress

- (void)sendProgressUpdate
{
   AVPlayerItem *video = [_player currentItem];
   if (video == nil || video.status != AVPlayerItemStatusReadyToPlay) {
     return;
   }

   CMTime playerDuration = [self playerItemDuration];
   if (CMTIME_IS_INVALID(playerDuration)) {
      return;
   }

   CMTime currentTime = _player.currentTime;
   const Float64 duration = CMTimeGetSeconds(playerDuration);
   const Float64 currentTimeSecs = CMTimeGetSeconds(currentTime);

   [[NSNotificationCenter defaultCenter] postNotificationName:@"RCTVideo_progress" object:nil userInfo:@{@"progress": [NSNumber numberWithDouble: currentTimeSecs / duration]}];

   if( currentTimeSecs >= 0 && self.onVideoProgress) {
      self.onVideoProgress(@{
                             @"currentTime": [NSNumber numberWithFloat:CMTimeGetSeconds(currentTime)],
                             @"playableDuration": [self calculatePlayableDuration],
                             @"atValue": [NSNumber numberWithLongLong:currentTime.value],
                             @"atTimescale": [NSNumber numberWithInt:currentTime.timescale],
                             @"target": self.reactTag,
                             @"seekableDuration": [self calculateSeekableDuration],
                            });
   }
}

/*!
 * Calculates and returns the playable duration of the current player item using its loaded time ranges.
 *
 * \returns The playable duration of the current player item in seconds.
 */
- (NSNumber *)calculatePlayableDuration
{
  AVPlayerItem *video = _player.currentItem;
  if (video.status == AVPlayerItemStatusReadyToPlay) {
    __block CMTimeRange effectiveTimeRange;
    [video.loadedTimeRanges enumerateObjectsUsingBlock:^(id obj, NSUInteger idx, BOOL *stop) {
      CMTimeRange timeRange = [obj CMTimeRangeValue];
      if (CMTimeRangeContainsTime(timeRange, video.currentTime)) {
        effectiveTimeRange = timeRange;
        *stop = YES;
      }
    }];
    Float64 playableDuration = CMTimeGetSeconds(CMTimeRangeGetEnd(effectiveTimeRange));
    if (playableDuration > 0) {
      return [NSNumber numberWithFloat:playableDuration];
    }
  }
  return [NSNumber numberWithInteger:0];
}

- (NSNumber *)calculateSeekableDuration
{
    CMTimeRange timeRange = [self playerItemSeekableTimeRange];
    if (CMTIME_IS_NUMERIC(timeRange.duration))
    {
        return [NSNumber numberWithFloat:CMTimeGetSeconds(timeRange.duration)];
    }
    return [NSNumber numberWithInteger:0];
}

- (void)addPlayerItemObservers
{
  [_playerItem addObserver:self forKeyPath:statusKeyPath options:0 context:nil];
  [_playerItem addObserver:self forKeyPath:playbackBufferEmptyKeyPath options:0 context:nil];
  [_playerItem addObserver:self forKeyPath:playbackLikelyToKeepUpKeyPath options:0 context:nil];
  [_playerItem addObserver:self forKeyPath:timedMetadata options:NSKeyValueObservingOptionNew context:nil];
  _playerItemObserversSet = YES;
}

/* Fixes https://github.com/brentvatne/react-native-video/issues/43
 * Crashes caused when trying to remove the observer when there is no
 * observer set */
- (void)removePlayerItemObservers
{
  if (_playerLayer) {
    [_playerLayer removeObserver:self forKeyPath:readyForDisplayKeyPath];
  }
  if (_playerItemObserversSet) {
    [_playerItem removeObserver:self forKeyPath:statusKeyPath];
    [_playerItem removeObserver:self forKeyPath:playbackBufferEmptyKeyPath];
    [_playerItem removeObserver:self forKeyPath:playbackLikelyToKeepUpKeyPath];
    [_playerItem removeObserver:self forKeyPath:timedMetadata];
    _playerItemObserversSet = NO;
  }
}

#pragma mark - Player and source

- (void)setSrc:(NSDictionary *)source
{
  [self removePlayerTimeObserver];
  [self removePlayerItemObservers];
  _playerItem = [self playerItemForSource:source];
  [self addPlayerItemObservers];

  [_player pause];
  [self removePlayerLayer];
  [_playerViewController.view removeFromSuperview];
  _playerViewController = nil;

  if (_playbackRateObserverRegistered) {
    [_player removeObserver:self forKeyPath:playbackRate context:nil];
    _playbackRateObserverRegistered = NO;
  }

  _player = [AVPlayer playerWithPlayerItem:_playerItem];
  _player.actionAtItemEnd = AVPlayerActionAtItemEndNone;

  [_player addObserver:self forKeyPath:playbackRate options:0 context:nil];
  _playbackRateObserverRegistered = YES;

  [self addPlayerTimeObserver];

  dispatch_after(dispatch_time(DISPATCH_TIME_NOW, (int64_t)(0 * NSEC_PER_SEC)), dispatch_get_main_queue(), ^{
    //Perform on next run loop, otherwise onVideoLoadStart is nil
    if(self.onVideoLoadStart) {
      id uri = [source objectForKey:@"uri"];
      id type = [source objectForKey:@"type"];
      self.onVideoLoadStart(@{@"src": @{
                                        @"uri": uri ? uri : [NSNull null],
                                        @"type": type ? type : [NSNull null],
                                        @"isNetwork": [NSNumber numberWithBool:(bool)[source objectForKey:@"isNetwork"]]},
                                        @"target": self.reactTag
                                        });
    }
  });
}

- (AVPlayerItem*)playerItemForSource:(NSDictionary *)source
{
  bool isNetwork = [RCTConvert BOOL:[source objectForKey:@"isNetwork"]];
  bool isAsset = [RCTConvert BOOL:[source objectForKey:@"isAsset"]];
  NSString *uri = [source objectForKey:@"uri"];
  NSString *type = [source objectForKey:@"type"];

  NSURL *url = (isNetwork || isAsset) ?
    [NSURL URLWithString:uri] :
    [[NSURL alloc] initFileURLWithPath:[[NSBundle mainBundle] pathForResource:uri ofType:type]];

  if (isNetwork) {
    NSArray *cookies = [[NSHTTPCookieStorage sharedHTTPCookieStorage] cookies];
    AVURLAsset *asset = [AVURLAsset URLAssetWithURL:url options:@{AVURLAssetHTTPCookiesKey : cookies}];
    return [AVPlayerItem playerItemWithAsset:asset];
  }
  else if (isAsset) {
    AVURLAsset *asset = [AVURLAsset URLAssetWithURL:url options:nil];
    return [AVPlayerItem playerItemWithAsset:asset];
  }

  return [AVPlayerItem playerItemWithURL:url];
}

- (void)observeValueForKeyPath:(NSString *)keyPath ofObject:(id)object change:(NSDictionary *)change context:(void *)context
{
   if (object == _playerItem) {

    // When timeMetadata is read the event onTimedMetadata is triggered
    if ([keyPath isEqualToString: timedMetadata])
    {


        NSArray<AVMetadataItem *> *items = [change objectForKey:@"new"];
        if (items && ![items isEqual:[NSNull null]] && items.count > 0) {

            NSMutableArray *array = [NSMutableArray new];
            for (AVMetadataItem *item in items) {

                NSString *value = item.value;
                NSString *identifier = item.identifier;

                if (![value isEqual: [NSNull null]]) {
                    NSDictionary *dictionary = [[NSDictionary alloc] initWithObjects:@[value, identifier] forKeys:@[@"value", @"identifier"]];

                    [array addObject:dictionary];
                }
            }

            self.onTimedMetadata(@{
                                   @"target": self.reactTag,
                                   @"metadata": array
                                   });
        }
    }

    if ([keyPath isEqualToString:statusKeyPath]) {
      // Handle player item status change.
      if (_playerItem.status == AVPlayerItemStatusReadyToPlay) {
        float duration = CMTimeGetSeconds(_playerItem.asset.duration);

        if (isnan(duration)) {
          duration = 0.0;
        }

        NSObject *width = @"undefined";
        NSObject *height = @"undefined";
        NSString *orientation = @"undefined";

        if ([_playerItem.asset tracksWithMediaType:AVMediaTypeVideo].count > 0) {
          AVAssetTrack *videoTrack = [[_playerItem.asset tracksWithMediaType:AVMediaTypeVideo] objectAtIndex:0];
          width = [NSNumber numberWithFloat:videoTrack.naturalSize.width];
          height = [NSNumber numberWithFloat:videoTrack.naturalSize.height];
          CGAffineTransform preferredTransform = [videoTrack preferredTransform];

          if ((videoTrack.naturalSize.width == preferredTransform.tx
            && videoTrack.naturalSize.height == preferredTransform.ty)
            || (preferredTransform.tx == 0 && preferredTransform.ty == 0))
          {
            orientation = @"landscape";
          } else
            orientation = @"portrait";
        }

      if(self.onVideoLoad) {
          self.onVideoLoad(@{@"duration": [NSNumber numberWithFloat:duration],
                             @"currentTime": [NSNumber numberWithFloat:CMTimeGetSeconds(_playerItem.currentTime)],
                             @"canPlayReverse": [NSNumber numberWithBool:_playerItem.canPlayReverse],
                             @"canPlayFastForward": [NSNumber numberWithBool:_playerItem.canPlayFastForward],
                             @"canPlaySlowForward": [NSNumber numberWithBool:_playerItem.canPlaySlowForward],
                             @"canPlaySlowReverse": [NSNumber numberWithBool:_playerItem.canPlaySlowReverse],
                             @"canStepBackward": [NSNumber numberWithBool:_playerItem.canStepBackward],
                             @"canStepForward": [NSNumber numberWithBool:_playerItem.canStepForward],
                             @"naturalSize": @{
                                     @"width": width,
                                     @"height": height,
                                     @"orientation": orientation
                                     },
                             @"target": self.reactTag});
      }


        [self attachListeners];
        [self applyModifiers];
      } else if(_playerItem.status == AVPlayerItemStatusFailed && self.onVideoError) {
        self.onVideoError(@{@"error": @{@"code": [NSNumber numberWithInteger: _playerItem.error.code],
                                        @"domain": _playerItem.error.domain},
                                        @"target": self.reactTag});
      }
    } else if ([keyPath isEqualToString:playbackBufferEmptyKeyPath]) {
      _playerBufferEmpty = YES;
      self.onVideoBuffer(@{@"isBuffering": @(YES), @"target": self.reactTag});
    } else if ([keyPath isEqualToString:playbackLikelyToKeepUpKeyPath]) {
      // Continue playing (or not if paused) after being paused due to hitting an unbuffered zone.
      if ((!(_controls || _fullscreenPlayerPresented) || _playerBufferEmpty) && _playerItem.playbackLikelyToKeepUp) {
        [self setPaused:_paused];
      }
      _playerBufferEmpty = NO;
      self.onVideoBuffer(@{@"isBuffering": @(NO), @"target": self.reactTag});
    }
   } else if (object == _playerLayer) {
      if([keyPath isEqualToString:readyForDisplayKeyPath] && [change objectForKey:NSKeyValueChangeNewKey]) {
        if([change objectForKey:NSKeyValueChangeNewKey] && self.onReadyForDisplay) {
          self.onReadyForDisplay(@{@"target": self.reactTag});
        }
    }
  } else if (object == _player) {
      if([keyPath isEqualToString:playbackRate]) {
          if(self.onPlaybackRateChange) {
              self.onPlaybackRateChange(@{@"playbackRate": [NSNumber numberWithFloat:_player.rate],
                                          @"target": self.reactTag});
          }
          if(_playbackStalled && _player.rate > 0) {
              if(self.onPlaybackResume) {
                  self.onPlaybackResume(@{@"playbackRate": [NSNumber numberWithFloat:_player.rate],
                                          @"target": self.reactTag});
              }
              _playbackStalled = NO;
          }
      }
  } else {
      [super observeValueForKeyPath:keyPath ofObject:object change:change context:context];
  }
}

- (void)attachListeners
{
  // listen for end of file
  [[NSNotificationCenter defaultCenter] addObserver:self
                                           selector:@selector(playerItemDidReachEnd:)
                                               name:AVPlayerItemDidPlayToEndTimeNotification
                                             object:[_player currentItem]];
  [[NSNotificationCenter defaultCenter] addObserver:self
                                           selector:@selector(playbackStalled:)
                                               name:AVPlayerItemPlaybackStalledNotification
                                             object:nil];
}

- (void)playbackStalled:(NSNotification *)notification
{
  if(self.onPlaybackStalled) {
    self.onPlaybackStalled(@{@"target": self.reactTag});
  }
  _playbackStalled = YES;
}

- (void)playerItemDidReachEnd:(NSNotification *)notification
{
  if(self.onVideoEnd) {
      self.onVideoEnd(@{@"target": self.reactTag});
  }

  if (_repeat) {
    AVPlayerItem *item = [notification object];
    [item seekToTime:kCMTimeZero];
    [self applyModifiers];
  } else {
    [self removePlayerTimeObserver];
  }
}

#pragma mark - Prop setters

- (void)setResizeMode:(NSString*)mode
{
  if( _controls )
  {
    _playerViewController.videoGravity = mode;
  }
  else
  {
    _playerLayer.videoGravity = mode;
  }
  _resizeMode = mode;
}

- (void)setPlayInBackground:(BOOL)playInBackground
{
  _playInBackground = playInBackground;
}

- (void)setPlayWhenInactive:(BOOL)playWhenInactive
{
  _playWhenInactive = playWhenInactive;
}

- (void)setIgnoreSilentSwitch:(NSString *)ignoreSilentSwitch
{
  _ignoreSilentSwitch = ignoreSilentSwitch;
  [self applyModifiers];
}

- (void)setPaused:(BOOL)paused
{
  if (paused) {
    [_player pause];
    [_player setRate:0.0];
  } else {
    if([_ignoreSilentSwitch isEqualToString:@"ignore"]) {
      [[AVAudioSession sharedInstance] setCategory:AVAudioSessionCategoryPlayback error:nil];
    } else if([_ignoreSilentSwitch isEqualToString:@"obey"]) {
      [[AVAudioSession sharedInstance] setCategory:AVAudioSessionCategoryAmbient error:nil];
    }
    [_player play];
    [_player setRate:_rate];
  }

  _paused = paused;
}

- (float)getCurrentTime
{
  return _playerItem != NULL ? CMTimeGetSeconds(_playerItem.currentTime) : 0;
}

- (void)setCurrentTime:(float)currentTime
{
  [self setSeek: currentTime];
}

- (void)setSeek:(float)seekTime
{
  int timeScale = 10000;

  AVPlayerItem *item = _player.currentItem;
  if (item && item.status == AVPlayerItemStatusReadyToPlay) {
    // TODO check loadedTimeRanges

    CMTime cmSeekTime = CMTimeMakeWithSeconds(seekTime, timeScale);
    CMTime current = item.currentTime;
    // TODO figure out a good tolerance level
    CMTime tolerance = CMTimeMake(1000, timeScale);
    BOOL wasPaused = _paused;

    if (CMTimeCompare(current, cmSeekTime) != 0) {
      if (!wasPaused) [_player pause];
      [_player seekToTime:cmSeekTime toleranceBefore:tolerance toleranceAfter:tolerance completionHandler:^(BOOL finished) {
<<<<<<< HEAD
        if (!wasPaused) {
            [self setPaused:false];
        }
=======
        if (!_timeObserver) {
          [self addPlayerTimeObserver];
        }
        if (!wasPaused) [_player play];
>>>>>>> ed49ce77
        if(self.onVideoSeek) {
            self.onVideoSeek(@{@"currentTime": [NSNumber numberWithFloat:CMTimeGetSeconds(item.currentTime)],
                               @"seekTime": [NSNumber numberWithFloat:seekTime],
                               @"target": self.reactTag});
        }
      }];

      _pendingSeek = false;
    }

  } else {
    // TODO: See if this makes sense and if so, actually implement it
    _pendingSeek = true;
    _pendingSeekTime = seekTime;
  }
}

- (void)setRate:(float)rate
{
  _rate = rate;
  [self applyModifiers];
}

- (void)setMuted:(BOOL)muted
{
  _muted = muted;
  [self applyModifiers];
}

- (void)setVolume:(float)volume
{
  _volume = volume;
  [self applyModifiers];
}

- (void)applyModifiers
{
  if (_muted) {
    [_player setVolume:0];
    [_player setMuted:YES];
  } else {
    [_player setVolume:_volume];
    [_player setMuted:NO];
  }

  [self setResizeMode:_resizeMode];
  [self setRepeat:_repeat];
  [self setPaused:_paused];
  [self setControls:_controls];
}

- (void)setRepeat:(BOOL)repeat {
  _repeat = repeat;
}

- (BOOL)getFullscreen
{
    return _fullscreenPlayerPresented;
}

- (void)setFullscreen:(BOOL)fullscreen
{
    if( fullscreen && !_fullscreenPlayerPresented )
    {
        // Ensure player view controller is not null
        if( !_playerViewController )
        {
            [self usePlayerViewController];
        }
        // Set presentation style to fullscreen
        [_playerViewController setModalPresentationStyle:UIModalPresentationFullScreen];

        // Find the nearest view controller
        UIViewController *viewController = [self firstAvailableUIViewController];
        if( !viewController )
        {
            UIWindow *keyWindow = [[UIApplication sharedApplication] keyWindow];
            viewController = keyWindow.rootViewController;
            if( viewController.childViewControllers.count > 0 )
            {
                viewController = viewController.childViewControllers.lastObject;
            }
        }
        if( viewController )
        {
            _presentingViewController = viewController;
            if(self.onVideoFullscreenPlayerWillPresent) {
                self.onVideoFullscreenPlayerWillPresent(@{@"target": self.reactTag});
            }
            [viewController presentViewController:_playerViewController animated:true completion:^{
                _playerViewController.showsPlaybackControls = YES;
                _fullscreenPlayerPresented = fullscreen;
                if(self.onVideoFullscreenPlayerDidPresent) {
                    self.onVideoFullscreenPlayerDidPresent(@{@"target": self.reactTag});
                }
            }];
        }
    }
    else if ( !fullscreen && _fullscreenPlayerPresented )
    {
        [self videoPlayerViewControllerWillDismiss:_playerViewController];
        [_presentingViewController dismissViewControllerAnimated:true completion:^{
            [self videoPlayerViewControllerDidDismiss:_playerViewController];
        }];
    }
}

- (void)usePlayerViewController
{
    if( _player )
    {
        _playerViewController = [self createPlayerViewController:_player withPlayerItem:_playerItem];
        // to prevent video from being animated when resizeMode is 'cover'
        // resize mode must be set before subview is added
        [self setResizeMode:_resizeMode];
        [self addSubview:_playerViewController.view];
    }
}

- (void)usePlayerLayer
{
    if( _player )
    {
      _playerLayer = [AVPlayerLayer playerLayerWithPlayer:_player];
      _playerLayer.frame = self.bounds;
      _playerLayer.needsDisplayOnBoundsChange = YES;

      // to prevent video from being animated when resizeMode is 'cover'
      // resize mode must be set before layer is added
      [self setResizeMode:_resizeMode];
      [_playerLayer addObserver:self forKeyPath:readyForDisplayKeyPath options:NSKeyValueObservingOptionNew context:nil];

      [self.layer addSublayer:_playerLayer];
      self.layer.needsDisplayOnBoundsChange = YES;
    }
}

- (void)setControls:(BOOL)controls
{
    if( _controls != controls || (!_playerLayer && !_playerViewController) )
    {
        _controls = controls;
        if( _controls )
        {
            [self removePlayerLayer];
            [self usePlayerViewController];
        }
        else
        {
            [_playerViewController.view removeFromSuperview];
            _playerViewController = nil;
            [self usePlayerLayer];
        }
    }
}

- (void)setProgressUpdateInterval:(float)progressUpdateInterval
{
  _progressUpdateInterval = progressUpdateInterval;
}

- (void)removePlayerLayer
{
    [_playerLayer removeFromSuperlayer];
    [_playerLayer removeObserver:self forKeyPath:readyForDisplayKeyPath];
    _playerLayer = nil;
}

#pragma mark - RCTVideoPlayerViewControllerDelegate

- (void)videoPlayerViewControllerWillDismiss:(AVPlayerViewController *)playerViewController
{
    if (_playerViewController == playerViewController && _fullscreenPlayerPresented && self.onVideoFullscreenPlayerWillDismiss)
    {
        self.onVideoFullscreenPlayerWillDismiss(@{@"target": self.reactTag});
    }
}

- (void)videoPlayerViewControllerDidDismiss:(AVPlayerViewController *)playerViewController
{
    if (_playerViewController == playerViewController && _fullscreenPlayerPresented)
    {
        _fullscreenPlayerPresented = false;
        _presentingViewController = nil;
        _playerViewController = nil;
        [self applyModifiers];
        if(self.onVideoFullscreenPlayerDidDismiss) {
            self.onVideoFullscreenPlayerDidDismiss(@{@"target": self.reactTag});
        }
    }
}

#pragma mark - React View Management

- (void)insertReactSubview:(UIView *)view atIndex:(NSInteger)atIndex
{
  // We are early in the game and somebody wants to set a subview.
  // That can only be in the context of playerViewController.
  if( !_controls && !_playerLayer && !_playerViewController )
  {
    [self setControls:true];
  }

  if( _controls )
  {
     view.frame = self.bounds;
     [_playerViewController.contentOverlayView insertSubview:view atIndex:atIndex];
  }
  else
  {
     RCTLogError(@"video cannot have any subviews");
  }
  return;
}

- (void)removeReactSubview:(UIView *)subview
{
  if( _controls )
  {
      [subview removeFromSuperview];
  }
  else
  {
    RCTLogError(@"video cannot have any subviews");
  }
  return;
}

- (void)layoutSubviews
{
  [super layoutSubviews];
  if( _controls )
  {
    _playerViewController.view.frame = self.bounds;

    // also adjust all subviews of contentOverlayView
    for (UIView* subview in _playerViewController.contentOverlayView.subviews) {
      subview.frame = self.bounds;
    }
  }
  else
  {
      [CATransaction begin];
      [CATransaction setAnimationDuration:0];
      _playerLayer.frame = self.bounds;
      [CATransaction commit];
  }
}

#pragma mark - Lifecycle

- (void)removeFromSuperview
{
  [_player pause];
  if (_playbackRateObserverRegistered) {
    [_player removeObserver:self forKeyPath:playbackRate context:nil];
    _playbackRateObserverRegistered = NO;
  }
  _player = nil;

  [self removePlayerLayer];

  [_playerViewController.view removeFromSuperview];
  _playerViewController = nil;

  [self removePlayerTimeObserver];
  [self removePlayerItemObservers];

  _eventDispatcher = nil;
  [[NSNotificationCenter defaultCenter] removeObserver:self];

  [super removeFromSuperview];
}

@end<|MERGE_RESOLUTION|>--- conflicted
+++ resolved
@@ -573,16 +573,12 @@
     if (CMTimeCompare(current, cmSeekTime) != 0) {
       if (!wasPaused) [_player pause];
       [_player seekToTime:cmSeekTime toleranceBefore:tolerance toleranceAfter:tolerance completionHandler:^(BOOL finished) {
-<<<<<<< HEAD
+        if (!_timeObserver) {
+          [self addPlayerTimeObserver];
+        }
         if (!wasPaused) {
             [self setPaused:false];
         }
-=======
-        if (!_timeObserver) {
-          [self addPlayerTimeObserver];
-        }
-        if (!wasPaused) [_player play];
->>>>>>> ed49ce77
         if(self.onVideoSeek) {
             self.onVideoSeek(@{@"currentTime": [NSNumber numberWithFloat:CMTimeGetSeconds(item.currentTime)],
                                @"seekTime": [NSNumber numberWithFloat:seekTime],
