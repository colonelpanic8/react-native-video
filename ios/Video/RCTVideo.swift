import AVFoundation
import AVKit
import Foundation
#if USE_GOOGLE_IMA
    import GoogleInteractiveMediaAds
#endif
import React

// MARK: - RCTVideo

class RCTVideo: UIView, RCTVideoPlayerViewControllerDelegate, RCTPlayerObserverHandler {
    private var _player: AVPlayer?
    private var _playerItem: AVPlayerItem?
    private var _source: VideoSource?
    private var _playerLayer: AVPlayerLayer?
    private var _chapters: [Chapter]?

    private var _playerViewController: RCTVideoPlayerViewController?
    private var _videoURL: NSURL?

    /* DRM */
    private var _drm: DRMParams?

    private var _localSourceEncryptionKeyScheme: String?

    /* Required to publish events */
    private var _eventDispatcher: RCTEventDispatcher?
    private var _videoLoadStarted = false

    private var _pendingSeek = false
    private var _pendingSeekTime: Float = 0.0
    private var _lastSeekTime: Float = 0.0

    /* For sending videoProgress events */
    private var _controls = false

    /* Keep track of any modifiers, need to be applied after each play */
    private var _audioOutput: String = "speaker"
    private var _volume: Float = 1.0
    private var _rate: Float = 1.0
    private var _maxBitRate: Float?

    private var _automaticallyWaitsToMinimizeStalling = true
    private var _muted = false
    private var _paused = false
    private var _repeat = false
    private var _isPlaying: Bool?
    private var _allowsExternalPlayback = true
    private var _textTracks: [TextTrack]?
    private var _selectedTextTrackCriteria: SelectedTrackCriteria?
    private var _selectedAudioTrackCriteria: SelectedTrackCriteria?
    private var _playbackStalled = false
    private var _playInBackground = false
    private var _preventsDisplaySleepDuringVideoPlayback = true
    private var _preferredForwardBufferDuration: Float = 0.0
    private var _playWhenInactive = false
    private var _ignoreSilentSwitch: String! = "inherit" // inherit, ignore, obey
    private var _mixWithOthers: String! = "inherit" // inherit, mix, duck
    private var _resizeMode: String! = "cover"
    private var _fullscreen = false
    private var _fullscreenAutorotate = true
    private var _fullscreenOrientation: String! = "all"
    private var _fullscreenPlayerPresented = false
    private var _fullscreenUncontrolPlayerPresented = false // to call events switching full screen mode from player controls
    private var _filterName: String!
    private var _filterEnabled = false
    private var _presentingViewController: UIViewController?
    private var _startPosition: Float64 = -1
<<<<<<< HEAD
    private var _enterPictureInPictureOnLeave = false {
=======
    private var _showNotificationControls = false
    private var _pictureInPictureEnabled = false {
>>>>>>> aef7879d
        didSet {
            #if os(iOS)
                if isPipActive() == true { return }
                if _enterPictureInPictureOnLeave {
                    initPictureinPicture()
                    _playerViewController?.allowsPictureInPicturePlayback = true
                } else {
                    _pip?.deinitPipController()
                    _playerViewController?.allowsPictureInPicturePlayback = false
                }
            #endif
        }
    }

    /* IMA Ads */
    private var _adTagUrl: String?
    #if USE_GOOGLE_IMA
        private var _imaAdsManager: RCTIMAAdsManager!
        /* Playhead used by the SDK to track content video progress and insert mid-rolls. */
        private var _contentPlayhead: IMAAVPlayerContentPlayhead?
    #endif
    private var _didRequestAds = false
    private var _adPlaying = false

    private var _resouceLoaderDelegate: RCTResourceLoaderDelegate?
    private var _playerObserver: RCTPlayerObserver = .init()

    #if USE_VIDEO_CACHING
        private let _videoCache: RCTVideoCachingHandler = .init()
    #endif

    #if os(iOS)
        private var _pip: RCTPictureInPicture?
    #endif

    // Events
    @objc var onVideoLoadStart: RCTDirectEventBlock?
    @objc var onVideoLoad: RCTDirectEventBlock?
    @objc var onVideoBuffer: RCTDirectEventBlock?
    @objc var onVideoError: RCTDirectEventBlock?
    @objc var onVideoProgress: RCTDirectEventBlock?
    @objc var onVideoBandwidthUpdate: RCTDirectEventBlock?
    @objc var onVideoSeek: RCTDirectEventBlock?
    @objc var onVideoEnd: RCTDirectEventBlock?
    @objc var onTimedMetadata: RCTDirectEventBlock?
    @objc var onVideoAudioBecomingNoisy: RCTDirectEventBlock?
    @objc var onVideoFullscreenPlayerWillPresent: RCTDirectEventBlock?
    @objc var onVideoFullscreenPlayerDidPresent: RCTDirectEventBlock?
    @objc var onVideoFullscreenPlayerWillDismiss: RCTDirectEventBlock?
    @objc var onVideoFullscreenPlayerDidDismiss: RCTDirectEventBlock?
    @objc var onReadyForDisplay: RCTDirectEventBlock?
    @objc var onPlaybackStalled: RCTDirectEventBlock?
    @objc var onPlaybackResume: RCTDirectEventBlock?
    @objc var onPlaybackRateChange: RCTDirectEventBlock?
    @objc var onVolumeChange: RCTDirectEventBlock?
    @objc var onVideoPlaybackStateChanged: RCTDirectEventBlock?
    @objc var onVideoExternalPlaybackChange: RCTDirectEventBlock?
    @objc var onPictureInPictureStatusChanged: RCTDirectEventBlock?
    @objc var onRestoreUserInterfaceForPictureInPictureStop: RCTDirectEventBlock?
    @objc var onGetLicense: RCTDirectEventBlock?
    @objc var onReceiveAdEvent: RCTDirectEventBlock?
    @objc var onTextTracks: RCTDirectEventBlock?
    @objc var onAudioTracks: RCTDirectEventBlock?
    @objc var onTextTrackDataChanged: RCTDirectEventBlock?

    @objc
    func _onPictureInPictureEnter() {
        onPictureInPictureStatusChanged?(["isActive": NSNumber(value: true)])
    }

    @objc
    func _onPictureInPictureExit() {
        onPictureInPictureStatusChanged?(["isActive": NSNumber(value: false)])
    }

    func handlePictureInPictureEnter() {
        onPictureInPictureStatusChanged?(["isActive": NSNumber(value: true)])
    }

    func handlePictureInPictureExit() {
        onPictureInPictureStatusChanged?(["isActive": NSNumber(value: false)])
    }

    func handleRestoreUserInterfaceForPictureInPictureStop() {
        onRestoreUserInterfaceForPictureInPictureStop?([:])
    }

    func isPipActive() -> Bool {
        return _pip?.isPictureInPictureActive ?? false
    }

    func initPictureinPicture() {
        #if os(iOS)
            if _pip == nil {
                _pip = RCTPictureInPicture({ [weak self] in
                    self?._onPictureInPictureEnter()
                }, { [weak self] in
                    self?._onPictureInPictureExit()
                }, { [weak self] in
                    self?.onRestoreUserInterfaceForPictureInPictureStop?([:])
                })
            }

            if _playerLayer != nil && !_controls && !(_pip?.isInitialized ?? false) {
                _pip?.setupPipController(_playerLayer)
            }
        #else
            DebugLog("Picture in Picture is not supported on this platform")
        #endif
    }

    init(eventDispatcher: RCTEventDispatcher!) {
        super.init(frame: CGRect(x: 0, y: 0, width: 100, height: 100))
        #if USE_GOOGLE_IMA
            _imaAdsManager = RCTIMAAdsManager(video: self, pipEnabled: isPipActive)
        #endif

        _eventDispatcher = eventDispatcher

        #if os(iOS)
            if _enterPictureInPictureOnLeave {
                initPictureinPicture()
            }
        #endif

        NotificationCenter.default.addObserver(
            self,
            selector: #selector(applicationWillResignActive(notification:)),
            name: UIApplication.willResignActiveNotification,
            object: nil
        )

        NotificationCenter.default.addObserver(
            self,
            selector: #selector(applicationDidBecomeActive(notification:)),
            name: UIApplication.didBecomeActiveNotification,
            object: nil
        )

        NotificationCenter.default.addObserver(
            self,
            selector: #selector(applicationDidEnterBackground(notification:)),
            name: UIApplication.didEnterBackgroundNotification,
            object: nil
        )

        NotificationCenter.default.addObserver(
            self,
            selector: #selector(applicationWillEnterForeground(notification:)),
            name: UIApplication.willEnterForegroundNotification,
            object: nil
        )

        NotificationCenter.default.addObserver(
            self,
            selector: #selector(screenWillLock),
            name: UIApplication.protectedDataWillBecomeUnavailableNotification,
            object: nil
        )

        NotificationCenter.default.addObserver(
            self,
            selector: #selector(screenDidUnlock),
            name: UIApplication.protectedDataDidBecomeAvailableNotification,
            object: nil
        )

        NotificationCenter.default.addObserver(
            self,
            selector: #selector(audioRouteChanged(notification:)),
            name: AVAudioSession.routeChangeNotification,
            object: nil
        )
        _playerObserver._handlers = self
        #if USE_VIDEO_CACHING
            _videoCache.playerItemPrepareText = playerItemPrepareText
        #endif
    }

    required init?(coder aDecoder: NSCoder) {
        super.init(coder: aDecoder)
        #if USE_GOOGLE_IMA
            _imaAdsManager = RCTIMAAdsManager(video: self, pipEnabled: isPipEnabled)
        #endif
    }

    deinit {
        NotificationCenter.default.removeObserver(self)
        self.removePlayerLayer()
        _playerObserver.clearPlayer()

        if let player = _player {
            NowPlayingInfoCenterManager.shared.removePlayer(player: player)
        }

        #if os(iOS)
            _pip = nil
        #endif
    }

    // MARK: - App lifecycle handlers

    @objc
    func applicationWillResignActive(notification _: NSNotification!) {
        if _playInBackground || _playWhenInactive || _paused { return }

        _player?.pause()
        _player?.rate = 0.0
    }

    @objc
    func applicationDidBecomeActive(notification _: NSNotification!) {
        if _playInBackground || _playWhenInactive || _paused { return }

        // Resume the player or any other tasks that should continue when the app becomes active.
        _player?.play()
        _player?.rate = _rate
    }

    @objc
    func applicationDidEnterBackground(notification _: NSNotification!) {
        let isPipActive = isPipActive()
        if _playInBackground || isPipActive == true {
            if isPipActive {
                _player?.play()
                _player?.rate = _rate
            }
        } else {
            // Needed to play sound in background. See https://developer.apple.com/library/ios/qa/qa1668/_index.html
            _playerLayer?.player?.pause()
            _playerLayer?.player?.rate = 0.0
            _playerLayer?.player = nil
            _playerViewController?.player = nil
        }
    }

    @objc
    func applicationWillEnterForeground(notification _: NSNotification!) {
        let isPipActive = isPipActive()
        self.applyModifiers()
        if !_playInBackground {
            _playerLayer?.player = _player
            _playerViewController?.player = _player
        }
    }

    @objc
    func screenWillLock() {
        let isPipActive = isPipActive()
        let isBackgroundPip = isPipActive == true && UIApplication.shared.applicationState != .active
        if _playInBackground || !isBackgroundPip { return }

        _player?.pause()
        _player?.rate = 0.0
    }

    @objc
    func screenDidUnlock() {
        let isPipActive = isPipActive()
        let isBackgroundPip = isPipActive == true && UIApplication.shared.applicationState != .active
        if _paused || !isBackgroundPip { return }

        _player?.play()
        _player?.rate = _rate
    }

    // MARK: - Audio events

    @objc
    func audioRouteChanged(notification: NSNotification!) {
        if let userInfo = notification.userInfo {
            let reason: AVAudioSession.RouteChangeReason! = userInfo[AVAudioSessionRouteChangeReasonKey] as? AVAudioSession.RouteChangeReason
            //            let previousRoute:NSNumber! = userInfo[AVAudioSessionRouteChangePreviousRouteKey] as? NSNumber
            if reason == .oldDeviceUnavailable, let onVideoAudioBecomingNoisy {
                onVideoAudioBecomingNoisy(["target": reactTag as Any])
            }
        }
    }

    // MARK: - Progress

    func sendProgressUpdate() {
        #if !USE_GOOGLE_IMA
            // If we dont use Ads and onVideoProgress is not defined we dont need to run this code
            guard onVideoProgress != nil else { return }
        #endif

        if let video = _player?.currentItem,
           video == nil || video.status != AVPlayerItem.Status.readyToPlay {
            return
        }

        let playerDuration: CMTime = RCTVideoUtils.playerItemDuration(_player)
        if CMTIME_IS_INVALID(playerDuration) {
            return
        }

        var currentTime = _player?.currentTime()
        if currentTime != nil && _source?.cropStart != nil {
            currentTime = CMTimeSubtract(currentTime!, CMTimeMake(value: _source?.cropStart ?? 0, timescale: 1000))
        }
        let currentPlaybackTime = _player?.currentItem?.currentDate()
        let duration = CMTimeGetSeconds(playerDuration)
        let currentTimeSecs = CMTimeGetSeconds(currentTime ?? .zero)

        NotificationCenter.default.post(name: NSNotification.Name("RCTVideo_progress"), object: nil, userInfo: [
            "progress": NSNumber(value: currentTimeSecs / duration),
        ])

        if currentTimeSecs >= 0 {
            #if USE_GOOGLE_IMA
                if !_didRequestAds && currentTimeSecs >= 0.0001 && _adTagUrl != nil {
                    _imaAdsManager.requestAds()
                    _didRequestAds = true
                }
            #endif
            onVideoProgress?([
                "currentTime": NSNumber(value: Float(currentTimeSecs)),
                "playableDuration": RCTVideoUtils.calculatePlayableDuration(_player, withSource: _source),
                "atValue": NSNumber(value: currentTime?.value ?? .zero),
                "currentPlaybackTime": NSNumber(value: NSNumber(value: Double(currentPlaybackTime?.timeIntervalSince1970 ?? 0 * 1000)).int64Value),
                "target": reactTag,
                "seekableDuration": RCTVideoUtils.calculateSeekableDuration(_player),
            ])
        }
    }

    var isSetSourceOngoing = false
    var nextSource: NSDictionary?

    func applyNextSource() {
        if self.nextSource != nil {
            DebugLog("apply next source")
            self.isSetSourceOngoing = false
            let nextSrc = self.nextSource
            self.nextSource = nil
            self.setSrc(nextSrc)
        }
    }

    // MARK: - Player and source

    func preparePlayerItem() async throws -> AVPlayerItem {
        guard let source = _source else {
            DebugLog("The source not exist")
            isSetSourceOngoing = false
            applyNextSource()
            throw NSError(domain: "", code: 0, userInfo: nil)
        }

        if let uri = source.uri, uri.starts(with: "ph://") {
            let photoAsset = await RCTVideoUtils.preparePHAsset(uri: uri)
            return await playerItemPrepareText(asset: photoAsset, assetOptions: nil, uri: source.uri ?? "")
        }

        guard let assetResult = RCTVideoUtils.prepareAsset(source: source),
              let asset = assetResult.asset,
              let assetOptions = assetResult.assetOptions else {
            DebugLog("Could not find video URL in source '\(String(describing: _source))'")
            isSetSourceOngoing = false
            applyNextSource()
            throw NSError(domain: "", code: 0, userInfo: nil)
        }

        guard let assetResult = RCTVideoUtils.prepareAsset(source: source),
              let asset = assetResult.asset,
              let assetOptions = assetResult.assetOptions else {
            DebugLog("Could not find video URL in source '\(String(describing: _source))'")
            isSetSourceOngoing = false
            applyNextSource()
            throw NSError(domain: "", code: 0, userInfo: nil)
        }

        if let startPosition = _source?.startPosition {
            _startPosition = startPosition / 1000
        }

        #if USE_VIDEO_CACHING
            if _videoCache.shouldCache(source: source, textTracks: _textTracks) {
                return try await _videoCache.playerItemForSourceUsingCache(uri: source.uri, assetOptions: assetOptions)
            }
        #endif

        if _drm != nil || _localSourceEncryptionKeyScheme != nil {
            _resouceLoaderDelegate = RCTResourceLoaderDelegate(
                asset: asset,
                drm: _drm,
                localSourceEncryptionKeyScheme: _localSourceEncryptionKeyScheme,
                onVideoError: onVideoError,
                onGetLicense: onGetLicense,
                reactTag: reactTag
            )
        }

        return await playerItemPrepareText(asset: asset, assetOptions: assetOptions, uri: source.uri ?? "")
    }

    func setupPlayer(playerItem: AVPlayerItem) async throws {
        if !isSetSourceOngoing {
            DebugLog("setSrc has been canceled last step")
            return
        }

        _player?.pause()
        _playerItem = playerItem
        _playerObserver.playerItem = _playerItem
        setPreferredForwardBufferDuration(_preferredForwardBufferDuration)
        setPlaybackRange(playerItem, withCropStart: _source?.cropStart, withCropEnd: _source?.cropEnd)
        setFilter(_filterName)
        if let maxBitRate = _maxBitRate {
            _playerItem?.preferredPeakBitRate = Double(maxBitRate)
        }

        if _player == nil {
            _player = AVPlayer()
            _player!.replaceCurrentItem(with: playerItem)

            // We need to register player after we set current item and only for init
            NowPlayingInfoCenterManager.shared.registerPlayer(player: _player!)
        } else {
            _player?.replaceCurrentItem(with: playerItem)

            // later we can just call "updateMetadata:
            NowPlayingInfoCenterManager.shared.updateMetadata()
        }

        _playerObserver.player = _player
        applyModifiers()
        _player?.actionAtItemEnd = .none

        if #available(iOS 10.0, *) {
            setAutomaticallyWaitsToMinimizeStalling(_automaticallyWaitsToMinimizeStalling)
        }

        #if USE_GOOGLE_IMA
            if _adTagUrl != nil {
                // Set up your content playhead and contentComplete callback.
                _contentPlayhead = IMAAVPlayerContentPlayhead(avPlayer: _player!)

                _imaAdsManager.setUpAdsLoader()
            }
        #endif
        // Perform on next run loop, otherwise onVideoLoadStart is nil
        onVideoLoadStart?([
            "src": [
                "uri": _source?.uri ?? NSNull(),
                "type": _source?.type ?? NSNull(),
                "isNetwork": NSNumber(value: _source?.isNetwork ?? false),
            ],
            "drm": _drm?.json ?? NSNull(),
            "target": reactTag,
        ])
        isSetSourceOngoing = false
        applyNextSource()
    }

    @objc
    func setSrc(_ source: NSDictionary!) {
        if self.isSetSourceOngoing || self.nextSource != nil {
            DebugLog("setSrc buffer request")
            self._player?.replaceCurrentItem(with: nil)
            nextSource = source
            return
        }
        self.isSetSourceOngoing = true

        let initializeSource = {
            self._source = VideoSource(source)
            if self._source?.uri == nil || self._source?.uri == "" {
                self._player?.replaceCurrentItem(with: nil)
                self.isSetSourceOngoing = false
                self.applyNextSource()

                if let player = self._player {
                    NowPlayingInfoCenterManager.shared.removePlayer(player: player)
                }

                DebugLog("setSrc Stopping playback")
                return
            }
            self.removePlayerLayer()
            self._playerObserver.player = nil
            self._resouceLoaderDelegate = nil
            self._playerObserver.playerItem = nil

            // perform on next run loop, otherwise other passed react-props may not be set
            RCTVideoUtils.delay { [weak self] in
                do {
                    guard let self else { throw NSError(domain: "", code: 0, userInfo: nil) }

                    let playerItem = try await self.preparePlayerItem()
                    try await setupPlayer(playerItem: playerItem)
                } catch {
                    DebugLog("An error occurred: \(error.localizedDescription)")

                    if let self {
                        self.onVideoError?(["error": error.localizedDescription])
                        self.isSetSourceOngoing = false
                        self.applyNextSource()

                        if let player = self._player {
                            NowPlayingInfoCenterManager.shared.removePlayer(player: player)
                        }
                    }
                }
            }

            self._videoLoadStarted = true
            self.applyNextSource()
        }

        DispatchQueue.global(qos: .default).async(execute: initializeSource)
    }

    @objc
    func setDrm(_ drm: NSDictionary) {
        _drm = DRMParams(drm)
    }

    @objc
    func setLocalSourceEncryptionKeyScheme(_ keyScheme: String) {
        _localSourceEncryptionKeyScheme = keyScheme
    }

    func playerItemPrepareText(asset: AVAsset!, assetOptions: NSDictionary?, uri: String) async -> AVPlayerItem {
        if (self._textTracks == nil) || self._textTracks?.isEmpty == true || (uri.hasSuffix(".m3u8")) {
            return await self.playerItemPropegateMetadata(AVPlayerItem(asset: asset))
        }

        // AVPlayer can't airplay AVMutableCompositions
        self._allowsExternalPlayback = false
        let mixComposition = await RCTVideoUtils.generateMixComposition(asset)
        let validTextTracks = await RCTVideoUtils.getValidTextTracks(
            asset: asset,
            assetOptions: assetOptions,
            mixComposition: mixComposition,
            textTracks: self._textTracks
        )

        if validTextTracks.count != self._textTracks?.count {
            self.setTextTracks(validTextTracks)
        }

        return await self.playerItemPropegateMetadata(AVPlayerItem(asset: mixComposition))
    }

    func playerItemPropegateMetadata(_ playerItem: AVPlayerItem!) async -> AVPlayerItem {
        var mapping: [AVMetadataIdentifier: Any] = [:]

        if let title = _source?.customMetadata?.title {
            mapping[.commonIdentifierTitle] = title
        }

        if let artist = _source?.customMetadata?.artist {
            mapping[.commonIdentifierArtist] = artist
        }

        if let subtitle = _source?.customMetadata?.subtitle {
            mapping[.iTunesMetadataTrackSubTitle] = subtitle
        }

        if let description = _source?.customMetadata?.description {
            mapping[.commonIdentifierDescription] = description
        }

        if let imageUri = _source?.customMetadata?.imageUri,
           let imageData = await RCTVideoUtils.createImageMetadataItem(imageUri: imageUri) {
            mapping[.commonIdentifierArtwork] = imageData
        }

        if #available(iOS 12.2, *), !mapping.isEmpty {
            playerItem.externalMetadata = RCTVideoUtils.createMetadataItems(for: mapping)
        }

        #if os(tvOS)
            if let chapters = _chapters {
                playerItem.navigationMarkerGroups = RCTVideoTVUtils.makeNavigationMarkerGroups(chapters)
            }
        #endif

        return playerItem
    }

    // MARK: - Prop setters

    @objc
    func setResizeMode(_ mode: String) {
        var resizeMode: AVLayerVideoGravity = .resizeAspect

        switch mode {
        case "contain":
            resizeMode = .resizeAspect
        case "none":
            resizeMode = .resizeAspect
        case "cover":
            resizeMode = .resizeAspectFill
        case "stretch":
            resizeMode = .resize
        default:
            resizeMode = .resizeAspect
        }

        if _controls {
            _playerViewController?.videoGravity = resizeMode
        } else {
            _playerLayer?.videoGravity = resizeMode
        }

        _resizeMode = mode
    }

    @objc
    func setPlayInBackground(_ playInBackground: Bool) {
        _playInBackground = playInBackground
    }

    @objc
    func setPreventsDisplaySleepDuringVideoPlayback(_ preventsDisplaySleepDuringVideoPlayback: Bool) {
        _preventsDisplaySleepDuringVideoPlayback = preventsDisplaySleepDuringVideoPlayback
        self.applyModifiers()
    }

    @objc
    func setAllowsExternalPlayback(_ allowsExternalPlayback: Bool) {
        _allowsExternalPlayback = allowsExternalPlayback
        #if !os(visionOS)
            _player?.allowsExternalPlayback = _allowsExternalPlayback
        #endif
    }

    @objc
    func setPlayWhenInactive(_ playWhenInactive: Bool) {
        _playWhenInactive = playWhenInactive
    }

    @objc
    func setEnterPictureInPictureOnLeave(_ enterPictureInPictureOnLeave: Bool) {
        #if os(iOS)
            let audioSession = AVAudioSession.sharedInstance()
            do {
                try audioSession.setCategory(.playback)
                try audioSession.setActive(true, options: [])
            } catch {}
            if _enterPictureInPictureOnLeave != enterPictureInPictureOnLeave {
                _enterPictureInPictureOnLeave = enterPictureInPictureOnLeave
            }
        #endif
    }

    @objc
    func setRestoreUserInterfaceForPIPStopCompletionHandler(_ restore: Bool) {
        #if os(iOS)
            if _pip != nil {
                _pip?.setRestoreUserInterfaceForPIPStopCompletionHandler(restore)
            } else {
                _playerObserver.setRestoreUserInterfaceForPIPStopCompletionHandler(restore)
            }
        #endif
    }

    @objc
    func setIgnoreSilentSwitch(_ ignoreSilentSwitch: String?) {
        _ignoreSilentSwitch = ignoreSilentSwitch
        RCTPlayerOperations.configureAudio(ignoreSilentSwitch: _ignoreSilentSwitch, mixWithOthers: _mixWithOthers, audioOutput: _audioOutput)
        applyModifiers()
    }

    @objc
    func setMixWithOthers(_ mixWithOthers: String?) {
        _mixWithOthers = mixWithOthers
        applyModifiers()
    }

    @objc
    func setPaused(_ paused: Bool) {
        if paused {
            if _adPlaying {
                #if USE_GOOGLE_IMA
                    _imaAdsManager.getAdsManager()?.pause()
                #endif
            } else {
                _player?.pause()
                _player?.rate = 0.0
            }
        } else {
            RCTPlayerOperations.configureAudio(ignoreSilentSwitch: _ignoreSilentSwitch, mixWithOthers: _mixWithOthers, audioOutput: _audioOutput)

            if _adPlaying {
                #if USE_GOOGLE_IMA
                    _imaAdsManager.getAdsManager()?.resume()
                #endif
            } else {
                if #available(iOS 10.0, *), !_automaticallyWaitsToMinimizeStalling {
                    _player?.playImmediately(atRate: _rate)
                } else {
                    _player?.play()
                    _player?.rate = _rate
                }
                _player?.rate = _rate
            }
        }

        _paused = paused
    }

    @objc
    func setSeek(_ info: NSDictionary!) {
        let seekTime: NSNumber! = info["time"] as! NSNumber
        let seekTolerance: NSNumber! = info["tolerance"] as! NSNumber
        let item: AVPlayerItem? = _player?.currentItem
        guard item != nil, let player = _player, let item, item.status == AVPlayerItem.Status.readyToPlay else {
            _pendingSeek = true
            _pendingSeekTime = seekTime.floatValue
            return
        }

        RCTPlayerOperations.seek(
            player: player,
            playerItem: item,
            paused: _paused,
            seekTime: seekTime.floatValue,
            seekTolerance: seekTolerance.floatValue
        ) { [weak self] (_: Bool) in
            guard let self else { return }

            self._playerObserver.addTimeObserverIfNotSet()
            self.setPaused(_paused)
            self.onVideoSeek?(["currentTime": NSNumber(value: Float(CMTimeGetSeconds(item.currentTime()))),
                               "seekTime": seekTime,
                               "target": self.reactTag])
        }

        _pendingSeek = false
    }

    @objc
    func setRate(_ rate: Float) {
        if _rate != 1 {
            // This is a workaround
            // when player change from rate != 1 to another rate != 1 we see some video blocking
            // To bypass it we shall force the rate to 1 and apply real valut afterward
            _player?.rate = 1
            DispatchQueue.main.asyncAfter(deadline: .now() + 0.1) {
                self._rate = rate
                self.applyModifiers()
            }
        } else {
            // apply it directly
            self._rate = rate
            self.applyModifiers()
        }
    }

    @objc
    func isMuted() -> Bool {
        return _muted
    }

    @objc
    func setMuted(_ muted: Bool) {
        _muted = muted
        applyModifiers()
    }

    @objc
    func setAudioOutput(_ audioOutput: String) {
        _audioOutput = audioOutput
        RCTPlayerOperations.configureAudio(ignoreSilentSwitch: _ignoreSilentSwitch, mixWithOthers: _mixWithOthers, audioOutput: _audioOutput)
        do {
            if audioOutput == "speaker" {
                #if os(iOS) || os(visionOS)
                    try AVAudioSession.sharedInstance().overrideOutputAudioPort(AVAudioSession.PortOverride.speaker)
                #endif
            } else if audioOutput == "earpiece" {
                try AVAudioSession.sharedInstance().overrideOutputAudioPort(AVAudioSession.PortOverride.none)
            }
        } catch {
            print("Error occurred: \(error.localizedDescription)")
        }
    }

    @objc
    func setVolume(_ volume: Float) {
        _volume = volume
        applyModifiers()
    }

    @objc
    func setMaxBitRate(_ maxBitRate: Float) {
        _maxBitRate = maxBitRate
        _playerItem?.preferredPeakBitRate = Double(maxBitRate)
    }

    @objc
    func setPreferredForwardBufferDuration(_ preferredForwardBufferDuration: Float) {
        _preferredForwardBufferDuration = preferredForwardBufferDuration
        if #available(iOS 10.0, *) {
            _playerItem?.preferredForwardBufferDuration = TimeInterval(preferredForwardBufferDuration)
        } else {
            // Fallback on earlier versions
        }
    }

    @objc
    func setAutomaticallyWaitsToMinimizeStalling(_ waits: Bool) {
        _automaticallyWaitsToMinimizeStalling = waits
        if #available(iOS 10.0, *) {
            _player?.automaticallyWaitsToMinimizeStalling = waits
        } else {
            // Fallback on earlier versions
        }
    }

    func setPlaybackRange(_ item: AVPlayerItem!, withCropStart cropStart: Int64?, withCropEnd cropEnd: Int64?) {
        if let cropStart {
            let start = CMTimeMake(value: cropStart, timescale: 1000)
            item.reversePlaybackEndTime = start
            _pendingSeekTime = Float(CMTimeGetSeconds(start))
            _pendingSeek = true
        }
        if let cropEnd {
            item.forwardPlaybackEndTime = CMTimeMake(value: cropEnd, timescale: 1000)
        }
    }

    func applyModifiers() {
        if let video = _player?.currentItem,
           video == nil || video.status != AVPlayerItem.Status.readyToPlay {
            return
        }
        if _muted {
            if !_controls {
                _player?.volume = 0
            }
            _player?.isMuted = true
        } else {
            _player?.volume = _volume
            _player?.isMuted = false
        }

        if #available(iOS 12.0, tvOS 12.0, *) {
            #if !os(visionOS)
                _player?.preventsDisplaySleepDuringVideoPlayback = _preventsDisplaySleepDuringVideoPlayback
            #endif
        } else {
            // Fallback on earlier versions
        }

        if let _maxBitRate {
            setMaxBitRate(_maxBitRate)
        }

        setAudioOutput(_audioOutput)
        setSelectedAudioTrack(_selectedAudioTrackCriteria)
        setSelectedTextTrack(_selectedTextTrackCriteria)
        setResizeMode(_resizeMode)
        setRepeat(_repeat)
        setControls(_controls)
        setPaused(_paused)
        setAllowsExternalPlayback(_allowsExternalPlayback)
    }

    @objc
    func setRepeat(_ repeat: Bool) {
        _repeat = `repeat`
    }

    @objc
    func setSelectedAudioTrack(_ selectedAudioTrack: NSDictionary?) {
        setSelectedAudioTrack(SelectedTrackCriteria(selectedAudioTrack))
    }

    func setSelectedAudioTrack(_ selectedAudioTrack: SelectedTrackCriteria?) {
        _selectedAudioTrackCriteria = selectedAudioTrack
        Task {
            await RCTPlayerOperations.setMediaSelectionTrackForCharacteristic(player: _player, characteristic: AVMediaCharacteristic.audible,
                                                                              criteria: _selectedAudioTrackCriteria)
        }
    }

    @objc
    func setSelectedTextTrack(_ selectedTextTrack: NSDictionary?) {
        setSelectedTextTrack(SelectedTrackCriteria(selectedTextTrack))
    }

    func setSelectedTextTrack(_ selectedTextTrack: SelectedTrackCriteria?) {
        _selectedTextTrackCriteria = selectedTextTrack
        if _textTracks != nil { // sideloaded text tracks
            RCTPlayerOperations.setSideloadedText(player: _player, textTracks: _textTracks!, criteria: _selectedTextTrackCriteria)
        } else { // text tracks included in the HLS playlist§
            Task {
                await RCTPlayerOperations.setMediaSelectionTrackForCharacteristic(player: _player, characteristic: AVMediaCharacteristic.legible,
                                                                                  criteria: _selectedTextTrackCriteria)
            }
        }
    }

    @objc
    func setTextTracks(_ textTracks: [NSDictionary]?) {
        setTextTracks(textTracks?.map { TextTrack($0) })
    }

    func setTextTracks(_ textTracks: [TextTrack]?) {
        _textTracks = textTracks

        // in case textTracks was set after selectedTextTrack
        if _selectedTextTrackCriteria != nil { setSelectedTextTrack(_selectedTextTrackCriteria) }
    }

    @objc
    func setChapters(_ chapters: [NSDictionary]?) {
        setChapters(chapters?.map { Chapter($0) })
    }

    func setChapters(_ chapters: [Chapter]?) {
        _chapters = chapters
    }

    @objc
    func setFullscreen(_ fullscreen: Bool) {
        if fullscreen && !_fullscreenPlayerPresented && _player != nil {
            // Ensure player view controller is not null
            // Controls will be displayed even if it is disabled in configuration
            if _playerViewController == nil {
                self.usePlayerViewController()
            }

            // Set presentation style to fullscreen
            _playerViewController?.modalPresentationStyle = .fullScreen

            // Find the nearest view controller
            var viewController: UIViewController! = self.firstAvailableUIViewController()
            if viewController == nil {
                guard let keyWindow = RCTVideoUtils.getCurrentWindow() else { return }

                viewController = keyWindow.rootViewController
                if !viewController.children.isEmpty {
                    viewController = viewController.children.last
                }
            }
            if viewController != nil {
                _presentingViewController = viewController

                self.onVideoFullscreenPlayerWillPresent?(["target": reactTag as Any])

                if let playerViewController = _playerViewController {
                    if _controls {
                        // prevents crash https://github.com/TheWidlarzGroup/react-native-video/issues/3040
                        self._playerViewController?.removeFromParent()
                    }

                    viewController.present(playerViewController, animated: true, completion: { [weak self] in
                        guard let self else { return }
                        // In fullscreen we must display controls
                        self._playerViewController?.showsPlaybackControls = true
                        self._fullscreenPlayerPresented = fullscreen
                        self._playerViewController?.autorotate = self._fullscreenAutorotate

                        self.onVideoFullscreenPlayerDidPresent?(["target": self.reactTag])
                    })
                }
            }
        } else if !fullscreen && _fullscreenPlayerPresented, let _playerViewController {
            self.videoPlayerViewControllerWillDismiss(playerViewController: _playerViewController)
            _presentingViewController?.dismiss(animated: true, completion: { [weak self] in
                self?.videoPlayerViewControllerDidDismiss(playerViewController: _playerViewController)
            })
        }
    }

    @objc
    func setFullscreenAutorotate(_ autorotate: Bool) {
        _fullscreenAutorotate = autorotate
        if _fullscreenPlayerPresented {
            _playerViewController?.autorotate = autorotate
        }
    }

    @objc
    func setFullscreenOrientation(_ orientation: String?) {
        _fullscreenOrientation = orientation
        if _fullscreenPlayerPresented {
            _playerViewController?.preferredOrientation = orientation
        }
    }

    func usePlayerViewController() {
        guard let _player, let _playerItem else { return }

        if _playerViewController == nil {
            _playerViewController = createPlayerViewController(player: _player, withPlayerItem: _playerItem)
        }
        // to prevent video from being animated when resizeMode is 'cover'
        // resize mode must be set before subview is added
        setResizeMode(_resizeMode)

        guard let _playerViewController else { return }

        if _controls {
            let viewController: UIViewController! = self.reactViewController()
            viewController?.addChild(_playerViewController)
            self.addSubview(_playerViewController.view)
        }

        _playerObserver.playerViewController = _playerViewController
    }

    func createPlayerViewController(player: AVPlayer, withPlayerItem _: AVPlayerItem) -> RCTVideoPlayerViewController {
        let viewController = RCTVideoPlayerViewController()
        viewController.showsPlaybackControls = self._controls
        viewController.updatesNowPlayingInfoCenter = false
        viewController.rctDelegate = self
        viewController.preferredOrientation = _fullscreenOrientation

        viewController.view.frame = self.bounds
        viewController.player = player
        if #available(tvOS 14.0, *) {
            viewController.allowsPictureInPicturePlayback = _enterPictureInPictureOnLeave
        }
        #if os(iOS)
            viewController.allowsPictureInPicturePlayback = _enterPictureInPictureOnLeave
        #endif
        return viewController
    }

    func usePlayerLayer() {
        if let _player {
            _playerLayer = AVPlayerLayer(player: _player)
            _playerLayer?.frame = self.bounds
            _playerLayer?.needsDisplayOnBoundsChange = true

            // to prevent video from being animated when resizeMode is 'cover'
            // resize mode must be set before layer is added
            setResizeMode(_resizeMode)
            _playerObserver.playerLayer = _playerLayer

            if let _playerLayer {
                self.layer.addSublayer(_playerLayer)
            }
            self.layer.needsDisplayOnBoundsChange = true
            #if os(iOS)
                if _enterPictureInPictureOnLeave {
                    _pip?.setupPipController(_playerLayer)
                }
            #endif
        }
    }

    @objc
    func setControls(_ controls: Bool) {
        if _controls != controls || ((_playerLayer == nil) && (_playerViewController == nil)) {
            _controls = controls
            if _controls {
                self.removePlayerLayer()
                self.usePlayerViewController()
            } else {
                _playerViewController?.view.removeFromSuperview()
                _playerViewController?.removeFromParent()
                _playerViewController = nil
                _playerObserver.playerViewController = nil
                self.usePlayerLayer()
            }
        }
    }

    @objc
    func setShowNotificationControls(_ showNotificationControls: Bool) {
        guard let player = _player else {
            return
        }

        if showNotificationControls {
            NowPlayingInfoCenterManager.shared.registerPlayer(player: player)
        } else {
            NowPlayingInfoCenterManager.shared.removePlayer(player: player)
        }

        _showNotificationControls = showNotificationControls
    }

    @objc
    func setProgressUpdateInterval(_ progressUpdateInterval: Float) {
        _playerObserver.replaceTimeObserverIfSet(Float64(progressUpdateInterval))
    }

    func removePlayerLayer() {
        _playerLayer?.removeFromSuperlayer()
        _playerLayer = nil
        _playerObserver.playerLayer = nil
    }

    @objc
    func setSubtitleStyle(_ style: [String: Any]) {
        let subtitleStyle = SubtitleStyle.parse(from: style)
        _playerObserver.subtitleStyle = subtitleStyle
    }

    // MARK: - RCTVideoPlayerViewControllerDelegate

    func videoPlayerViewControllerWillDismiss(playerViewController: AVPlayerViewController) {
        if _playerViewController == playerViewController
            && _fullscreenPlayerPresented,
            let onVideoFullscreenPlayerWillDismiss {
            _playerObserver.removePlayerViewControllerObservers()
            onVideoFullscreenPlayerWillDismiss(["target": reactTag as Any])
        }
    }

    func videoPlayerViewControllerDidDismiss(playerViewController: AVPlayerViewController) {
        if _playerViewController == playerViewController && _fullscreenPlayerPresented {
            _fullscreenPlayerPresented = false
            _presentingViewController = nil
            _playerViewController = nil
            _playerObserver.playerViewController = nil
            self.applyModifiers()

            onVideoFullscreenPlayerDidDismiss?(["target": reactTag as Any])
        }
    }

    @objc
    func setFilter(_ filterName: String!) {
        _filterName = filterName

        if !_filterEnabled {
            return
        } else if let uri = _source?.uri, uri.contains("m3u8") {
            return // filters don't work for HLS... return
        } else if _playerItem?.asset == nil {
            return
        }

        let filter: CIFilter! = CIFilter(name: filterName)
        Task {
            let composition = await RCTVideoUtils.generateVideoComposition(asset: _playerItem!.asset, filter: filter)
            self._playerItem?.videoComposition = composition
        }
    }

    @objc
    func setFilterEnabled(_ filterEnabled: Bool) {
        _filterEnabled = filterEnabled
    }

    // MARK: - RCTIMAAdsManager

    func getAdTagUrl() -> String? {
        return _adTagUrl
    }

    @objc
    func setAdTagUrl(_ adTagUrl: String!) {
        _adTagUrl = adTagUrl
    }

    #if USE_GOOGLE_IMA
        func getContentPlayhead() -> IMAAVPlayerContentPlayhead? {
            return _contentPlayhead
        }
    #endif
    func setAdPlaying(_ adPlaying: Bool) {
        _adPlaying = adPlaying
    }

    // MARK: - React View Management

    func insertReactSubview(view: UIView!, atIndex: Int) {
        if _controls {
            view.frame = self.bounds
            _playerViewController?.contentOverlayView?.insertSubview(view, at: atIndex)
        } else {
            RCTLogError("video cannot have any subviews")
        }
        return
    }

    func removeReactSubview(subview: UIView!) {
        if _controls {
            subview.removeFromSuperview()
        } else {
            RCTLog("video cannot have any subviews")
        }
        return
    }

    override func layoutSubviews() {
        super.layoutSubviews()
        if _controls, let _playerViewController {
            _playerViewController.view.frame = bounds

            // also adjust all subviews of contentOverlayView
            for subview in _playerViewController.contentOverlayView?.subviews ?? [] {
                subview.frame = bounds
            }
        } else {
            CATransaction.begin()
            CATransaction.setAnimationDuration(0)
            _playerLayer?.frame = bounds
            CATransaction.commit()
        }
    }

    // MARK: - Lifecycle

    override func removeFromSuperview() {
        if let player = _player {
            player.pause()
            NowPlayingInfoCenterManager.shared.removePlayer(player: player)
        }

        _player = nil
        _resouceLoaderDelegate = nil
        _playerObserver.clearPlayer()

        #if USE_GOOGLE_IMA
            _imaAdsManager.releaseAds()
        #endif

        self.removePlayerLayer()

        if let _playerViewController {
            _playerViewController.view.removeFromSuperview()
            _playerViewController.removeFromParent()
            _playerViewController.rctDelegate = nil
            _playerViewController.player = nil
            self._playerViewController = nil
            _playerObserver.playerViewController = nil
        }

        _eventDispatcher = nil
        // swiftlint:disable:next notification_center_detachment
        NotificationCenter.default.removeObserver(self)

        super.removeFromSuperview()
    }

    // MARK: - Export

    @objc
    func save(options: NSDictionary!, resolve: @escaping RCTPromiseResolveBlock, reject: @escaping RCTPromiseRejectBlock) {
        RCTVideoSave.save(
            options: options,
            resolve: resolve,
            reject: reject,
            playerItem: _playerItem
        )
    }

    func setLicenseResult(_ license: String!, _ licenseUrl: String!) {
        _resouceLoaderDelegate?.setLicenseResult(license, licenseUrl)
    }

    func setLicenseResultError(_ error: String!, _ licenseUrl: String!) {
        _resouceLoaderDelegate?.setLicenseResultError(error, licenseUrl)
    }

    func dismissFullscreenPlayer() {
        setFullscreen(false)
    }

    func presentFullscreenPlayer() {
        setFullscreen(true)
    }

    // MARK: - RCTPlayerObserverHandler

    func handleTimeUpdate(time _: CMTime) {
        sendProgressUpdate()
    }

    func handleReadyForDisplay(changeObject _: Any, change _: NSKeyValueObservedChange<Bool>) {
        onVideoBuffer?(["isBuffering": false, "target": reactTag as Any])
        onReadyForDisplay?([
            "target": reactTag,
        ])
    }

    // When timeMetadata is read the event onTimedMetadata is triggered
    func handleTimeMetadataChange(timedMetadata: [AVMetadataItem]) {
        guard onTimedMetadata != nil else { return }

        var metadata: [[String: String?]?] = []
        for item in timedMetadata {
            let value = item.value as? String
            let identifier = item.identifier?.rawValue

            if let value {
                metadata.append(["value": value, "identifier": identifier])
            }
        }

        onTimedMetadata?([
            "target": reactTag,
            "metadata": metadata,
        ])
    }

    // Handle player item status change.
    func handlePlayerItemStatusChange(playerItem _: AVPlayerItem, change _: NSKeyValueObservedChange<AVPlayerItem.Status>) {
        guard let _playerItem else {
            return
        }

        if _playerItem.status == .readyToPlay {
            handleReadyToPlay()
        } else if _playerItem.status == .failed {
            handlePlaybackFailed()
        }
    }

    func handleReadyToPlay() {
        guard let _playerItem else { return }

        Task {
            if self._pendingSeek {
                self.setSeek([
                    "time": NSNumber(value: self._pendingSeekTime),
                    "tolerance": NSNumber(value: 100),
                ])
                self._pendingSeek = false
            }

            if self._startPosition >= 0 {
                self.setSeek([
                    "time": NSNumber(value: self._startPosition),
                    "tolerance": NSNumber(value: 100),
                ])
                self._startPosition = -1
            }

            if onVideoLoad != nil, self._videoLoadStarted {
                var duration = Float(CMTimeGetSeconds(_playerItem.asset.duration))

                if duration.isNaN || duration == 0 {
                    // This is a safety check for live video.
                    // AVPlayer report a 0 duration
                    duration = RCTVideoUtils.calculateSeekableDuration(_player).floatValue
                    if duration.isNaN {
                        duration = 0
                    }
                }

                var width: Float = 0
                var height: Float = 0
                var orientation = "undefined"

                let tracks = await RCTVideoAssetsUtils.getTracks(asset: _playerItem.asset, withMediaType: .video)
                if let videoTrack = tracks?.first {
                    width = Float(videoTrack.naturalSize.width)
                    height = Float(videoTrack.naturalSize.height)
                } else if _playerItem.presentationSize.height != 0.0 {
                    width = Float(_playerItem.presentationSize.width)
                    height = Float(_playerItem.presentationSize.height)
                }
                orientation = width > height ? "landscape" : width == height ? "square" : "portrait"

                let audioTracks = await RCTVideoUtils.getAudioTrackInfo(self._player)
                let textTracks = await RCTVideoUtils.getTextTrackInfo(self._player)
                self.onVideoLoad?(["duration": NSNumber(value: duration),
                                   "currentTime": NSNumber(value: Float(CMTimeGetSeconds(_playerItem.currentTime()))),
                                   "canPlayReverse": NSNumber(value: _playerItem.canPlayReverse),
                                   "canPlayFastForward": NSNumber(value: _playerItem.canPlayFastForward),
                                   "canPlaySlowForward": NSNumber(value: _playerItem.canPlaySlowForward),
                                   "canPlaySlowReverse": NSNumber(value: _playerItem.canPlaySlowReverse),
                                   "canStepBackward": NSNumber(value: _playerItem.canStepBackward),
                                   "canStepForward": NSNumber(value: _playerItem.canStepForward),
                                   "naturalSize": [
                                       "width": width,
                                       "height": height,
                                       "orientation": orientation,
                                   ],
                                   "audioTracks": audioTracks,
                                   "textTracks": self._textTracks?.compactMap { $0.json } ?? textTracks.map(\.json),
                                   "target": self.reactTag as Any])
            }

            self._videoLoadStarted = false
            self._playerObserver.attachPlayerEventListeners()
            self.applyModifiers()
        }
    }

    func handlePlaybackFailed() {
        if let player = _player {
            NowPlayingInfoCenterManager.shared.removePlayer(player: player)
        }

        guard let _playerItem else { return }
        onVideoError?(
            [
                "error": [
                    "code": NSNumber(value: (_playerItem.error! as NSError).code),
                    "localizedDescription": _playerItem.error?.localizedDescription == nil ? "" : _playerItem.error?.localizedDescription,
                    "localizedFailureReason": ((_playerItem.error! as NSError).localizedFailureReason == nil ?
                        "" : (_playerItem.error! as NSError).localizedFailureReason) ?? "",
                    "localizedRecoverySuggestion": ((_playerItem.error! as NSError).localizedRecoverySuggestion == nil ?
                        "" : (_playerItem.error! as NSError).localizedRecoverySuggestion) ?? "",
                    "domain": (_playerItem.error as! NSError).domain,
                ],
                "target": reactTag,
            ]
        )
    }

    func handlePlaybackBufferKeyEmpty(playerItem _: AVPlayerItem, change _: NSKeyValueObservedChange<Bool>) {
        onVideoBuffer?(["isBuffering": true, "target": reactTag as Any])
    }

    // Continue playing (or not if paused) after being paused due to hitting an unbuffered zone.
    func handlePlaybackLikelyToKeepUp(playerItem _: AVPlayerItem, change _: NSKeyValueObservedChange<Bool>) {
        onVideoBuffer?(["isBuffering": false, "target": reactTag as Any])
    }

    func handleTimeControlStatusChange(player: AVPlayer, change: NSKeyValueObservedChange<AVPlayer.TimeControlStatus>) {
        if player.timeControlStatus == change.oldValue && change.oldValue != nil {
            return
        }
        guard [.paused, .playing].contains(player.timeControlStatus) else {
            return
        }
        let isPlaying = player.timeControlStatus == .playing

        guard _isPlaying == nil || _isPlaying! != isPlaying else { return }
        _isPlaying = isPlaying
        onVideoPlaybackStateChanged?(["isPlaying": isPlaying, "target": reactTag as Any])
    }

    func handlePlaybackRateChange(player: AVPlayer, change: NSKeyValueObservedChange<Float>) {
        guard let _player else { return }

        if player.rate == change.oldValue && change.oldValue != nil {
            return
        }

        onPlaybackRateChange?(["playbackRate": NSNumber(value: _player.rate),
                               "target": reactTag as Any])

        if _playbackStalled && _player.rate > 0 {
            onPlaybackResume?(["playbackRate": NSNumber(value: _player.rate),
                               "target": reactTag as Any])
            _playbackStalled = false
        }
    }

    func handleVolumeChange(player: AVPlayer, change: NSKeyValueObservedChange<Float>) {
        guard let _player, onVolumeChange != nil else { return }

        if player.rate == change.oldValue && change.oldValue != nil {
            return
        }

        onVolumeChange?(["volume": NSNumber(value: _player.volume),
                         "target": reactTag as Any])
    }

    func handleExternalPlaybackActiveChange(player _: AVPlayer, change _: NSKeyValueObservedChange<Bool>) {
        #if !os(visionOS)
            guard let _player, onVideoExternalPlaybackChange != nil else { return }
            onVideoExternalPlaybackChange?(["isExternalPlaybackActive": NSNumber(value: _player.isExternalPlaybackActive),
                                            "target": reactTag as Any])
        #endif
    }

    func handleViewControllerOverlayViewFrameChange(overlayView _: UIView, change: NSKeyValueObservedChange<CGRect>) {
        let oldRect = change.oldValue
        let newRect = change.newValue

        guard let bounds = RCTVideoUtils.getCurrentWindow()?.bounds else { return }

        if !oldRect!.equalTo(newRect!) {
            // https://github.com/TheWidlarzGroup/react-native-video/issues/3085#issuecomment-1557293391
            if newRect!.equalTo(bounds) {
                RCTLog("in fullscreen")
                if !_fullscreenUncontrolPlayerPresented {
                    _fullscreenUncontrolPlayerPresented = true

                    self.onVideoFullscreenPlayerWillPresent?(["target": self.reactTag as Any])
                    self.onVideoFullscreenPlayerDidPresent?(["target": self.reactTag as Any])
                }
            } else {
                NSLog("not fullscreen")
                if _fullscreenUncontrolPlayerPresented {
                    _fullscreenUncontrolPlayerPresented = false

                    self.onVideoFullscreenPlayerWillDismiss?(["target": self.reactTag as Any])
                    self.onVideoFullscreenPlayerDidDismiss?(["target": self.reactTag as Any])
                }
            }

            self.reactViewController().view.frame = bounds
            self.reactViewController().view.setNeedsLayout()
        }
    }

    @objc
    func handleDidFailToFinishPlaying(notification: NSNotification!) {
        guard onVideoError != nil else { return }

        let error: NSError! = notification.userInfo?[AVPlayerItemFailedToPlayToEndTimeErrorKey] as? NSError
        onVideoError?(
            [
                "error": [
                    "code": NSNumber(value: (error as NSError).code),
                    "localizedDescription": error.localizedDescription ?? "",
                    "localizedFailureReason": (error as NSError).localizedFailureReason ?? "",
                    "localizedRecoverySuggestion": (error as NSError).localizedRecoverySuggestion ?? "",
                    "domain": (error as NSError).domain,
                ],
                "target": reactTag,
            ]
        )
    }

    @objc
    func handlePlaybackStalled(notification _: NSNotification!) {
        onPlaybackStalled?(["target": reactTag as Any])
        _playbackStalled = true
    }

    @objc
    func handlePlayerItemDidReachEnd(notification: NSNotification!) {
        onVideoEnd?(["target": reactTag as Any])
        #if USE_GOOGLE_IMA
            if notification.object as? AVPlayerItem == _player?.currentItem {
                _imaAdsManager.getAdsLoader()?.contentComplete()
            }
        #endif
        if _repeat {
            let item: AVPlayerItem! = notification.object as? AVPlayerItem

            item.seek(
                to: _source?.cropStart != nil ? CMTime(value: _source!.cropStart!, timescale: 1000) : CMTime.zero,
                toleranceBefore: CMTime.zero,
                toleranceAfter: CMTime.zero,
                completionHandler: { [weak self] _ in
                    guard let self else { return }
                    self.applyModifiers()
                }
            )
        } else {
            _playerObserver.removePlayerTimeObserver()
        }
    }

    @objc
    func handleAVPlayerAccess(notification: NSNotification!) {
        guard onVideoBandwidthUpdate != nil else { return }

        guard let accessLog = (notification.object as? AVPlayerItem)?.accessLog() else {
            return
        }

        guard let lastEvent = accessLog.events.last else { return }
        onVideoBandwidthUpdate?(["bitrate": lastEvent.observedBitrate, "target": reactTag])
    }

    func handleTracksChange(playerItem _: AVPlayerItem, change _: NSKeyValueObservedChange<[AVPlayerItemTrack]>) {
        if onTextTracks != nil {
            Task {
                let textTracks = await RCTVideoUtils.getTextTrackInfo(self._player)
                self.onTextTracks?(["textTracks": self._textTracks?.compactMap { $0.json } ?? textTracks.compactMap(\.json)])
            }
        }

        if onAudioTracks != nil {
            Task {
                let audioTracks = await RCTVideoUtils.getAudioTrackInfo(self._player)
                self.onAudioTracks?(["audioTracks": audioTracks])
            }
        }
    }

    func handleLegibleOutput(strings: [NSAttributedString]) {
        guard onTextTrackDataChanged != nil else { return }

        if let subtitles = strings.first {
            self.onTextTrackDataChanged?(["subtitleTracks": subtitles.string])
        }
    }

<<<<<<< HEAD
    @objc
    func enterPictureInPicture() {
        if (_pip?.isInitialized ?? false) == false {
            initPictureinPicture()
            _playerViewController?.allowsPictureInPicturePlayback = true
        }
        _pip?.enterPictureInPicture()
    }

    @objc
    func exitPictureInPicture() {
        guard _pip?.isPictureInPictureActive ?? false else { return }

        _pip?.exitPictureInPicture()
        #if os(iOS)
            if _enterPictureInPictureOnLeave {
                initPictureinPicture()
                _playerViewController?.allowsPictureInPicturePlayback = true
            } else {
                _pip?.deinitPipController()
                _playerViewController?.allowsPictureInPicturePlayback = false
            }
        #endif
    }
=======
    // Workaround for #3418 - https://github.com/TheWidlarzGroup/react-native-video/issues/3418#issuecomment-2043508862
    @objc
    func setOnClick(_: Any) {}
>>>>>>> aef7879d
}<|MERGE_RESOLUTION|>--- conflicted
+++ resolved
@@ -66,12 +66,8 @@
     private var _filterEnabled = false
     private var _presentingViewController: UIViewController?
     private var _startPosition: Float64 = -1
-<<<<<<< HEAD
+    private var _showNotificationControls = false
     private var _enterPictureInPictureOnLeave = false {
-=======
-    private var _showNotificationControls = false
-    private var _pictureInPictureEnabled = false {
->>>>>>> aef7879d
         didSet {
             #if os(iOS)
                 if isPipActive() == true { return }
@@ -1652,7 +1648,6 @@
         }
     }
 
-<<<<<<< HEAD
     @objc
     func enterPictureInPicture() {
         if (_pip?.isInitialized ?? false) == false {
@@ -1677,9 +1672,8 @@
             }
         #endif
     }
-=======
+
     // Workaround for #3418 - https://github.com/TheWidlarzGroup/react-native-video/issues/3418#issuecomment-2043508862
     @objc
     func setOnClick(_: Any) {}
->>>>>>> aef7879d
 }