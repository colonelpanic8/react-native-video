--- conflicted
+++ resolved
@@ -7,15 +7,11 @@
 	objects = {
 
 /* Begin PBXBuildFile section */
-<<<<<<< HEAD
 		00E356F31AD99517003FC87E /* VideoPlayerTests.m in Sources */ = {isa = PBXBuildFile; fileRef = 00E356F21AD99517003FC87E /* VideoPlayerTests.m */; };
 		012C5B8A27A9666F00485309 /* File.swift in Sources */ = {isa = PBXBuildFile; fileRef = 012C5B8927A9666F00485309 /* File.swift */; };
-=======
->>>>>>> a47eb819
 		13B07FBC1A68108700A75B9A /* AppDelegate.m in Sources */ = {isa = PBXBuildFile; fileRef = 13B07FB01A68108700A75B9A /* AppDelegate.m */; };
 		13B07FBF1A68108700A75B9A /* Images.xcassets in Resources */ = {isa = PBXBuildFile; fileRef = 13B07FB51A68108700A75B9A /* Images.xcassets */; };
 		13B07FC11A68108700A75B9A /* main.m in Sources */ = {isa = PBXBuildFile; fileRef = 13B07FB71A68108700A75B9A /* main.m */; };
-<<<<<<< HEAD
 		2D02E4BC1E0B4A80006451C7 /* AppDelegate.m in Sources */ = {isa = PBXBuildFile; fileRef = 13B07FB01A68108700A75B9A /* AppDelegate.m */; };
 		2D02E4BD1E0B4A84006451C7 /* Images.xcassets in Resources */ = {isa = PBXBuildFile; fileRef = 13B07FB51A68108700A75B9A /* Images.xcassets */; };
 		2D02E4BF1E0B4AB3006451C7 /* main.m in Sources */ = {isa = PBXBuildFile; fileRef = 13B07FB71A68108700A75B9A /* main.m */; };
@@ -25,21 +21,6 @@
 		9B5D5E89D2011E17AA5A1D01 /* Pods_VideoPlayer.framework in Frameworks */ = {isa = PBXBuildFile; fileRef = 2C39F265DD4E235203DD4B55 /* Pods_VideoPlayer.framework */; };
 		A7D1647E3B839F0605443BE6 /* Pods_VideoPlayer_tvOS.framework in Frameworks */ = {isa = PBXBuildFile; fileRef = 500B6A1A28D58CB3AF579C6F /* Pods_VideoPlayer_tvOS.framework */; };
 		AA06571A8A30E4C38646C7C9 /* Pods_VideoPlayer_VideoPlayerTests.framework in Frameworks */ = {isa = PBXBuildFile; fileRef = 5B828D82CDB8A42C60BF2BFA /* Pods_VideoPlayer_VideoPlayerTests.framework */; };
-=======
-		35038EB1239F5C8E004C7F58 /* Pods_VideoPlayer.framework in Frameworks */ = {isa = PBXBuildFile; fileRef = 35038EB0239F5C8E004C7F58 /* Pods_VideoPlayer.framework */; };
-		3E565D7A54028115524E19B3 /* Pods_VideoPlayer_tvOS.framework in Frameworks */ = {isa = PBXBuildFile; fileRef = E283EDD1CBBEDE14319F393C /* Pods_VideoPlayer_tvOS.framework */; };
-		FA3566AB216D5D7000E01ABD /* libRCTImage-tvOS.a in Frameworks */ = {isa = PBXBuildFile; fileRef = 3DAD3E841DF850E9000B6D8A /* libRCTImage-tvOS.a */; };
-		FA3566AC216D5D7000E01ABD /* libRCTLinking-tvOS.a in Frameworks */ = {isa = PBXBuildFile; fileRef = 3DAD3E881DF850E9000B6D8A /* libRCTLinking-tvOS.a */; };
-		FA3566AD216D5D7000E01ABD /* libRCTNetwork-tvOS.a in Frameworks */ = {isa = PBXBuildFile; fileRef = 3DAD3E8C1DF850E9000B6D8A /* libRCTNetwork-tvOS.a */; };
-		FA3566AE216D5D7000E01ABD /* libRCTSettings-tvOS.a in Frameworks */ = {isa = PBXBuildFile; fileRef = 3DAD3E901DF850E9000B6D8A /* libRCTSettings-tvOS.a */; };
-		FA3566AF216D5D7000E01ABD /* libRCTText-tvOS.a in Frameworks */ = {isa = PBXBuildFile; fileRef = 3DAD3E941DF850E9000B6D8A /* libRCTText-tvOS.a */; };
-		FA3566B0216D5D7000E01ABD /* libRCTWebSocket-tvOS.a in Frameworks */ = {isa = PBXBuildFile; fileRef = 3DAD3E991DF850E9000B6D8A /* libRCTWebSocket-tvOS.a */; };
-		FA3566C8216D5DA900E01ABD /* libRCTVideo.a in Frameworks */ = {isa = PBXBuildFile; fileRef = D1107C542111145500073188 /* libRCTVideo.a */; };
-		FA8681B8216D5C6D0010C92A /* AppDelegate.m in Sources */ = {isa = PBXBuildFile; fileRef = 13B07FB01A68108700A75B9A /* AppDelegate.m */; };
-		FA8681B9216D5C6D0010C92A /* main.m in Sources */ = {isa = PBXBuildFile; fileRef = 13B07FB71A68108700A75B9A /* main.m */; };
-		FA8681C8216D5C6D0010C92A /* Images.xcassets in Resources */ = {isa = PBXBuildFile; fileRef = 13B07FB51A68108700A75B9A /* Images.xcassets */; };
-		FA8B47A5216D777200AB07CF /* libReact.a in Frameworks */ = {isa = PBXBuildFile; fileRef = 3DAD3EA31DF850E9000B6D8A /* libReact.a */; };
->>>>>>> a47eb819
 /* End PBXBuildFile section */
 
 /* Begin PBXContainerItemProxy section */
@@ -73,7 +54,6 @@
 		13B07FB51A68108700A75B9A /* Images.xcassets */ = {isa = PBXFileReference; lastKnownFileType = folder.assetcatalog; name = Images.xcassets; path = VideoPlayer/Images.xcassets; sourceTree = "<group>"; };
 		13B07FB61A68108700A75B9A /* Info.plist */ = {isa = PBXFileReference; fileEncoding = 4; lastKnownFileType = text.plist.xml; name = Info.plist; path = VideoPlayer/Info.plist; sourceTree = "<group>"; };
 		13B07FB71A68108700A75B9A /* main.m */ = {isa = PBXFileReference; fileEncoding = 4; lastKnownFileType = sourcecode.c.objc; name = main.m; path = VideoPlayer/main.m; sourceTree = "<group>"; };
-<<<<<<< HEAD
 		14F94A5638163C887577920D /* Pods-VideoPlayer-tvOS.release.xcconfig */ = {isa = PBXFileReference; includeInIndex = 1; lastKnownFileType = text.xcconfig; name = "Pods-VideoPlayer-tvOS.release.xcconfig"; path = "Target Support Files/Pods-VideoPlayer-tvOS/Pods-VideoPlayer-tvOS.release.xcconfig"; sourceTree = "<group>"; };
 		1B6B0FDCD3A9A8AC30563711 /* Pods-VideoPlayer-VideoPlayerTests.release.xcconfig */ = {isa = PBXFileReference; includeInIndex = 1; lastKnownFileType = text.xcconfig; name = "Pods-VideoPlayer-VideoPlayerTests.release.xcconfig"; path = "Target Support Files/Pods-VideoPlayer-VideoPlayerTests/Pods-VideoPlayer-VideoPlayerTests.release.xcconfig"; sourceTree = "<group>"; };
 		2C39F265DD4E235203DD4B55 /* Pods_VideoPlayer.framework */ = {isa = PBXFileReference; explicitFileType = wrapper.framework; includeInIndex = 0; path = Pods_VideoPlayer.framework; sourceTree = BUILT_PRODUCTS_DIR; };
@@ -90,25 +70,6 @@
 		E048F2A1D012F1BB4C6925E8 /* Pods-VideoPlayer-tvOSTests.debug.xcconfig */ = {isa = PBXFileReference; includeInIndex = 1; lastKnownFileType = text.xcconfig; name = "Pods-VideoPlayer-tvOSTests.debug.xcconfig"; path = "Target Support Files/Pods-VideoPlayer-tvOSTests/Pods-VideoPlayer-tvOSTests.debug.xcconfig"; sourceTree = "<group>"; };
 		ED297162215061F000B7C4FE /* JavaScriptCore.framework */ = {isa = PBXFileReference; lastKnownFileType = wrapper.framework; name = JavaScriptCore.framework; path = System/Library/Frameworks/JavaScriptCore.framework; sourceTree = SDKROOT; };
 		ED2971642150620600B7C4FE /* JavaScriptCore.framework */ = {isa = PBXFileReference; lastKnownFileType = wrapper.framework; name = JavaScriptCore.framework; path = Platforms/AppleTVOS.platform/Developer/SDKs/AppleTVOS12.0.sdk/System/Library/Frameworks/JavaScriptCore.framework; sourceTree = DEVELOPER_DIR; };
-=======
-		146833FF1AC3E56700842450 /* React.xcodeproj */ = {isa = PBXFileReference; lastKnownFileType = "wrapper.pb-project"; name = React.xcodeproj; path = "../node_modules/react-native/React/React.xcodeproj"; sourceTree = "<group>"; };
-		193C56737A4BFE22EC8FD7CE /* Pods-VideoPlayer-tvOS.release.xcconfig */ = {isa = PBXFileReference; includeInIndex = 1; lastKnownFileType = text.xcconfig; name = "Pods-VideoPlayer-tvOS.release.xcconfig"; path = "Target Support Files/Pods-VideoPlayer-tvOS/Pods-VideoPlayer-tvOS.release.xcconfig"; sourceTree = "<group>"; };
-		35038EAE239F5C29004C7F58 /* React.framework */ = {isa = PBXFileReference; explicitFileType = wrapper.framework; path = React.framework; sourceTree = BUILT_PRODUCTS_DIR; };
-		35038EB0239F5C8E004C7F58 /* Pods_VideoPlayer.framework */ = {isa = PBXFileReference; explicitFileType = wrapper.framework; path = Pods_VideoPlayer.framework; sourceTree = BUILT_PRODUCTS_DIR; };
-		39CBB10045CEBFA9BBB9645E /* libPods-VideoPlayer.a */ = {isa = PBXFileReference; explicitFileType = archive.ar; includeInIndex = 0; path = "libPods-VideoPlayer.a"; sourceTree = BUILT_PRODUCTS_DIR; };
-		49F6E2DFCFB5662A09E3B94F /* Pods-VideoPlayer.release.xcconfig */ = {isa = PBXFileReference; includeInIndex = 1; lastKnownFileType = text.xcconfig; name = "Pods-VideoPlayer.release.xcconfig"; path = "Target Support Files/Pods-VideoPlayer/Pods-VideoPlayer.release.xcconfig"; sourceTree = "<group>"; };
-		52421E8587B432062FCB0E39 /* Pods-VideoPlayer-tvOS.debug.xcconfig */ = {isa = PBXFileReference; includeInIndex = 1; lastKnownFileType = text.xcconfig; name = "Pods-VideoPlayer-tvOS.debug.xcconfig"; path = "Target Support Files/Pods-VideoPlayer-tvOS/Pods-VideoPlayer-tvOS.debug.xcconfig"; sourceTree = "<group>"; };
-		5E91572D1DD0AC6500FF2AA8 /* RCTAnimation.xcodeproj */ = {isa = PBXFileReference; lastKnownFileType = "wrapper.pb-project"; name = RCTAnimation.xcodeproj; path = "../node_modules/react-native/Libraries/NativeAnimation/RCTAnimation.xcodeproj"; sourceTree = "<group>"; };
-		627363E07276C06249D7CEBF /* libPods-VideoPlayer-tvOS.a */ = {isa = PBXFileReference; explicitFileType = archive.ar; includeInIndex = 0; path = "libPods-VideoPlayer-tvOS.a"; sourceTree = BUILT_PRODUCTS_DIR; };
-		78C398B01ACF4ADC00677621 /* RCTLinking.xcodeproj */ = {isa = PBXFileReference; lastKnownFileType = "wrapper.pb-project"; name = RCTLinking.xcodeproj; path = "../node_modules/react-native/Libraries/LinkingIOS/RCTLinking.xcodeproj"; sourceTree = "<group>"; };
-		832341B01AAA6A8300B99B32 /* RCTText.xcodeproj */ = {isa = PBXFileReference; lastKnownFileType = "wrapper.pb-project"; name = RCTText.xcodeproj; path = "../node_modules/react-native/Libraries/Text/RCTText.xcodeproj"; sourceTree = "<group>"; };
-		8C2A0F651E25608300E31596 /* RCTVideo.xcodeproj */ = {isa = PBXFileReference; lastKnownFileType = "wrapper.pb-project"; name = RCTVideo.xcodeproj; path = "../node_modules/react-native-video/ios/RCTVideo.xcodeproj"; sourceTree = "<group>"; };
-		B4E8B7269229AE0B24D2F9C2 /* Pods_VideoPlayer.framework */ = {isa = PBXFileReference; explicitFileType = wrapper.framework; includeInIndex = 0; path = Pods_VideoPlayer.framework; sourceTree = BUILT_PRODUCTS_DIR; };
-		B6DC2FE9CFD02FF649339B93 /* Pods-VideoPlayer.debug.xcconfig */ = {isa = PBXFileReference; includeInIndex = 1; lastKnownFileType = text.xcconfig; name = "Pods-VideoPlayer.debug.xcconfig"; path = "Target Support Files/Pods-VideoPlayer/Pods-VideoPlayer.debug.xcconfig"; sourceTree = "<group>"; };
-		E283EDD1CBBEDE14319F393C /* Pods_VideoPlayer_tvOS.framework */ = {isa = PBXFileReference; explicitFileType = wrapper.framework; includeInIndex = 0; path = Pods_VideoPlayer_tvOS.framework; sourceTree = BUILT_PRODUCTS_DIR; };
-		FA8681CE216D5C6D0010C92A /* VideoPlayer-tvOS.app */ = {isa = PBXFileReference; explicitFileType = wrapper.application; includeInIndex = 0; path = "VideoPlayer-tvOS.app"; sourceTree = BUILT_PRODUCTS_DIR; };
-		FA8681D0216D5C6E0010C92A /* VideoPlayer-tvOS.plist */ = {isa = PBXFileReference; lastKnownFileType = text.plist.xml; name = "VideoPlayer-tvOS.plist"; path = "/Users/amishra/Development/react-native-video-nfb/examples/basic/ios/VideoPlayer-tvOS.plist"; sourceTree = "<absolute>"; };
->>>>>>> a47eb819
 /* End PBXFileReference section */
 
 /* Begin PBXFrameworksBuildPhase section */
@@ -116,11 +77,7 @@
 			isa = PBXFrameworksBuildPhase;
 			buildActionMask = 2147483647;
 			files = (
-<<<<<<< HEAD
 				AA06571A8A30E4C38646C7C9 /* Pods_VideoPlayer_VideoPlayerTests.framework in Frameworks */,
-=======
-				35038EB1239F5C8E004C7F58 /* Pods_VideoPlayer.framework in Frameworks */,
->>>>>>> a47eb819
 			);
 			runOnlyForDeploymentPostprocessing = 0;
 		};
@@ -128,19 +85,7 @@
 			isa = PBXFrameworksBuildPhase;
 			buildActionMask = 2147483647;
 			files = (
-<<<<<<< HEAD
 				9B5D5E89D2011E17AA5A1D01 /* Pods_VideoPlayer.framework in Frameworks */,
-=======
-				FA8B47A5216D777200AB07CF /* libReact.a in Frameworks */,
-				FA3566AB216D5D7000E01ABD /* libRCTImage-tvOS.a in Frameworks */,
-				FA3566AC216D5D7000E01ABD /* libRCTLinking-tvOS.a in Frameworks */,
-				FA3566AD216D5D7000E01ABD /* libRCTNetwork-tvOS.a in Frameworks */,
-				FA3566AE216D5D7000E01ABD /* libRCTSettings-tvOS.a in Frameworks */,
-				FA3566AF216D5D7000E01ABD /* libRCTText-tvOS.a in Frameworks */,
-				FA3566B0216D5D7000E01ABD /* libRCTWebSocket-tvOS.a in Frameworks */,
-				FA3566C8216D5DA900E01ABD /* libRCTVideo.a in Frameworks */,
-				3E565D7A54028115524E19B3 /* Pods_VideoPlayer_tvOS.framework in Frameworks */,
->>>>>>> a47eb819
 			);
 			runOnlyForDeploymentPostprocessing = 0;
 		};
@@ -223,13 +168,8 @@
 				832341AE1AAA6A7D00B99B32 /* Libraries */,
 				00E356EF1AD99517003FC87E /* VideoPlayerTests */,
 				83CBBA001A601CBA00E9B192 /* Products */,
-<<<<<<< HEAD
 				2D16E6871FA4F8E400B85C8A /* Frameworks */,
 				B09E1827D988A8F7B7FABCD7 /* Pods */,
-=======
-				FA35669C216D5D7000E01ABD /* Frameworks */,
-				BB30D76686EC7F53F239F9B8 /* Pods */,
->>>>>>> a47eb819
 			);
 			indentWidth = 2;
 			sourceTree = "<group>";
@@ -250,7 +190,6 @@
 		B09E1827D988A8F7B7FABCD7 /* Pods */ = {
 			isa = PBXGroup;
 			children = (
-<<<<<<< HEAD
 				72ECC70C444201AEE7C9332F /* Pods-VideoPlayer.debug.xcconfig */,
 				960F0735700C97E215D22AD0 /* Pods-VideoPlayer.release.xcconfig */,
 				5933B738F6C2A0A8C1CC0234 /* Pods-VideoPlayer-VideoPlayerTests.debug.xcconfig */,
@@ -261,44 +200,6 @@
 				0F08E874CF32137C5FEA7CD3 /* Pods-VideoPlayer-tvOSTests.release.xcconfig */,
 			);
 			path = Pods;
-=======
-				8C2A0F791E25608300E31596 /* libRCTVideo.a */,
-				D1107C542111145500073188 /* libRCTVideo.a */,
-			);
-			name = Products;
-			sourceTree = "<group>";
-		};
-		BB30D76686EC7F53F239F9B8 /* Pods */ = {
-			isa = PBXGroup;
-			children = (
-				B6DC2FE9CFD02FF649339B93 /* Pods-VideoPlayer.debug.xcconfig */,
-				49F6E2DFCFB5662A09E3B94F /* Pods-VideoPlayer.release.xcconfig */,
-				52421E8587B432062FCB0E39 /* Pods-VideoPlayer-tvOS.debug.xcconfig */,
-				193C56737A4BFE22EC8FD7CE /* Pods-VideoPlayer-tvOS.release.xcconfig */,
-			);
-			path = Pods;
-			sourceTree = "<group>";
-		};
-		FA35669C216D5D7000E01ABD /* Frameworks */ = {
-			isa = PBXGroup;
-			children = (
-				35038EB0239F5C8E004C7F58 /* Pods_VideoPlayer.framework */,
-				35038EAE239F5C29004C7F58 /* React.framework */,
-				39CBB10045CEBFA9BBB9645E /* libPods-VideoPlayer.a */,
-				627363E07276C06249D7CEBF /* libPods-VideoPlayer-tvOS.a */,
-				B4E8B7269229AE0B24D2F9C2 /* Pods_VideoPlayer.framework */,
-				E283EDD1CBBEDE14319F393C /* Pods_VideoPlayer_tvOS.framework */,
-			);
-			name = Frameworks;
-			sourceTree = "<group>";
-		};
-		FA8681CF216D5C6D0010C92A /* Resources-iPad */ = {
-			isa = PBXGroup;
-			children = (
-				FA8681D0216D5C6E0010C92A /* VideoPlayer-tvOS.plist */,
-			);
-			name = "Resources-iPad";
->>>>>>> a47eb819
 			sourceTree = "<group>";
 		};
 /* End PBXGroup section */
@@ -328,21 +229,13 @@
 			isa = PBXNativeTarget;
 			buildConfigurationList = 13B07F931A680F5B00A75B9A /* Build configuration list for PBXNativeTarget "VideoPlayer" */;
 			buildPhases = (
-<<<<<<< HEAD
 				C727CDFD7820FD2B492BFCE2 /* [CP] Check Pods Manifest.lock */,
 				FD10A7F022414F080027D42C /* Start Packager */,
-=======
-				32CB69FF947AEF78D0E22CF5 /* [CP] Check Pods Manifest.lock */,
->>>>>>> a47eb819
 				13B07F871A680F5B00A75B9A /* Sources */,
 				13B07F8C1A680F5B00A75B9A /* Frameworks */,
 				13B07F8E1A680F5B00A75B9A /* Resources */,
 				00DD1BFF1BD5951E006B06BC /* Bundle React Native code and images */,
-<<<<<<< HEAD
 				617FE7057887EE750FF2A943 /* [CP] Copy Pods Resources */,
-=======
-				32F3757568F2420976252267 /* [CP] Embed Pods Frameworks */,
->>>>>>> a47eb819
 			);
 			buildRules = (
 			);
@@ -357,20 +250,12 @@
 			isa = PBXNativeTarget;
 			buildConfigurationList = 2D02E4BA1E0B4A5E006451C7 /* Build configuration list for PBXNativeTarget "VideoPlayer-tvOS" */;
 			buildPhases = (
-<<<<<<< HEAD
 				65451BD1F0D11FF4A48FC837 /* [CP] Check Pods Manifest.lock */,
 				FD10A7F122414F3F0027D42C /* Start Packager */,
 				2D02E4771E0B4A5D006451C7 /* Sources */,
 				2D02E4781E0B4A5D006451C7 /* Frameworks */,
 				2D02E4791E0B4A5D006451C7 /* Resources */,
 				2D02E4CB1E0B4B27006451C7 /* Bundle React Native Code And Images */,
-=======
-				629EB3CAFD1669F3677B304B /* [CP] Check Pods Manifest.lock */,
-				FA8681B7216D5C6D0010C92A /* Sources */,
-				FA8681BA216D5C6D0010C92A /* Frameworks */,
-				FA8681C7216D5C6D0010C92A /* Resources */,
-				FA8681CA216D5C6D0010C92A /* Bundle React Native code and images */,
->>>>>>> a47eb819
 			);
 			buildRules = (
 			);
@@ -500,117 +385,7 @@
 			shellPath = /bin/sh;
 			shellScript = "export NODE_BINARY=node\n../node_modules/react-native/scripts/react-native-xcode.sh";
 		};
-<<<<<<< HEAD
 		2D02E4CB1E0B4B27006451C7 /* Bundle React Native Code And Images */ = {
-=======
-		32CB69FF947AEF78D0E22CF5 /* [CP] Check Pods Manifest.lock */ = {
-			isa = PBXShellScriptBuildPhase;
-			buildActionMask = 2147483647;
-			files = (
-			);
-			inputFileListPaths = (
-			);
-			inputPaths = (
-				"${PODS_PODFILE_DIR_PATH}/Podfile.lock",
-				"${PODS_ROOT}/Manifest.lock",
-			);
-			name = "[CP] Check Pods Manifest.lock";
-			outputFileListPaths = (
-			);
-			outputPaths = (
-				"$(DERIVED_FILE_DIR)/Pods-VideoPlayer-checkManifestLockResult.txt",
-			);
-			runOnlyForDeploymentPostprocessing = 0;
-			shellPath = /bin/sh;
-			shellScript = "diff \"${PODS_PODFILE_DIR_PATH}/Podfile.lock\" \"${PODS_ROOT}/Manifest.lock\" > /dev/null\nif [ $? != 0 ] ; then\n    # print error to STDERR\n    echo \"error: The sandbox is not in sync with the Podfile.lock. Run 'pod install' or update your CocoaPods installation.\" >&2\n    exit 1\nfi\n# This output is used by Xcode 'outputs' to avoid re-running this script phase.\necho \"SUCCESS\" > \"${SCRIPT_OUTPUT_FILE_0}\"\n";
-			showEnvVarsInLog = 0;
-		};
-		32F3757568F2420976252267 /* [CP] Embed Pods Frameworks */ = {
-			isa = PBXShellScriptBuildPhase;
-			buildActionMask = 2147483647;
-			files = (
-			);
-			inputPaths = (
-				"${PODS_ROOT}/Target Support Files/Pods-VideoPlayer/Pods-VideoPlayer-frameworks.sh",
-				"${BUILT_PRODUCTS_DIR}/DoubleConversion/DoubleConversion.framework",
-				"${BUILT_PRODUCTS_DIR}/FBReactNativeSpec/FBReactNativeSpec.framework",
-				"${BUILT_PRODUCTS_DIR}/Folly/folly.framework",
-				"${PODS_ROOT}/GoogleAds-IMA-iOS-SDK/GoogleInteractiveMediaAds.framework",
-				"${BUILT_PRODUCTS_DIR}/RCTTypeSafety/RCTTypeSafety.framework",
-				"${BUILT_PRODUCTS_DIR}/React-Core/React.framework",
-				"${BUILT_PRODUCTS_DIR}/React-CoreModules/CoreModules.framework",
-				"${BUILT_PRODUCTS_DIR}/React-RCTActionSheet/RCTActionSheet.framework",
-				"${BUILT_PRODUCTS_DIR}/React-RCTAnimation/RCTAnimation.framework",
-				"${BUILT_PRODUCTS_DIR}/React-RCTBlob/RCTBlob.framework",
-				"${BUILT_PRODUCTS_DIR}/React-RCTImage/RCTImage.framework",
-				"${BUILT_PRODUCTS_DIR}/React-RCTLinking/RCTLinking.framework",
-				"${BUILT_PRODUCTS_DIR}/React-RCTNetwork/RCTNetwork.framework",
-				"${BUILT_PRODUCTS_DIR}/React-RCTSettings/RCTSettings.framework",
-				"${BUILT_PRODUCTS_DIR}/React-RCTText/RCTText.framework",
-				"${BUILT_PRODUCTS_DIR}/React-RCTVibration/RCTVibration.framework",
-				"${BUILT_PRODUCTS_DIR}/React-cxxreact/cxxreact.framework",
-				"${BUILT_PRODUCTS_DIR}/React-jsi/jsi.framework",
-				"${BUILT_PRODUCTS_DIR}/React-jsiexecutor/jsireact.framework",
-				"${BUILT_PRODUCTS_DIR}/React-jsinspector/jsinspector.framework",
-				"${BUILT_PRODUCTS_DIR}/ReactCommon/ReactCommon.framework",
-				"${BUILT_PRODUCTS_DIR}/Yoga/yoga.framework",
-				"${BUILT_PRODUCTS_DIR}/glog/glog.framework",
-			);
-			name = "[CP] Embed Pods Frameworks";
-			outputPaths = (
-				"${TARGET_BUILD_DIR}/${FRAMEWORKS_FOLDER_PATH}/DoubleConversion.framework",
-				"${TARGET_BUILD_DIR}/${FRAMEWORKS_FOLDER_PATH}/FBReactNativeSpec.framework",
-				"${TARGET_BUILD_DIR}/${FRAMEWORKS_FOLDER_PATH}/folly.framework",
-				"${TARGET_BUILD_DIR}/${FRAMEWORKS_FOLDER_PATH}/GoogleInteractiveMediaAds.framework",
-				"${TARGET_BUILD_DIR}/${FRAMEWORKS_FOLDER_PATH}/RCTTypeSafety.framework",
-				"${TARGET_BUILD_DIR}/${FRAMEWORKS_FOLDER_PATH}/React.framework",
-				"${TARGET_BUILD_DIR}/${FRAMEWORKS_FOLDER_PATH}/CoreModules.framework",
-				"${TARGET_BUILD_DIR}/${FRAMEWORKS_FOLDER_PATH}/RCTActionSheet.framework",
-				"${TARGET_BUILD_DIR}/${FRAMEWORKS_FOLDER_PATH}/RCTAnimation.framework",
-				"${TARGET_BUILD_DIR}/${FRAMEWORKS_FOLDER_PATH}/RCTBlob.framework",
-				"${TARGET_BUILD_DIR}/${FRAMEWORKS_FOLDER_PATH}/RCTImage.framework",
-				"${TARGET_BUILD_DIR}/${FRAMEWORKS_FOLDER_PATH}/RCTLinking.framework",
-				"${TARGET_BUILD_DIR}/${FRAMEWORKS_FOLDER_PATH}/RCTNetwork.framework",
-				"${TARGET_BUILD_DIR}/${FRAMEWORKS_FOLDER_PATH}/RCTSettings.framework",
-				"${TARGET_BUILD_DIR}/${FRAMEWORKS_FOLDER_PATH}/RCTText.framework",
-				"${TARGET_BUILD_DIR}/${FRAMEWORKS_FOLDER_PATH}/RCTVibration.framework",
-				"${TARGET_BUILD_DIR}/${FRAMEWORKS_FOLDER_PATH}/cxxreact.framework",
-				"${TARGET_BUILD_DIR}/${FRAMEWORKS_FOLDER_PATH}/jsi.framework",
-				"${TARGET_BUILD_DIR}/${FRAMEWORKS_FOLDER_PATH}/jsireact.framework",
-				"${TARGET_BUILD_DIR}/${FRAMEWORKS_FOLDER_PATH}/jsinspector.framework",
-				"${TARGET_BUILD_DIR}/${FRAMEWORKS_FOLDER_PATH}/ReactCommon.framework",
-				"${TARGET_BUILD_DIR}/${FRAMEWORKS_FOLDER_PATH}/yoga.framework",
-				"${TARGET_BUILD_DIR}/${FRAMEWORKS_FOLDER_PATH}/glog.framework",
-			);
-			runOnlyForDeploymentPostprocessing = 0;
-			shellPath = /bin/sh;
-			shellScript = "\"${PODS_ROOT}/Target Support Files/Pods-VideoPlayer/Pods-VideoPlayer-frameworks.sh\"\n";
-			showEnvVarsInLog = 0;
-		};
-		629EB3CAFD1669F3677B304B /* [CP] Check Pods Manifest.lock */ = {
-			isa = PBXShellScriptBuildPhase;
-			buildActionMask = 2147483647;
-			files = (
-			);
-			inputFileListPaths = (
-			);
-			inputPaths = (
-				"${PODS_PODFILE_DIR_PATH}/Podfile.lock",
-				"${PODS_ROOT}/Manifest.lock",
-			);
-			name = "[CP] Check Pods Manifest.lock";
-			outputFileListPaths = (
-			);
-			outputPaths = (
-				"$(DERIVED_FILE_DIR)/Pods-VideoPlayer-tvOS-checkManifestLockResult.txt",
-			);
-			runOnlyForDeploymentPostprocessing = 0;
-			shellPath = /bin/sh;
-			shellScript = "diff \"${PODS_PODFILE_DIR_PATH}/Podfile.lock\" \"${PODS_ROOT}/Manifest.lock\" > /dev/null\nif [ $? != 0 ] ; then\n    # print error to STDERR\n    echo \"error: The sandbox is not in sync with the Podfile.lock. Run 'pod install' or update your CocoaPods installation.\" >&2\n    exit 1\nfi\n# This output is used by Xcode 'outputs' to avoid re-running this script phase.\necho \"SUCCESS\" > \"${SCRIPT_OUTPUT_FILE_0}\"\n";
-			showEnvVarsInLog = 0;
-		};
-		FA8681CA216D5C6D0010C92A /* Bundle React Native code and images */ = {
->>>>>>> a47eb819
 			isa = PBXShellScriptBuildPhase;
 			buildActionMask = 2147483647;
 			files = (
@@ -894,11 +669,7 @@
 		};
 		13B07F941A680F5B00A75B9A /* Debug */ = {
 			isa = XCBuildConfiguration;
-<<<<<<< HEAD
 			baseConfigurationReference = 72ECC70C444201AEE7C9332F /* Pods-VideoPlayer.debug.xcconfig */;
-=======
-			baseConfigurationReference = B6DC2FE9CFD02FF649339B93 /* Pods-VideoPlayer.debug.xcconfig */;
->>>>>>> a47eb819
 			buildSettings = {
 				ASSETCATALOG_COMPILER_APPICON_NAME = AppIcon;
 				CLANG_ENABLE_MODULES = YES;
@@ -922,11 +693,7 @@
 		};
 		13B07F951A680F5B00A75B9A /* Release */ = {
 			isa = XCBuildConfiguration;
-<<<<<<< HEAD
 			baseConfigurationReference = 960F0735700C97E215D22AD0 /* Pods-VideoPlayer.release.xcconfig */;
-=======
-			baseConfigurationReference = 49F6E2DFCFB5662A09E3B94F /* Pods-VideoPlayer.release.xcconfig */;
->>>>>>> a47eb819
 			buildSettings = {
 				ASSETCATALOG_COMPILER_APPICON_NAME = AppIcon;
 				CLANG_ENABLE_MODULES = YES;
@@ -1117,7 +884,6 @@
 				GCC_WARN_UNINITIALIZED_AUTOS = YES_AGGRESSIVE;
 				GCC_WARN_UNUSED_FUNCTION = YES;
 				GCC_WARN_UNUSED_VARIABLE = YES;
-<<<<<<< HEAD
 				IPHONEOS_DEPLOYMENT_TARGET = 10.0;
 				LD_RUNPATH_SEARCH_PATHS = "/usr/lib/swift $(inherited)";
 				LIBRARY_SEARCH_PATHS = (
@@ -1125,9 +891,6 @@
 					"\"$(TOOLCHAIN_DIR)/usr/lib/swift-5.0/$(PLATFORM_NAME)\"",
 					"\"$(inherited)\"",
 				);
-=======
-				IPHONEOS_DEPLOYMENT_TARGET = 9.0;
->>>>>>> a47eb819
 				MTL_ENABLE_DEBUG_INFO = YES;
 				ONLY_ACTIVE_ARCH = YES;
 				SDKROOT = iphoneos;
@@ -1174,7 +937,6 @@
 				GCC_WARN_UNINITIALIZED_AUTOS = YES_AGGRESSIVE;
 				GCC_WARN_UNUSED_FUNCTION = YES;
 				GCC_WARN_UNUSED_VARIABLE = YES;
-<<<<<<< HEAD
 				IPHONEOS_DEPLOYMENT_TARGET = 10.0;
 				LD_RUNPATH_SEARCH_PATHS = "/usr/lib/swift $(inherited)";
 				LIBRARY_SEARCH_PATHS = (
@@ -1182,65 +944,12 @@
 					"\"$(TOOLCHAIN_DIR)/usr/lib/swift-5.0/$(PLATFORM_NAME)\"",
 					"\"$(inherited)\"",
 				);
-=======
-				IPHONEOS_DEPLOYMENT_TARGET = 9.0;
->>>>>>> a47eb819
 				MTL_ENABLE_DEBUG_INFO = NO;
 				SDKROOT = iphoneos;
 				VALIDATE_PRODUCT = YES;
 			};
 			name = Release;
 		};
-<<<<<<< HEAD
-=======
-		FA8681CC216D5C6D0010C92A /* Debug */ = {
-			isa = XCBuildConfiguration;
-			baseConfigurationReference = 52421E8587B432062FCB0E39 /* Pods-VideoPlayer-tvOS.debug.xcconfig */;
-			buildSettings = {
-				ASSETCATALOG_COMPILER_APPICON_NAME = AppIcon;
-				CURRENT_PROJECT_VERSION = 1;
-				DEAD_CODE_STRIPPING = NO;
-				INFOPLIST_FILE = "VideoPlayer-tvOS.plist";
-				IPHONEOS_DEPLOYMENT_TARGET = 8.0;
-				LD_RUNPATH_SEARCH_PATHS = "$(inherited) @executable_path/Frameworks";
-				OTHER_LDFLAGS = (
-					"$(inherited)",
-					"-ObjC",
-					"-lc++",
-				);
-				PRODUCT_BUNDLE_IDENTIFIER = "org.reactjs.native.example.VideoPlayer-tvOS";
-				PRODUCT_NAME = "VideoPlayer-tvOS";
-				SDKROOT = appletvos;
-				SUPPORTED_PLATFORMS = "appletvsimulator appletvos";
-				TARGETED_DEVICE_FAMILY = 3;
-				VERSIONING_SYSTEM = "apple-generic";
-			};
-			name = Debug;
-		};
-		FA8681CD216D5C6D0010C92A /* Release */ = {
-			isa = XCBuildConfiguration;
-			baseConfigurationReference = 193C56737A4BFE22EC8FD7CE /* Pods-VideoPlayer-tvOS.release.xcconfig */;
-			buildSettings = {
-				ASSETCATALOG_COMPILER_APPICON_NAME = AppIcon;
-				CURRENT_PROJECT_VERSION = 1;
-				INFOPLIST_FILE = "VideoPlayer-tvOS.plist";
-				IPHONEOS_DEPLOYMENT_TARGET = 8.0;
-				LD_RUNPATH_SEARCH_PATHS = "$(inherited) @executable_path/Frameworks";
-				OTHER_LDFLAGS = (
-					"$(inherited)",
-					"-ObjC",
-					"-lc++",
-				);
-				PRODUCT_BUNDLE_IDENTIFIER = "org.reactjs.native.example.VideoPlayer-tvOS";
-				PRODUCT_NAME = "VideoPlayer-tvOS";
-				SDKROOT = appletvos;
-				SUPPORTED_PLATFORMS = "appletvsimulator appletvos";
-				TARGETED_DEVICE_FAMILY = 3;
-				VERSIONING_SYSTEM = "apple-generic";
-			};
-			name = Release;
-		};
->>>>>>> a47eb819
 /* End XCBuildConfiguration section */
 
 /* Begin XCConfigurationList section */
