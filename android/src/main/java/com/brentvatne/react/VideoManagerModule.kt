--- conflicted
+++ resolved
@@ -66,7 +66,6 @@
     }
 
     @ReactMethod
-<<<<<<< HEAD
     fun enterPictureInPictureCmd(reactTag: Int) {
         performOnPlayerView(reactTag) {
             it?.enterPictureInPictureMode()
@@ -77,11 +76,10 @@
     fun exitPictureInPictureCmd(reactTag: Int) {
         performOnPlayerView(reactTag) {
             it?.exitPictureInPictureMode()
-=======
+    @ReactMethod
     fun setSourceCmd(reactTag: Int, source: ReadableMap?) {
         performOnPlayerView(reactTag) {
             it?.setSrc(Source.parse(source, reactApplicationContext))
->>>>>>> 9a3fcda3
         }
     }
 
