## Changelog

### Version 5.0.1
<<<<<<< HEAD
* Fix crash when RCTVideo's superclass doesn't observe the keyPath 'frame' (iOS) [#1720](https://github.com/react-native-community/react-native-video/pull/1720)

### Version 5.0.0
=======
* Fix AndroidX Support bad merge

### Version 5.0.0 [Deprecated]
>>>>>>> 0a2f7bd9
* AndroidX Support

### Version 4.4.4
* Handle racing conditions when props are setted on exoplayer
### Version 4.4.3
* Fix mute/unmute when controls are present (iOS) [#1654](https://github.com/react-native-community/react-native-video/pull/1654)
* Fix Android videos being able to play with background music/audio from other apps.
* Fixed memory leak on iOS when using `controls` [#1647](https://github.com/react-native-community/react-native-video/pull/1647)
* (Android) Update gradle and target SDK [#1629](https://github.com/react-native-community/react-native-video/pull/1629)
* Fix iOS stressed mount/unmount crash [#1646](https://github.com/react-native-community/react-native-video/pull/1646)

### Version 4.4.2
* Change compileOnly to implementation on gradle (for newer gradle versions and react-native 0.59 support) [#1592](https://github.com/react-native-community/react-native-video/pull/1592)
* Replaced RCTBubblingEventBlock events by RCTDirectEventBlock to avoid event name collisions [#1625](https://github.com/react-native-community/react-native-video/pull/1625)
* Added `onPlaybackRateChange` to README [#1578](https://github.com/react-native-community/react-native-video/pull/1578)
* Added `onReadyForDisplay` to README [#1627](https://github.com/react-native-community/react-native-video/pull/1627)
* Improved handling of poster image. Fixes bug with displaying video and poster simultaneously. [#1627](https://github.com/react-native-community/react-native-video/pull/1627)
* Fix background audio stopping on iOS when using `controls` [#1614](https://github.com/react-native-community/react-native-video/pull/1614)

### Version 4.4.1
* Fix tvOS picture-in-picture compilation regression [#1518](https://github.com/react-native-community/react-native-video/pull/1518)
* fullscreen rotation issues with iOS built-in controls [#1441](https://github.com/react-native-community/react-native-video/pull/1441)
* Fix player freeze when playing audio files on ExoPlayer [#1529](https://github.com/react-native-community/react-native-video/pull/1529)

### Version 4.4.0
* Fix runtime warning by replacing `UIManager.RCTVideo` with `UIManager.getViewManagerConfig('RCTVideo')` (and ensuring backwards compat) [#1487](https://github.com/react-native-community/react-native-video/pull/1487)
* Fix loading package resolved videos when using video-caching [#1438](https://github.com/react-native-community/react-native-video/pull/1438)
* Fix "message sent to deallocated instance" crash on ios [#1482](https://github.com/react-native-community/react-native-video/pull/1482)
* Display a warning when source is empty [#1478](https://github.com/react-native-community/react-native-video/pull/1478)
* Don't crash on iOS for an empty source [#1246](https://github.com/react-native-community/react-native-video/pull/1246)
* Recover from from transient internet failures when loading on ExoPlayer [#1448](https://github.com/react-native-community/react-native-video/pull/1448)
* Add controls support for ExoPlayer [#1414](https://github.com/react-native-community/react-native-video/pull/1414)
* Fix check for text tracks when iOS caching enabled [#1387](https://github.com/react-native-community/react-native-video/pull/1387)
* Add support for Picture in Picture on iOS [#1325](https://github.com/react-native-community/react-native-video/pull/1325)
* Fix UIManager undefined variable [#1488](https://github.com/react-native-community/react-native-video/pull/1488)

### Version 4.3.0
* Fix iOS video not displaying after switching source [#1395](https://github.com/react-native-community/react-native-video/pull/1395)
* Add the filterEnabled flag, fixes iOS video start time regression [#1384](https://github.com/react-native-community/react-native-video/pull/1384)
* Fix text not appearing in release builds of Android apps [#1373](https://github.com/react-native-community/react-native-video/pull/1373)
* Update to ExoPlayer 2.9.3 [#1406](https://github.com/react-native-community/react-native-video/pull/1406)
* Add video track selection & onBandwidthUpdate [#1199](https://github.com/react-native-community/react-native-video/pull/1199)
* Recovery from transient internet failures and props to configure the custom retry count [#1448](https://github.com/react-native-community/react-native-video/pull/1448)

### Version 4.2.0
* Don't initialize filters on iOS unless a filter is set. This was causing a startup performance regression [#1360](https://github.com/react-native-community/react-native-video/pull/1360)
* Support setting the maxBitRate [#1310](https://github.com/react-native-community/react-native-video/pull/1310)
* Fix useTextureView not defaulting to true [#1383](https://github.com/react-native-community/react-native-video/pull/1383)
* Fix crash on MediaPlayer w/ Android 4.4 & avoid memory leak [#1328](https://github.com/react-native-community/react-native-video/pull/1328)

### Version 4.1.0
* Generate onSeek on Android ExoPlayer & MediaPlayer after seek completes [#1351](https://github.com/react-native-community/react-native-video/pull/1351)
* Remove unneeded onVideoSaved event [#1350](https://github.com/react-native-community/react-native-video/pull/1350)
* Disable AirPlay if sidecar text tracks are enabled [#1304](https://github.com/react-native-community/react-native-video/pull/1304)
* Add possibility to remove black screen while video is loading in Exoplayer [#1355](https://github.com/react-native-community/react-native-video/pull/1355)

### Version 4.0.1
* Add missing files to package.json [#1342](https://github.com/react-native-community/react-native-video/pull/1342)

### Version 4.0.0
* Partial support for timed metadata on Android MediaPlayer [#707](https://github.com/react-native-community/react-native-video/pull/707)
* Support video caching for iOS [#955](https://github.com/react-native-community/react-native-video/pull/955)
* Video caching cleanups [#1172](https://github.com/react-native-community/react-native-video/pull/1172)
* Add ipod-library support [#926](https://github.com/react-native-community/react-native-video/pull/926/files)
* Fix crash on ExoPlayer when there are no audio tracks [#1233](https://github.com/react-native-community/react-native-video/pull/1233)
* Reduce package size [#1231](https://github.com/react-native-community/react-native-video/pull/1231)
* Remove unnecessary import in TextTrackType [#1229](https://github.com/react-native-community/react-native-video/pull/1229)
* Prevent flash between poster and video [#1167](https://github.com/react-native-community/react-native-video/pull/1167)
* Support react-native-dom [#1253](https://github.com/react-native-community/react-native-video/pull/1253)
* Update to ExoPlayer 2.8.2. Android SDK 26 now required [#1170](https://github.com/react-native-community/react-native-video/pull/1170)
* Update to ExoPlayer 2.8.4 [#1266](https://github.com/react-native-community/react-native-video/pull/1266)
* Add fullscreenOrientation option for iOS [#1215](https://github.com/react-native-community/react-native-video/pull/1215)
* Update to ExoPlayer 2.9.0 [#1285](https://github.com/react-native-community/react-native-video/pull/1285)
* Switch useTextureView to default to `true` [#1286](https://github.com/react-native-community/react-native-video/pull/1286)
* Re-add fullscreenAutorotate prop [#1303](https://github.com/react-native-community/react-native-video/pull/1303)
* Make seek throw a useful error for NaN values [#1283](https://github.com/react-native-community/react-native-video/pull/1283)
* Video Filters and Save Video [#1306](https://github.com/react-native-community/react-native-video/pull/1306)
* Fix: volume should not change on onAudioFocusChange event [#1327](https://github.com/react-native-community/react-native-video/pull/1327)
* Update ExoPlayer to 2.9.1 and OkHTTP to 3.12.0 [#1338](https://github.com/react-native-community/react-native-video/pull/1338)

### Version 3.2.0
* Basic fullscreen support for Android MediaPlayer [#1138](https://github.com/react-native-community/react-native-video/pull/1138)
* Simplify default Android SDK code [#1145](https://github.com/react-native-community/react-native-video/pull/1145) [#1146](https://github.com/react-native-community/react-native-video/pull/1146)
* Various iOS sideloaded text track fixes [#1157](https://github.com/react-native-community/react-native-video/pull/1157)
* Fix #1150 where assets with bundled assets don't work on iOS in release mode [#1162](https://github.com/react-native-community/react-native-video/pull/1162)
* Support configuring the buffer on Android ExoPlayer [#1160](https://github.com/react-native-community/react-native-video/pull/1160)
* Prevent sleep from sleeping while videos are playing on Android MediaPlayer [#1117](https://github.com/react-native-community/react-native-video/pull/1117)
* Update NewtonSoft JSON to match react-native-windows version [#1169](https://github.com/react-native-community/react-native-video/pull/1169)

### Version 3.1.0
* Support sidecar text tracks on iOS [#1109](https://github.com/react-native-community/react-native-video/pull/1109)
* Support onAudioBecomingNoisy on iOS [#1131](https://github.com/react-native-community/react-native-video/pull/1131)

### Version 3.0
* Inherit Android buildtools and SDK version from the root project [#1081](https://github.com/react-native-community/react-native-video/pull/1081)
* Automatically play on ExoPlayer when the paused prop is not set [#1083](https://github.com/react-native-community/react-native-video/pull/1083)
* Preserve Android MediaPlayer paused prop when backgrounding [#1082](https://github.com/react-native-community/react-native-video/pull/1082)
* Support specifying headers on ExoPlayer as part of the source [#805](https://github.com/react-native-community/react-native-video/pull/805)
* Prevent iOS onLoad event during seeking [#1088](https://github.com/react-native-community/react-native-video/pull/1088)
* ExoPlayer playableDuration incorrect [#1089](https://github.com/react-native-community/react-native-video/pull/1089)

### Version 2.3.1
* Revert PR to inherit Android SDK versions from root project. Re-add in 3.0 [#1080](https://github.com/react-native-community/react-native-video/pull/1080)

### Version 2.3.0
* Support allowsExternalPlayback on iOS [#1057](https://github.com/react-native-community/react-native-video/pull/1057)
* Inherit Android buildtools and SDK version from the root project [#999](https://github.com/react-native-community/react-native-video/pull/999)
* Fix bug that caused ExoPlayer to start paused if playInBackground was set [#833](https://github.com/react-native-community/react-native-video/pull/833)
* Fix crash if clearing an observer on iOS that was already cleared [#1075](https://github.com/react-native-community/react-native-video/pull/1075)
* Add audioOnly prop for music files [#1039](https://github.com/react-native-community/react-native-video/pull/1039)
* Support seeking with more exact tolerance on iOS [#1076](https://github.com/react-native-community/react-native-video/pull/1076)

### Version 2.2.0
* Text track selection support for iOS & ExoPlayer [#1049](https://github.com/react-native-community/react-native-video/pull/1049)
* Support outputting to a TextureView on Android ExoPlayer [#1058](https://github.com/react-native-community/react-native-video/pull/1058)
* Support changing the left/right balance on Android MediaPlayer [#1051](https://github.com/react-native-community/react-native-video/pull/1051)
* Prevent multiple onEnd notifications on iOS [#832](https://github.com/react-native-community/react-native-video/pull/832)
* Fix doing a partial swipe on iOS causing a black screen [#1048](https://github.com/react-native-community/react-native-video/pull/1048)
* Fix crash when switching to a new source on iOS [#974](https://github.com/react-native-community/react-native-video/pull/974)
* Add cookie support for ExoPlayer [#922](https://github.com/react-native-community/react-native-video/pull/922)
* Remove ExoPlayer onMetadata that wasn't being used [#1040](https://github.com/react-native-community/react-native-video/pull/1040)
* Fix bug where setting the progress interval on iOS didn't work [#800](https://github.com/react-native-community/react-native-video/pull/800)
* Support setting the poster resize mode [#595](https://github.com/react-native-community/react-native-video/pull/595)<|MERGE_RESOLUTION|>--- conflicted
+++ resolved
@@ -1,19 +1,17 @@
 ## Changelog
 
-### Version 5.0.1
-<<<<<<< HEAD
+### Version 5.0.2
 * Fix crash when RCTVideo's superclass doesn't observe the keyPath 'frame' (iOS) [#1720](https://github.com/react-native-community/react-native-video/pull/1720)
 
-### Version 5.0.0
-=======
+### Version 5.0.1
 * Fix AndroidX Support bad merge
 
 ### Version 5.0.0 [Deprecated]
->>>>>>> 0a2f7bd9
 * AndroidX Support
 
 ### Version 4.4.4
 * Handle racing conditions when props are setted on exoplayer
+
 ### Version 4.4.3
 * Fix mute/unmute when controls are present (iOS) [#1654](https://github.com/react-native-community/react-native-video/pull/1654)
 * Fix Android videos being able to play with background music/audio from other apps.
