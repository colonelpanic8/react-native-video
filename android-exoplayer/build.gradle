apply plugin: 'com.android.library'

def safeExtGet(prop, fallback) {
    rootProject.ext.has(prop) ? rootProject.ext.get(prop) : fallback
}

android {
    compileSdkVersion safeExtGet('compileSdkVersion', 28)
    buildToolsVersion safeExtGet('buildToolsVersion', '28.0.3')
 
    compileOptions {
        targetCompatibility JavaVersion.VERSION_1_8
        sourceCompatibility JavaVersion.VERSION_1_8
    }

    defaultConfig {
        minSdkVersion safeExtGet('minSdkVersion', 16)
        targetSdkVersion safeExtGet('targetSdkVersion', 28)
        versionCode 1
        versionName "1.0"
    }
}

dependencies {
    implementation "com.facebook.react:react-native:${safeExtGet('reactNativeVersion', '+')}"
    implementation('com.google.android.exoplayer:exoplayer:2.9.3') {
        exclude group: 'com.android.support'
    }

    // All support libs must use the same version
<<<<<<< HEAD
    implementation "androidx.annotation:annotation:1.0.0"
    implementation "androidx.core:core:1.0.0"
    implementation "androidx.media:media:1.0.0"
=======
    implementation "com.android.support:support-annotations:${safeExtGet('supportLibVersion', '28.0.0')}"
    implementation "com.android.support:support-compat:${safeExtGet('supportLibVersion', '28.0.0')}"
    implementation "com.android.support:support-media-compat:${safeExtGet('supportLibVersion', '28.0.0')}"
>>>>>>> 6bdbaec5

    implementation('com.google.android.exoplayer:extension-okhttp:2.9.3') {
        exclude group: 'com.squareup.okhttp3', module: 'okhttp'
    }
    implementation 'com.squareup.okhttp3:okhttp:3.12.1'

}<|MERGE_RESOLUTION|>--- conflicted
+++ resolved
@@ -28,15 +28,9 @@
     }
 
     // All support libs must use the same version
-<<<<<<< HEAD
     implementation "androidx.annotation:annotation:1.0.0"
     implementation "androidx.core:core:1.0.0"
     implementation "androidx.media:media:1.0.0"
-=======
-    implementation "com.android.support:support-annotations:${safeExtGet('supportLibVersion', '28.0.0')}"
-    implementation "com.android.support:support-compat:${safeExtGet('supportLibVersion', '28.0.0')}"
-    implementation "com.android.support:support-media-compat:${safeExtGet('supportLibVersion', '28.0.0')}"
->>>>>>> 6bdbaec5
 
     implementation('com.google.android.exoplayer:extension-okhttp:2.9.3') {
         exclude group: 'com.squareup.okhttp3', module: 'okhttp'
