{
    "name": "react-native-video",
    "version": "1.2.0",
    "description": "A <Video /> element for react-native",
    "main": "Video.js",
    "license": "MIT",
    "author": "Brent Vatne <brentvatne@gmail.com> (https://github.com/brentvatne)",
    "contributors": [
        {
            "name": "Matthew Apperson",
            "email": "me@mattapperson.com"
        },
        {
            "name": "Johannes Lumpe",
            "email": "johannes@lum.pe"
        },
        {
            "name": "Baris Sencan",
            "email": "baris.sncn@gmail.com"
        }
    ],
    "repository": {
        "type": "git",
        "url": "git@github.com:brentvatne/react-native-video.git"
    },
    "devDependencies": {
        "jest-cli": "0.2.1",
        "eslint": "1.10.3",
        "babel-eslint": "5.0.0-beta8",
        "eslint-plugin-react": "3.16.1",
        "eslint-config-airbnb": "4.0.0"
    },
    "dependencies": {
        "keymirror": "0.1.1",
        "react-native-windows": "0.41.0-rc.0"
    },
    "scripts": {
        "test": "node_modules/.bin/eslint *.js"
    }
<<<<<<< HEAD
=======
  ],
  "repository": {
    "type": "git",
    "url": "git@github.com:brentvatne/react-native-video.git"
  },
  "devDependencies": {
    "jest-cli": "0.2.1",
    "eslint": "1.10.3",
    "babel-eslint": "5.0.0-beta8",
    "eslint-plugin-react": "3.16.1",
    "eslint-config-airbnb": "4.0.0"
  },
  "dependencies": {
    "keymirror": "0.1.1",
    "prop-types": "^15.5.10"
  },
  "scripts": {
    "test": "node_modules/.bin/eslint *.js"
  }
>>>>>>> 4ca5956e
}<|MERGE_RESOLUTION|>--- conflicted
+++ resolved
@@ -1,15 +1,11 @@
 {
     "name": "react-native-video",
-    "version": "1.2.0",
+    "version": "2.0.0",
     "description": "A <Video /> element for react-native",
     "main": "Video.js",
     "license": "MIT",
     "author": "Brent Vatne <brentvatne@gmail.com> (https://github.com/brentvatne)",
     "contributors": [
-        {
-            "name": "Matthew Apperson",
-            "email": "me@mattapperson.com"
-        },
         {
             "name": "Johannes Lumpe",
             "email": "johannes@lum.pe"
@@ -32,31 +28,9 @@
     },
     "dependencies": {
         "keymirror": "0.1.1",
-        "react-native-windows": "0.41.0-rc.0"
+        "prop-types": "^15.5.10"
     },
     "scripts": {
         "test": "node_modules/.bin/eslint *.js"
     }
-<<<<<<< HEAD
-=======
-  ],
-  "repository": {
-    "type": "git",
-    "url": "git@github.com:brentvatne/react-native-video.git"
-  },
-  "devDependencies": {
-    "jest-cli": "0.2.1",
-    "eslint": "1.10.3",
-    "babel-eslint": "5.0.0-beta8",
-    "eslint-plugin-react": "3.16.1",
-    "eslint-config-airbnb": "4.0.0"
-  },
-  "dependencies": {
-    "keymirror": "0.1.1",
-    "prop-types": "^15.5.10"
-  },
-  "scripts": {
-    "test": "node_modules/.bin/eslint *.js"
-  }
->>>>>>> 4ca5956e
 }