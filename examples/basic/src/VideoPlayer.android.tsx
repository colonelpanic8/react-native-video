--- conflicted
+++ resolved
@@ -591,116 +591,7 @@
       <>
         {this.IndicatorLoadingView()}
         <View style={styles.topControls}>
-<<<<<<< HEAD
-          <Text style={[styles.controlOption]}>
-            {this.srcList[this.state.srcListId]?.description || 'local file'}
-          </Text>
-        </View>
-        <View style={styles.leftControls}>
-          <View style={styles.resizeModeControl}>{this.renderLeftControl()}</View>
-        </View>
-        <View style={styles.rightControls}>
-          <View style={styles.resizeModeControl}>{this.renderRightControl()}</View>
-        </View>
-        <View style={styles.bottomControls}>
-          <View style={styles.generalControls}>
-            <View style={styles.generalControls}>
-              <View style={styles.resizeModeControl}>{this.renderInfoControl()}</View>
-            </View>
-            <View style={styles.resizeModeControl}>{this.renderPause()}</View>
-            <View style={styles.resizeModeControl}>
-              {this.renderRepeatModeControl()}
-            </View>
-            <View style={styles.resizeModeControl}>
-              {this.renderFullScreenControl()}
-            </View>
-            <View style={styles.resizeModeControl}>
-              {this.renderDecorationsControl()}
-            </View>
-          </View>
-          <View style={styles.generalControls}>
-            <View style={styles.rateControl}>
-              {this.renderRateControl(0.25)}
-              {this.renderRateControl(0.5)}
-              {this.renderRateControl(1.0)}
-              {this.renderRateControl(1.5)}
-              {this.renderRateControl(2.0)}
-            </View>
-
-            <View style={styles.volumeControl}>
-              {this.renderVolumeControl(0.5)}
-              {this.renderVolumeControl(1)}
-              {this.renderVolumeControl(1.5)}
-            </View>
-
-            <View style={styles.resizeModeControl}>
-              {this.renderResizeModeControl('cover')}
-              {this.renderResizeModeControl('contain')}
-              {this.renderResizeModeControl('stretch')}
-            </View>
-          </View>
-          {this.renderSeekBar()}
-          <View style={styles.generalControls}>
-            <Text style={styles.controlOption}>AudioTrack</Text>
-            {this.state.audioTracks?.length <= 0 ? (
-              <Text style={styles.controlOption}>empty</Text>
-            ) : (
-              <Picker
-                style={styles.picker}
-                selectedValue={this.state.selectedAudioTrack?.value}
-                onValueChange={(itemValue, itemIndex) => {
-                  console.log('on audio value change ' + itemValue)
-                  this.setState({
-                    selectedAudioTrack: {
-                      type: 'language',
-                      value: itemValue,
-                    },
-                  })
-                }}
-              >
-                {this.state.audioTracks.map((track) => {
-                  return (
-                    <Picker.Item
-                      label={track.language}
-                      value={track.language}
-                      key={track.language}
-                    />
-                  )
-                })}
-              </Picker>
-            )}
-            <Text style={styles.controlOption}>TextTrack</Text>
-            {this.state.textTracks?.length <= 0 ? (
-              <Text style={styles.controlOption}>empty</Text>
-            ) : (
-              <Picker
-                style={styles.picker}
-                selectedValue={this.state.selectedTextTrack?.value}
-                onValueChange={(itemValue, itemIndex) => {
-                  console.log('on value change ' + itemValue)
-                  this.setState({
-                    selectedTextTrack: {
-                      type: 'language',
-                      value: itemValue,
-                    },
-                  })
-                }}
-              >
-                <Picker.Item label={'none'} value={'none'} key={'none'} />
-
-                {this.state.textTracks?.map?.((track) => (
-                  <Picker.Item
-                    label={track.language}
-                    value={track.language}
-                    key={track.language}
-                  />
-                ))}
-              </Picker>
-            )}
-          </View>
-=======
           <View style={styles.resizeModeControl}>{this.renderTopControl()}</View>
->>>>>>> 8b09cb58
         </View>
         {!this.state.showRNVControls ? (
           <>
@@ -792,7 +683,6 @@
                     }}
                   >
                     <Picker.Item label={'none'} value={'none'} key={'none'} />
-
                     {this.state.textTracks.map((track) => (
                       <Picker.Item
                         label={track.language}
@@ -842,6 +732,7 @@
           repeat={this.state.loop}
           selectedTextTrack={this.state.selectedTextTrack}
           selectedAudioTrack={this.state.selectedAudioTrack}
+          playInBackground={false}
         />
       </TouchableOpacity>
     )
