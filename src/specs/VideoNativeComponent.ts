--- conflicted
+++ resolved
@@ -387,12 +387,9 @@
     licenseUrl: string,
     reactTag: number,
   ) => Promise<void>;
-<<<<<<< HEAD
+  setVolume: (volume: number, reactTag: number) => Promise<void>;
   enterPictureInPicture: (reactTag: number) => Promise<void>;
   exitPictureInPicture: (reactTag: number) => Promise<void>;
-=======
-  setVolume: (volume: number, reactTag: number) => Promise<void>;
->>>>>>> bb2404f8
 }
 
 export interface VideoDecoderPropertiesType {
