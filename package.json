{
<<<<<<< HEAD
  "_args": [
    [
      "git://github.com/nfb-onf/react-native-video.git",
      "/Users/amishra/Development/react_films"
    ]
  ],
  "_from": "git://github.com/nfb-onf/react-native-video.git",
  "_id": "react-native-video@git://github.com/nfb-onf/react-native-video.git#8ce39e5b82108e6b9ea8549bd72ba58e95f04647",
  "_inBundle": false,
  "_integrity": "",
  "_location": "/react-native-video",
  "_phantomChildren": {},
  "_requested": {
    "type": "git",
    "raw": "git://github.com/nfb-onf/react-native-video.git",
    "rawSpec": "git://github.com/nfb-onf/react-native-video.git",
    "saveSpec": "git://github.com/nfb-onf/react-native-video.git",
    "fetchSpec": "git://github.com/nfb-onf/react-native-video.git",
    "gitCommittish": null
  },
  "_requiredBy": [
    "/"
  ],
  "_resolved": "git://github.com/nfb-onf/react-native-video.git#8ce39e5b82108e6b9ea8549bd72ba58e95f04647",
  "_spec": "git://github.com/nfb-onf/react-native-video.git",
  "_where": "/Users/amishra/Development/react_films",
  "author": {
    "name": "Brent Vatne",
    "email": "brentvatne@gmail.com",
    "url": "https://github.com/brentvatne"
  },
  "bugs": {
    "url": "https://github.com/brentvatne/react-native-video/issues"
  },
  "contributors": [
    {
      "name": "Isaiah Grey",
      "email": "isaiahgrey@gmail.com"
=======
    "name": "react-native-video",
    "version": "3.0.0",
    "description": "A <Video /> element for react-native",
    "main": "Video.js",
    "license": "MIT",
    "author": "Brent Vatne <brentvatne@gmail.com> (https://github.com/brentvatne)",
    "contributors": [
        {
            "name": "Isaiah Grey",
            "email": "isaiahgrey@gmail.com"
        },
        {
            "name": "Johannes Lumpe",
            "email": "johannes@lum.pe"
        },
        {
            "name": "Baris Sencan",
            "email": "baris.sncn@gmail.com"
        },
        {
            "name": "Hampton Maxwell",
            "email": "me@hamptonmaxwell.com"
        }
    ],
    "repository": {
        "type": "git",
        "url": "git@github.com:brentvatne/react-native-video.git"
>>>>>>> 7bd7024a
    },
    {
      "name": "Johannes Lumpe",
      "email": "johannes@lum.pe"
    },
    {
      "name": "Baris Sencan",
      "email": "baris.sncn@gmail.com"
    },
    {
      "name": "Hampton Maxwell",
      "email": "me@hamptonmaxwell.com"
    }
  ],
  "dependencies": {
    "keymirror": "0.1.1",
    "prop-types": "^15.5.10"
  },
  "description": "A <Video /> element for react-native",
  "devDependencies": {
    "babel-eslint": "5.0.0-beta8",
    "eslint": "1.10.3",
    "eslint-config-airbnb": "4.0.0",
    "eslint-plugin-react": "3.16.1",
    "jest-cli": "0.2.1"
  },
  "homepage": "https://github.com/brentvatne/react-native-video#readme",
  "license": "MIT",
  "main": "Video.js",
  "name": "react-native-video",
  "repository": {
    "type": "git",
    "url": "git+ssh://git@github.com/brentvatne/react-native-video.git"
  },
  "rnpm": {
    "android": {
      "sourceDir": "./android-exoplayer"
    }
  },
  "scripts": {
    "test": "eslint *.js"
  },
  "version": "2.2.0"
}<|MERGE_RESOLUTION|>--- conflicted
+++ resolved
@@ -1,44 +1,4 @@
 {
-<<<<<<< HEAD
-  "_args": [
-    [
-      "git://github.com/nfb-onf/react-native-video.git",
-      "/Users/amishra/Development/react_films"
-    ]
-  ],
-  "_from": "git://github.com/nfb-onf/react-native-video.git",
-  "_id": "react-native-video@git://github.com/nfb-onf/react-native-video.git#8ce39e5b82108e6b9ea8549bd72ba58e95f04647",
-  "_inBundle": false,
-  "_integrity": "",
-  "_location": "/react-native-video",
-  "_phantomChildren": {},
-  "_requested": {
-    "type": "git",
-    "raw": "git://github.com/nfb-onf/react-native-video.git",
-    "rawSpec": "git://github.com/nfb-onf/react-native-video.git",
-    "saveSpec": "git://github.com/nfb-onf/react-native-video.git",
-    "fetchSpec": "git://github.com/nfb-onf/react-native-video.git",
-    "gitCommittish": null
-  },
-  "_requiredBy": [
-    "/"
-  ],
-  "_resolved": "git://github.com/nfb-onf/react-native-video.git#8ce39e5b82108e6b9ea8549bd72ba58e95f04647",
-  "_spec": "git://github.com/nfb-onf/react-native-video.git",
-  "_where": "/Users/amishra/Development/react_films",
-  "author": {
-    "name": "Brent Vatne",
-    "email": "brentvatne@gmail.com",
-    "url": "https://github.com/brentvatne"
-  },
-  "bugs": {
-    "url": "https://github.com/brentvatne/react-native-video/issues"
-  },
-  "contributors": [
-    {
-      "name": "Isaiah Grey",
-      "email": "isaiahgrey@gmail.com"
-=======
     "name": "react-native-video",
     "version": "3.0.0",
     "description": "A <Video /> element for react-native",
@@ -66,48 +26,24 @@
     "repository": {
         "type": "git",
         "url": "git@github.com:brentvatne/react-native-video.git"
->>>>>>> 7bd7024a
     },
-    {
-      "name": "Johannes Lumpe",
-      "email": "johannes@lum.pe"
+    "devDependencies": {
+        "jest-cli": "0.2.1",
+        "eslint": "1.10.3",
+        "babel-eslint": "5.0.0-beta8",
+        "eslint-plugin-react": "3.16.1",
+        "eslint-config-airbnb": "4.0.0"
     },
-    {
-      "name": "Baris Sencan",
-      "email": "baris.sncn@gmail.com"
+    "dependencies": {
+        "keymirror": "0.1.1",
+        "prop-types": "^15.5.10"
     },
-    {
-      "name": "Hampton Maxwell",
-      "email": "me@hamptonmaxwell.com"
+    "scripts": {
+        "test": "node_modules/.bin/eslint *.js"
+    },
+    "rnpm": {
+        "android": {
+            "sourceDir": "./android-exoplayer"
+        }
     }
-  ],
-  "dependencies": {
-    "keymirror": "0.1.1",
-    "prop-types": "^15.5.10"
-  },
-  "description": "A <Video /> element for react-native",
-  "devDependencies": {
-    "babel-eslint": "5.0.0-beta8",
-    "eslint": "1.10.3",
-    "eslint-config-airbnb": "4.0.0",
-    "eslint-plugin-react": "3.16.1",
-    "jest-cli": "0.2.1"
-  },
-  "homepage": "https://github.com/brentvatne/react-native-video#readme",
-  "license": "MIT",
-  "main": "Video.js",
-  "name": "react-native-video",
-  "repository": {
-    "type": "git",
-    "url": "git+ssh://git@github.com/brentvatne/react-native-video.git"
-  },
-  "rnpm": {
-    "android": {
-      "sourceDir": "./android-exoplayer"
-    }
-  },
-  "scripts": {
-    "test": "eslint *.js"
-  },
-  "version": "2.2.0"
 }