import React, {
  useState,
  useCallback,
  useMemo,
  useRef,
  forwardRef,
  useImperativeHandle,
} from 'react';
import type {ElementRef} from 'react';
import {View, StyleSheet, Image, Platform, processColor} from 'react-native';
import type {StyleProp, ImageStyle, NativeSyntheticEvent} from 'react-native';

import NativeVideoComponent from './specs/VideoNativeComponent';
import type {
  OnAudioFocusChangedData,
  OnAudioTracksData,
  OnBandwidthUpdateData,
  OnBufferData,
  OnControlsVisibilityChange,
  OnExternalPlaybackChangeData,
  OnGetLicenseData,
  OnLoadStartData,
  OnPictureInPictureStatusChangedData,
  OnPlaybackStateChangedData,
  OnProgressData,
  OnSeekData,
  OnTextTrackDataChangedData,
  OnTimedMetadataData,
  OnVideoAspectRatioData,
  OnVideoErrorData,
  OnVideoTracksData,
  VideoSrc,
} from './specs/VideoNativeComponent';
import {
  generateHeaderForNative,
  getReactTag,
  resolveAssetSourceForVideo,
} from './utils';
import NativeVideoManager from './specs/NativeVideoManager';
import type {VideoSaveData} from './specs/NativeVideoManager';
import {ViewType} from './types';
import type {
  OnLoadData,
  OnTextTracksData,
  OnReceiveAdEventData,
  ReactVideoProps,
} from './types';

export interface VideoRef {
  seek: (time: number, tolerance?: number) => void;
  resume: () => void;
  pause: () => void;
  presentFullscreenPlayer: () => void;
  dismissFullscreenPlayer: () => void;
  restoreUserInterfaceForPictureInPictureStopCompleted: (
    restore: boolean,
  ) => void;
  setVolume: (volume: number) => void;
  setFullScreen: (fullScreen: boolean) => void;
<<<<<<< HEAD
  enterPictureInPicture: () => void;
  exitPictureInPicture: () => void;
=======
  save: (options: object) => Promise<VideoSaveData> | void;
  getCurrentPosition: () => Promise<number>;
>>>>>>> 21e78ea2
}

const Video = forwardRef<VideoRef, ReactVideoProps>(
  (
    {
      source,
      style,
      resizeMode,
      posterResizeMode,
      poster,
      drm,
      textTracks,
      selectedVideoTrack,
      selectedAudioTrack,
      selectedTextTrack,
      useTextureView,
      useSecureView,
      viewType,
      shutterColor,
      onLoadStart,
      onLoad,
      onError,
      onProgress,
      onSeek,
      onEnd,
      onBuffer,
      onBandwidthUpdate,
      onControlsVisibilityChange,
      onExternalPlaybackChange,
      onFullscreenPlayerWillPresent,
      onFullscreenPlayerDidPresent,
      onFullscreenPlayerWillDismiss,
      onFullscreenPlayerDidDismiss,
      onReadyForDisplay,
      onPlaybackRateChange,
      onVolumeChange,
      onAudioBecomingNoisy,
      onPictureInPictureStatusChanged,
      onRestoreUserInterfaceForPictureInPictureStop,
      onReceiveAdEvent,
      onPlaybackStateChanged,
      onAudioFocusChanged,
      onIdle,
      onTimedMetadata,
      onAudioTracks,
      onTextTracks,
      onTextTrackDataChanged,
      onVideoTracks,
      onAspectRatio,
      ...rest
    },
    ref,
  ) => {
    const nativeRef = useRef<ElementRef<typeof NativeVideoComponent>>(null);
    const [showPoster, setShowPoster] = useState(!!poster);
    const [
      _restoreUserInterfaceForPIPStopCompletionHandler,
      setRestoreUserInterfaceForPIPStopCompletionHandler,
    ] = useState<boolean | undefined>();

    const hasPoster = !!poster;

    const posterStyle = useMemo<StyleProp<ImageStyle>>(
      () => ({
        ...StyleSheet.absoluteFillObject,
        resizeMode:
          posterResizeMode && posterResizeMode !== 'none'
            ? posterResizeMode
            : 'contain',
      }),
      [posterResizeMode],
    );

    const src = useMemo<VideoSrc | undefined>(() => {
      if (!source) {
        return undefined;
      }
      const resolvedSource = resolveAssetSourceForVideo(source);
      let uri = resolvedSource.uri || '';
      if (uri && uri.match(/^\//)) {
        uri = `file://${uri}`;
      }
      if (!uri) {
        console.log('Trying to load empty source');
      }
      const isNetwork = !!(uri && uri.match(/^(rtp|rtsp|http|https):/));
      const isAsset = !!(
        uri &&
        uri.match(
          /^(assets-library|ipod-library|file|content|ms-appx|ms-appdata):/,
        )
      );

      const selectedDrm = source.drm || drm;
      const _drm = !selectedDrm
        ? undefined
        : {
            type: selectedDrm.type,
            licenseServer: selectedDrm.licenseServer,
            headers: generateHeaderForNative(selectedDrm.headers),
            contentId: selectedDrm.contentId,
            certificateUrl: selectedDrm.certificateUrl,
            base64Certificate: selectedDrm.base64Certificate,
            useExternalGetLicense: !!selectedDrm.getLicense,
            multiDrm: selectedDrm.multiDrm,
          };

      return {
        uri,
        isNetwork,
        isAsset,
        shouldCache: resolvedSource.shouldCache || false,
        type: resolvedSource.type || '',
        mainVer: resolvedSource.mainVer || 0,
        patchVer: resolvedSource.patchVer || 0,
        requestHeaders: generateHeaderForNative(resolvedSource.headers),
        startPosition: resolvedSource.startPosition ?? -1,
        cropStart: resolvedSource.cropStart || 0,
        cropEnd: resolvedSource.cropEnd,
        metadata: resolvedSource.metadata,
        drm: _drm,
        textTracksAllowChunklessPreparation:
          resolvedSource.textTracksAllowChunklessPreparation,
      };
    }, [drm, source]);

    const _selectedTextTrack = useMemo(() => {
      if (!selectedTextTrack) {
        return;
      }
      const typeOfValueProp = typeof selectedTextTrack.value;
      if (
        typeOfValueProp !== 'number' &&
        typeOfValueProp !== 'string' &&
        typeOfValueProp !== 'undefined'
      ) {
        console.warn(
          'invalid type provided to selectedTextTrack.value: ',
          typeOfValueProp,
        );
        return;
      }
      return {
        type: selectedTextTrack?.type,
        value: `${selectedTextTrack.value}`,
      };
    }, [selectedTextTrack]);

    const _selectedAudioTrack = useMemo(() => {
      if (!selectedAudioTrack) {
        return;
      }
      const typeOfValueProp = typeof selectedAudioTrack.value;
      if (
        typeOfValueProp !== 'number' &&
        typeOfValueProp !== 'string' &&
        typeOfValueProp !== 'undefined'
      ) {
        console.warn(
          'invalid type provided to selectedAudioTrack.value: ',
          typeOfValueProp,
        );
        return;
      }

      return {
        type: selectedAudioTrack?.type,
        value: `${selectedAudioTrack.value}`,
      };
    }, [selectedAudioTrack]);

    const _selectedVideoTrack = useMemo(() => {
      if (!selectedVideoTrack) {
        return;
      }
      const typeOfValueProp = typeof selectedVideoTrack.value;
      if (
        typeOfValueProp !== 'number' &&
        typeOfValueProp !== 'string' &&
        typeOfValueProp !== 'undefined'
      ) {
        console.warn(
          'invalid type provided to selectedVideoTrack.value: ',
          typeOfValueProp,
        );
        return;
      }
      return {
        type: selectedVideoTrack?.type,
        value: `${selectedVideoTrack.value}`,
      };
    }, [selectedVideoTrack]);

    const seek = useCallback(async (time: number, tolerance?: number) => {
      if (isNaN(time) || time === null) {
        throw new Error("Specified time is not a number: '" + time + "'");
      }

      if (!nativeRef.current) {
        console.warn('Video Component is not mounted');
        return;
      }

      const callSeekFunction = () => {
        NativeVideoManager.seekCmd(
          getReactTag(nativeRef),
          time,
          tolerance || 0,
        );
      };

      Platform.select({
        ios: callSeekFunction,
        android: callSeekFunction,
        default: () => {
          // TODO: Implement VideoManager.seekCmd for windows
          nativeRef.current?.setNativeProps({seek: time});
        },
      })();
    }, []);

<<<<<<< HEAD
    const enterPictureInPicture = useCallback(async () => {
      if (!nativeRef.current) {
        console.warn('Video Component is not mounted');
        return;
      }

      const callSeekFunction = () => {
        VideoManager.enterPictureInPicture(getReactTag(nativeRef));
      };

      Platform.select({
        ios: callSeekFunction,
        android: callSeekFunction,
        default: () => {},
      })();
    }, []);

    const exitPictureInPicture = useCallback(async () => {
      if (!nativeRef.current) {
        console.warn('Video Component is not mounted');
        return;
      }

      const callSeekFunction = () => {
        VideoManager.exitPictureInPicture(getReactTag(nativeRef));
      };

      Platform.select({
        ios: callSeekFunction,
        android: callSeekFunction,
        default: () => {},
      })();
    }, []);

    const presentFullscreenPlayer = useCallback(() => {
      setIsFullscreen(true);
    }, [setIsFullscreen]);

    const dismissFullscreenPlayer = useCallback(() => {
      setIsFullscreen(false);
    }, [setIsFullscreen]);
=======
    const pause = useCallback(() => {
      return NativeVideoManager.setPlayerPauseStateCmd(
        getReactTag(nativeRef),
        true,
      );
    }, []);
>>>>>>> 21e78ea2

    const resume = useCallback(() => {
      return NativeVideoManager.setPlayerPauseStateCmd(
        getReactTag(nativeRef),
        false,
      );
    }, []);

    const setVolume = useCallback((volume: number) => {
      return NativeVideoManager.setVolumeCmd(getReactTag(nativeRef), volume);
    }, []);

    const setFullScreen = useCallback((fullScreen: boolean) => {
      return NativeVideoManager.setFullScreenCmd(
        getReactTag(nativeRef),
        fullScreen,
      );
    }, []);

    const presentFullscreenPlayer = useCallback(
      () => setFullScreen(true),
      [setFullScreen],
    );

    const dismissFullscreenPlayer = useCallback(
      () => setFullScreen(false),
      [setFullScreen],
    );

    const save = useCallback((options: object) => {
      // VideoManager.save can be null on android & windows
      if (Platform.OS !== 'ios') {
        return;
      }
      // @todo Must implement it in a different way.
      return NativeVideoManager.save?.(getReactTag(nativeRef), options);
    }, []);

    const getCurrentPosition = useCallback(() => {
      // @todo Must implement it in a different way.
      return NativeVideoManager.getCurrentPosition(getReactTag(nativeRef));
    }, []);

    const restoreUserInterfaceForPictureInPictureStopCompleted = useCallback(
      (restored: boolean) => {
        setRestoreUserInterfaceForPIPStopCompletionHandler(restored);
      },
      [setRestoreUserInterfaceForPIPStopCompletionHandler],
    );

    const onVideoLoadStart = useCallback(
      (e: NativeSyntheticEvent<OnLoadStartData>) => {
        hasPoster && setShowPoster(true);
        onLoadStart?.(e.nativeEvent);
      },
      [hasPoster, onLoadStart],
    );

    const onVideoLoad = useCallback(
      (e: NativeSyntheticEvent<OnLoadData>) => {
        if (Platform.OS === 'windows') {
          hasPoster && setShowPoster(false);
        }
        onLoad?.(e.nativeEvent);
      },
      [onLoad, hasPoster, setShowPoster],
    );

    const onVideoError = useCallback(
      (e: NativeSyntheticEvent<OnVideoErrorData>) => {
        onError?.(e.nativeEvent);
      },
      [onError],
    );

    const onVideoProgress = useCallback(
      (e: NativeSyntheticEvent<OnProgressData>) => {
        onProgress?.(e.nativeEvent);
      },
      [onProgress],
    );

    const onVideoSeek = useCallback(
      (e: NativeSyntheticEvent<OnSeekData>) => {
        onSeek?.(e.nativeEvent);
      },
      [onSeek],
    );

    const onVideoPlaybackStateChanged = useCallback(
      (e: NativeSyntheticEvent<OnPlaybackStateChangedData>) => {
        onPlaybackStateChanged?.(e.nativeEvent);
      },
      [onPlaybackStateChanged],
    );

    const _shutterColor = useMemo(() => {
      const color = processColor(shutterColor);
      return typeof color === 'number' ? color : undefined;
    }, [shutterColor]);

    // android only
    const _onTimedMetadata = useCallback(
      (e: NativeSyntheticEvent<OnTimedMetadataData>) => {
        onTimedMetadata?.(e.nativeEvent);
      },
      [onTimedMetadata],
    );

    const _onAudioTracks = useCallback(
      (e: NativeSyntheticEvent<OnAudioTracksData>) => {
        onAudioTracks?.(e.nativeEvent);
      },
      [onAudioTracks],
    );

    const _onTextTracks = useCallback(
      (e: NativeSyntheticEvent<OnTextTracksData>) => {
        onTextTracks?.(e.nativeEvent);
      },
      [onTextTracks],
    );

    const _onTextTrackDataChanged = useCallback(
      (
        e: NativeSyntheticEvent<OnTextTrackDataChangedData & {target?: number}>,
      ) => {
        const {...eventData} = e.nativeEvent;
        delete eventData.target;
        onTextTrackDataChanged?.(eventData as OnTextTrackDataChangedData);
      },
      [onTextTrackDataChanged],
    );

    const _onVideoTracks = useCallback(
      (e: NativeSyntheticEvent<OnVideoTracksData>) => {
        onVideoTracks?.(e.nativeEvent);
      },
      [onVideoTracks],
    );

    const _onPlaybackRateChange = useCallback(
      (e: NativeSyntheticEvent<Readonly<{playbackRate: number}>>) => {
        onPlaybackRateChange?.(e.nativeEvent);
      },
      [onPlaybackRateChange],
    );

    const _onVolumeChange = useCallback(
      (e: NativeSyntheticEvent<Readonly<{volume: number}>>) => {
        onVolumeChange?.(e.nativeEvent);
      },
      [onVolumeChange],
    );

    const _onReadyForDisplay = useCallback(() => {
      hasPoster && setShowPoster(false);
      onReadyForDisplay?.();
    }, [setShowPoster, hasPoster, onReadyForDisplay]);

    const _onPictureInPictureStatusChanged = useCallback(
      (e: NativeSyntheticEvent<OnPictureInPictureStatusChangedData>) => {
        onPictureInPictureStatusChanged?.(e.nativeEvent);
      },
      [onPictureInPictureStatusChanged],
    );

    const _onAudioFocusChanged = useCallback(
      (e: NativeSyntheticEvent<OnAudioFocusChangedData>) => {
        onAudioFocusChanged?.(e.nativeEvent);
      },
      [onAudioFocusChanged],
    );

    const onVideoBuffer = useCallback(
      (e: NativeSyntheticEvent<OnBufferData>) => {
        onBuffer?.(e.nativeEvent);
      },
      [onBuffer],
    );

    const onVideoExternalPlaybackChange = useCallback(
      (e: NativeSyntheticEvent<OnExternalPlaybackChangeData>) => {
        onExternalPlaybackChange?.(e.nativeEvent);
      },
      [onExternalPlaybackChange],
    );

    const _onBandwidthUpdate = useCallback(
      (e: NativeSyntheticEvent<OnBandwidthUpdateData>) => {
        onBandwidthUpdate?.(e.nativeEvent);
      },
      [onBandwidthUpdate],
    );

    const _onReceiveAdEvent = useCallback(
      (e: NativeSyntheticEvent<OnReceiveAdEventData>) => {
        onReceiveAdEvent?.(e.nativeEvent);
      },
      [onReceiveAdEvent],
    );

    const _onVideoAspectRatio = useCallback(
      (e: NativeSyntheticEvent<OnVideoAspectRatioData>) => {
        onAspectRatio?.(e.nativeEvent);
      },
      [onAspectRatio],
    );

    const _onControlsVisibilityChange = useCallback(
      (e: NativeSyntheticEvent<OnControlsVisibilityChange>) => {
        onControlsVisibilityChange?.(e.nativeEvent);
      },
      [onControlsVisibilityChange],
    );

    const usingExternalGetLicense = drm?.getLicense instanceof Function;

    const onGetLicense = useCallback(
      async (event: NativeSyntheticEvent<OnGetLicenseData>) => {
        if (!usingExternalGetLicense) {
          return;
        }
        const data = event.nativeEvent;
        let result;
        if (data?.spcBase64) {
          try {
            // Handles both scenarios, getLicenseOverride being a promise and not.
            const license = await drm.getLicense(
              data.spcBase64,
              data.contentId,
              data.licenseUrl,
              data.loadedLicenseUrl,
            );
            result =
              typeof license === 'string' ? license : 'Empty license result';
          } catch {
            result = 'fetch error';
          }
        } else {
          result = 'No spc received';
        }
        if (nativeRef.current) {
          NativeVideoManager.setLicenseResultErrorCmd(
            getReactTag(nativeRef),
            result,
            data.loadedLicenseUrl,
          );
        }
      },
      [drm, usingExternalGetLicense],
    );

    useImperativeHandle(
      ref,
      () => ({
        seek,
        presentFullscreenPlayer,
        dismissFullscreenPlayer,
        save,
        pause,
        resume,
        restoreUserInterfaceForPictureInPictureStopCompleted,
        setVolume,
        getCurrentPosition,
        setFullScreen,
        enterPictureInPicture,
        exitPictureInPicture,
      }),
      [
        seek,
        presentFullscreenPlayer,
        dismissFullscreenPlayer,
        save,
        pause,
        resume,
        restoreUserInterfaceForPictureInPictureStopCompleted,
        setVolume,
        getCurrentPosition,
        setFullScreen,
        enterPictureInPicture,
        exitPictureInPicture,
      ],
    );

    const _viewType = useMemo(() => {
      const hasValidDrmProp =
        drm !== undefined && Object.keys(drm).length !== 0;

      const shallForceViewType =
        hasValidDrmProp && (viewType === ViewType.TEXTURE || useTextureView);

      if (shallForceViewType) {
        console.warn(
          'cannot use DRM on texture view. please set useTextureView={false}',
        );
      }
      if (useSecureView && useTextureView) {
        console.warn(
          'cannot use SecureView on texture view. please set useTextureView={false}',
        );
      }

      return shallForceViewType
        ? useSecureView
          ? ViewType.SURFACE_SECURE
          : ViewType.SURFACE // check if we should force the type to Surface due to DRM
        : viewType
        ? viewType // else use ViewType from source
        : useSecureView // else infer view type from useSecureView and useTextureView
        ? ViewType.SURFACE_SECURE
        : useTextureView
        ? ViewType.TEXTURE
        : ViewType.SURFACE;
    }, [drm, useSecureView, useTextureView, viewType]);

    return (
      <View style={style}>
        <NativeVideoComponent
          ref={nativeRef}
          {...rest}
          src={src}
          style={StyleSheet.absoluteFill}
          resizeMode={resizeMode}
          restoreUserInterfaceForPIPStopCompletionHandler={
            _restoreUserInterfaceForPIPStopCompletionHandler
          }
          textTracks={textTracks}
          selectedTextTrack={_selectedTextTrack}
          selectedAudioTrack={_selectedAudioTrack}
          selectedVideoTrack={_selectedVideoTrack}
          shutterColor={_shutterColor}
          onGetLicense={usingExternalGetLicense ? onGetLicense : undefined}
          onVideoLoad={
            onLoad || hasPoster
              ? (onVideoLoad as (e: NativeSyntheticEvent<object>) => void)
              : undefined
          }
          onVideoLoadStart={
            onLoadStart || hasPoster ? onVideoLoadStart : undefined
          }
          onVideoError={onError ? onVideoError : undefined}
          onVideoProgress={onProgress ? onVideoProgress : undefined}
          onVideoSeek={onSeek ? onVideoSeek : undefined}
          onVideoEnd={onEnd}
          onVideoBuffer={onBuffer ? onVideoBuffer : undefined}
          onVideoPlaybackStateChanged={
            onPlaybackStateChanged ? onVideoPlaybackStateChanged : undefined
          }
          onVideoBandwidthUpdate={
            onBandwidthUpdate ? _onBandwidthUpdate : undefined
          }
          onTimedMetadata={onTimedMetadata ? _onTimedMetadata : undefined}
          onAudioTracks={onAudioTracks ? _onAudioTracks : undefined}
          onTextTracks={onTextTracks ? _onTextTracks : undefined}
          onTextTrackDataChanged={
            onTextTrackDataChanged ? _onTextTrackDataChanged : undefined
          }
          onVideoTracks={onVideoTracks ? _onVideoTracks : undefined}
          onVideoFullscreenPlayerDidDismiss={onFullscreenPlayerDidDismiss}
          onVideoFullscreenPlayerDidPresent={onFullscreenPlayerDidPresent}
          onVideoFullscreenPlayerWillDismiss={onFullscreenPlayerWillDismiss}
          onVideoFullscreenPlayerWillPresent={onFullscreenPlayerWillPresent}
          onVideoExternalPlaybackChange={
            onExternalPlaybackChange ? onVideoExternalPlaybackChange : undefined
          }
          onVideoIdle={onIdle}
          onAudioFocusChanged={
            onAudioFocusChanged ? _onAudioFocusChanged : undefined
          }
          onReadyForDisplay={
            onReadyForDisplay || hasPoster ? _onReadyForDisplay : undefined
          }
          onPlaybackRateChange={
            onPlaybackRateChange ? _onPlaybackRateChange : undefined
          }
          onVolumeChange={onVolumeChange ? _onVolumeChange : undefined}
          onVideoAudioBecomingNoisy={onAudioBecomingNoisy}
          onPictureInPictureStatusChanged={
            onPictureInPictureStatusChanged
              ? _onPictureInPictureStatusChanged
              : undefined
          }
          onRestoreUserInterfaceForPictureInPictureStop={
            onRestoreUserInterfaceForPictureInPictureStop
          }
          onVideoAspectRatio={onAspectRatio ? _onVideoAspectRatio : undefined}
          onReceiveAdEvent={
            onReceiveAdEvent
              ? (_onReceiveAdEvent as (e: NativeSyntheticEvent<object>) => void)
              : undefined
          }
          onControlsVisibilityChange={
            onControlsVisibilityChange ? _onControlsVisibilityChange : undefined
          }
          viewType={_viewType}
        />
        {hasPoster && showPoster ? (
          <Image style={posterStyle} source={{uri: poster}} />
        ) : null}
      </View>
    );
  },
);

Video.displayName = 'Video';
export default Video;<|MERGE_RESOLUTION|>--- conflicted
+++ resolved
@@ -57,13 +57,10 @@
   ) => void;
   setVolume: (volume: number) => void;
   setFullScreen: (fullScreen: boolean) => void;
-<<<<<<< HEAD
   enterPictureInPicture: () => void;
   exitPictureInPicture: () => void;
-=======
   save: (options: object) => Promise<VideoSaveData> | void;
   getCurrentPosition: () => Promise<number>;
->>>>>>> 21e78ea2
 }
 
 const Video = forwardRef<VideoRef, ReactVideoProps>(
@@ -285,56 +282,12 @@
       })();
     }, []);
 
-<<<<<<< HEAD
-    const enterPictureInPicture = useCallback(async () => {
-      if (!nativeRef.current) {
-        console.warn('Video Component is not mounted');
-        return;
-      }
-
-      const callSeekFunction = () => {
-        VideoManager.enterPictureInPicture(getReactTag(nativeRef));
-      };
-
-      Platform.select({
-        ios: callSeekFunction,
-        android: callSeekFunction,
-        default: () => {},
-      })();
-    }, []);
-
-    const exitPictureInPicture = useCallback(async () => {
-      if (!nativeRef.current) {
-        console.warn('Video Component is not mounted');
-        return;
-      }
-
-      const callSeekFunction = () => {
-        VideoManager.exitPictureInPicture(getReactTag(nativeRef));
-      };
-
-      Platform.select({
-        ios: callSeekFunction,
-        android: callSeekFunction,
-        default: () => {},
-      })();
-    }, []);
-
-    const presentFullscreenPlayer = useCallback(() => {
-      setIsFullscreen(true);
-    }, [setIsFullscreen]);
-
-    const dismissFullscreenPlayer = useCallback(() => {
-      setIsFullscreen(false);
-    }, [setIsFullscreen]);
-=======
     const pause = useCallback(() => {
       return NativeVideoManager.setPlayerPauseStateCmd(
         getReactTag(nativeRef),
         true,
       );
     }, []);
->>>>>>> 21e78ea2
 
     const resume = useCallback(() => {
       return NativeVideoManager.setPlayerPauseStateCmd(
@@ -363,6 +316,40 @@
       () => setFullScreen(false),
       [setFullScreen],
     );
+
+    const enterPictureInPicture = useCallback(async () => {
+      if (!nativeRef.current) {
+        console.warn('Video Component is not mounted');
+        return;
+      }
+
+      const _enterPictureInPicture = () => {
+        NativeVideoManager.enterPictureInPictureCmd(getReactTag(nativeRef));
+      };
+
+      Platform.select({
+        ios: _enterPictureInPicture,
+        android: _enterPictureInPicture,
+        default: () => {},
+      })();
+    }, []);
+
+    const exitPictureInPicture = useCallback(async () => {
+      if (!nativeRef.current) {
+        console.warn('Video Component is not mounted');
+        return;
+      }
+
+      const _exitPictureInPicture = () => {
+        NativeVideoManager.exitPictureInPictureCmd(getReactTag(nativeRef));
+      };
+
+      Platform.select({
+        ios: _exitPictureInPicture,
+        android: _exitPictureInPicture,
+        default: () => {},
+      })();
+    }, []);
 
     const save = useCallback((options: object) => {
       // VideoManager.save can be null on android & windows
