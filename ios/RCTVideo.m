#import <React/RCTConvert.h>
#import "RCTVideo.h"
#import <React/RCTBridgeModule.h>
#import <React/RCTEventDispatcher.h>
#import <React/UIView+React.h>
#include <MediaAccessibility/MediaAccessibility.h>
#include <AVFoundation/AVFoundation.h>

static NSString *const statusKeyPath = @"status";
static NSString *const playbackLikelyToKeepUpKeyPath = @"playbackLikelyToKeepUp";
static NSString *const playbackBufferEmptyKeyPath = @"playbackBufferEmpty";
static NSString *const readyForDisplayKeyPath = @"readyForDisplay";
static NSString *const playbackRate = @"rate";
static NSString *const timedMetadata = @"timedMetadata";

@implementation RCTVideo
{
  AVPlayer *_player;
  AVPlayerItem *_playerItem;
  BOOL _playerItemObserversSet;
  BOOL _playerBufferEmpty;
  AVPlayerLayer *_playerLayer;
  AVPlayerViewController *_playerViewController;
  NSURL *_videoURL;

  /* Required to publish events */
  RCTEventDispatcher *_eventDispatcher;
  BOOL _playbackRateObserverRegistered;
  BOOL _videoLoadStarted;

  bool _pendingSeek;
  float _pendingSeekTime;
  float _lastSeekTime;

  /* For sending videoProgress events */
  Float64 _progressUpdateInterval;
  BOOL _controls;
  id _timeObserver;

  /* Keep track of any modifiers, need to be applied after each play */
  float _volume;
  float _rate;
  BOOL _muted;
  BOOL _paused;
  BOOL _repeat;
  BOOL _allowsExternalPlayback;
  NSArray * _textTracks;
  NSDictionary * _selectedTextTrack;
  BOOL _playbackStalled;
  BOOL _playInBackground;
  BOOL _playWhenInactive;
  NSString * _ignoreSilentSwitch;
  NSString * _resizeMode;
  BOOL _fullscreenPlayerPresented;
  UIViewController * _presentingViewController;
}

- (instancetype)initWithEventDispatcher:(RCTEventDispatcher *)eventDispatcher
{
  if ((self = [super init])) {
    _eventDispatcher = eventDispatcher;

    _playbackRateObserverRegistered = NO;
    _playbackStalled = NO;
    _rate = 1.0;
    _volume = 1.0;
    _resizeMode = @"AVLayerVideoGravityResizeAspectFill";
    _pendingSeek = false;
    _pendingSeekTime = 0.0f;
    _lastSeekTime = 0.0f;
    _progressUpdateInterval = 250;
    _controls = NO;
    _playerBufferEmpty = YES;
    _playInBackground = false;
    _allowsExternalPlayback = YES;
    _playWhenInactive = false;
    _ignoreSilentSwitch = @"inherit"; // inherit, ignore, obey

    [[NSNotificationCenter defaultCenter] addObserver:self
                                             selector:@selector(applicationWillResignActive:)
                                                 name:UIApplicationWillResignActiveNotification
                                               object:nil];

    [[NSNotificationCenter defaultCenter] addObserver:self
                                             selector:@selector(applicationDidEnterBackground:)
                                                 name:UIApplicationDidEnterBackgroundNotification
                                               object:nil];

    [[NSNotificationCenter defaultCenter] addObserver:self
                                             selector:@selector(applicationWillEnterForeground:)
                                                 name:UIApplicationWillEnterForegroundNotification
                                               object:nil];
  }

  return self;
}

- (AVPlayerViewController*)createPlayerViewController:(AVPlayer*)player withPlayerItem:(AVPlayerItem*)playerItem {
    RCTVideoPlayerViewController* playerLayer= [[RCTVideoPlayerViewController alloc] init];
    playerLayer.showsPlaybackControls = YES;
    playerLayer.rctDelegate = self;
    playerLayer.view.frame = self.bounds;
    playerLayer.player = player;
    playerLayer.view.frame = self.bounds;
    return playerLayer;
}

/* ---------------------------------------------------------
 **  Get the duration for a AVPlayerItem.
 ** ------------------------------------------------------- */

- (CMTime)playerItemDuration
{
    AVPlayerItem *playerItem = [_player currentItem];
    if (playerItem.status == AVPlayerItemStatusReadyToPlay)
    {
        return([playerItem duration]);
    }

    return(kCMTimeInvalid);
}

- (CMTimeRange)playerItemSeekableTimeRange
{
    AVPlayerItem *playerItem = [_player currentItem];
    if (playerItem.status == AVPlayerItemStatusReadyToPlay)
    {
        return [playerItem seekableTimeRanges].firstObject.CMTimeRangeValue;
    }

    return (kCMTimeRangeZero);
}

-(void)addPlayerTimeObserver
{
  const Float64 progressUpdateIntervalMS = _progressUpdateInterval / 1000;
  // @see endScrubbing in AVPlayerDemoPlaybackViewController.m
  // of https://developer.apple.com/library/ios/samplecode/AVPlayerDemo/Introduction/Intro.html
  __weak RCTVideo *weakSelf = self;
  _timeObserver = [_player addPeriodicTimeObserverForInterval:CMTimeMakeWithSeconds(progressUpdateIntervalMS, NSEC_PER_SEC)
                                                        queue:NULL
                                                   usingBlock:^(CMTime time) { [weakSelf sendProgressUpdate]; }
                   ];
}

/* Cancels the previously registered time observer. */
-(void)removePlayerTimeObserver
{
    if (_timeObserver)
    {
        [_player removeTimeObserver:_timeObserver];
        _timeObserver = nil;
    }
}

#pragma mark - Progress

- (void)dealloc
{
  [[NSNotificationCenter defaultCenter] removeObserver:self];
  [self removePlayerLayer];
  [self removePlayerItemObservers];
  [_player removeObserver:self forKeyPath:playbackRate context:nil];
}

#pragma mark - App lifecycle handlers

- (void)applicationWillResignActive:(NSNotification *)notification
{
  if (_playInBackground || _playWhenInactive || _paused) return;

  [_player pause];
  [_player setRate:0.0];
}

- (void)applicationDidEnterBackground:(NSNotification *)notification
{
  if (_playInBackground) {
    // Needed to play sound in background. See https://developer.apple.com/library/ios/qa/qa1668/_index.html
    [_playerLayer setPlayer:nil];
  }
}

- (void)applicationWillEnterForeground:(NSNotification *)notification
{
  [self applyModifiers];
  if (_playInBackground) {
    [_playerLayer setPlayer:_player];
  }
}

#pragma mark - Progress

- (void)sendProgressUpdate
{
   AVPlayerItem *video = [_player currentItem];
   if (video == nil || video.status != AVPlayerItemStatusReadyToPlay) {
     return;
   }

   CMTime playerDuration = [self playerItemDuration];
   if (CMTIME_IS_INVALID(playerDuration)) {
      return;
   }

   CMTime currentTime = _player.currentTime;
   const Float64 duration = CMTimeGetSeconds(playerDuration);
   const Float64 currentTimeSecs = CMTimeGetSeconds(currentTime);

   [[NSNotificationCenter defaultCenter] postNotificationName:@"RCTVideo_progress" object:nil userInfo:@{@"progress": [NSNumber numberWithDouble: currentTimeSecs / duration]}];

   if( currentTimeSecs >= 0 && self.onVideoProgress) {
      self.onVideoProgress(@{
                             @"currentTime": [NSNumber numberWithFloat:CMTimeGetSeconds(currentTime)],
                             @"playableDuration": [self calculatePlayableDuration],
                             @"atValue": [NSNumber numberWithLongLong:currentTime.value],
                             @"atTimescale": [NSNumber numberWithInt:currentTime.timescale],
                             @"target": self.reactTag,
                             @"seekableDuration": [self calculateSeekableDuration],
                            });
   }
}

/*!
 * Calculates and returns the playable duration of the current player item using its loaded time ranges.
 *
 * \returns The playable duration of the current player item in seconds.
 */
- (NSNumber *)calculatePlayableDuration
{
  AVPlayerItem *video = _player.currentItem;
  if (video.status == AVPlayerItemStatusReadyToPlay) {
    __block CMTimeRange effectiveTimeRange;
    [video.loadedTimeRanges enumerateObjectsUsingBlock:^(id obj, NSUInteger idx, BOOL *stop) {
      CMTimeRange timeRange = [obj CMTimeRangeValue];
      if (CMTimeRangeContainsTime(timeRange, video.currentTime)) {
        effectiveTimeRange = timeRange;
        *stop = YES;
      }
    }];
    Float64 playableDuration = CMTimeGetSeconds(CMTimeRangeGetEnd(effectiveTimeRange));
    if (playableDuration > 0) {
      return [NSNumber numberWithFloat:playableDuration];
    }
  }
  return [NSNumber numberWithInteger:0];
}

- (NSNumber *)calculateSeekableDuration
{
    CMTimeRange timeRange = [self playerItemSeekableTimeRange];
    if (CMTIME_IS_NUMERIC(timeRange.duration))
    {
        return [NSNumber numberWithFloat:CMTimeGetSeconds(timeRange.duration)];
    }
    return [NSNumber numberWithInteger:0];
}

- (void)addPlayerItemObservers
{
  [_playerItem addObserver:self forKeyPath:statusKeyPath options:0 context:nil];
  [_playerItem addObserver:self forKeyPath:playbackBufferEmptyKeyPath options:0 context:nil];
  [_playerItem addObserver:self forKeyPath:playbackLikelyToKeepUpKeyPath options:0 context:nil];
  [_playerItem addObserver:self forKeyPath:timedMetadata options:NSKeyValueObservingOptionNew context:nil];
  _playerItemObserversSet = YES;
}

/* Fixes https://github.com/brentvatne/react-native-video/issues/43
 * Crashes caused when trying to remove the observer when there is no
 * observer set */
- (void)removePlayerItemObservers
{
  if (_playerItemObserversSet) {
    [_playerItem removeObserver:self forKeyPath:statusKeyPath];
    [_playerItem removeObserver:self forKeyPath:playbackBufferEmptyKeyPath];
    [_playerItem removeObserver:self forKeyPath:playbackLikelyToKeepUpKeyPath];
    [_playerItem removeObserver:self forKeyPath:timedMetadata];
    _playerItemObserversSet = NO;
  }
}

#pragma mark - Player and source

- (void)setSrc:(NSDictionary *)source
{
  [self removePlayerLayer];
  [self removePlayerTimeObserver];
  [self removePlayerItemObservers];
  
  dispatch_after(dispatch_time(DISPATCH_TIME_NOW, (int64_t)(0 * NSEC_PER_SEC)), dispatch_get_main_queue(), ^{
<<<<<<< HEAD
    
    // perform on next run loop, otherwise other passed react-props may not be set
    _playerItem = [self playerItemForSource:source];
    [self addPlayerItemObservers];
    
    [_player pause];
    [_playerViewController.view removeFromSuperview];
    _playerViewController = nil;
    
    if (_playbackRateObserverRegistered) {
      [_player removeObserver:self forKeyPath:playbackRate context:nil];
      _playbackRateObserverRegistered = NO;
=======
    // Perform on next run loop, otherwise onVideoLoadStart is nil
    if (self.onVideoLoadStart) {
      id uri = [source objectForKey:@"uri"];
      id type = [source objectForKey:@"type"];
      self.onVideoLoadStart(@{@"src": @{
                                        @"uri": uri ? uri : [NSNull null],
                                        @"type": type ? type : [NSNull null],
                                        @"isNetwork": [NSNumber numberWithBool:(bool)[source objectForKey:@"isNetwork"]]},
                                        @"target": self.reactTag
                                        });
>>>>>>> 7bd7024a
    }
    
    _player = [AVPlayer playerWithPlayerItem:_playerItem];
    _player.actionAtItemEnd = AVPlayerActionAtItemEndNone;
    
    [_player addObserver:self forKeyPath:playbackRate options:0 context:nil];
    _playbackRateObserverRegistered = YES;
    
    [self addPlayerTimeObserver];

    dispatch_after(dispatch_time(DISPATCH_TIME_NOW, (int64_t)(0 * NSEC_PER_SEC)), dispatch_get_main_queue(), ^{
      
        //Perform on next run loop, otherwise onVideoLoadStart is nil
        if(self.onVideoLoadStart) {
          id uri = [source objectForKey:@"uri"];
          id type = [source objectForKey:@"type"];
          self.onVideoLoadStart(@{@"src": @{
                                            @"uri": uri ? uri : [NSNull null],
                                            @"type": type ? type : [NSNull null],
                                            @"isNetwork": [NSNumber numberWithBool:(bool)[source objectForKey:@"isNetwork"]]},
                                            @"target": self.reactTag
                                            });
        }
    });
  });
  _videoLoadStarted = YES;
}

- (NSURL*) urlFilePath:(NSString*) filepath {
  NSArray *paths = NSSearchPathForDirectoriesInDomains(NSDocumentDirectory, NSUserDomainMask, YES);
  
  NSString* relativeFilePath = [filepath lastPathComponent];
  // the file may be multiple levels below the documents directory
  NSArray* fileComponents = [filepath componentsSeparatedByString:@"Documents/"];
  if (fileComponents.count>1) {
    relativeFilePath = [fileComponents objectAtIndex:1];
  }
  
  NSString *path = [paths.firstObject stringByAppendingPathComponent:relativeFilePath];
  if ([[NSFileManager defaultManager] fileExistsAtPath:path]) {
    return [NSURL fileURLWithPath:path];
  }
  return nil;
}

- (AVPlayerItem*)playerItemForSource:(NSDictionary *)source
{
  bool isNetwork = [RCTConvert BOOL:[source objectForKey:@"isNetwork"]];
  bool isAsset = [RCTConvert BOOL:[source objectForKey:@"isAsset"]];
  NSString *uri = [source objectForKey:@"uri"];
  NSString *subtitleUri = _selectedTextTrack[@"uri"];
  NSString *type = [source objectForKey:@"type"];
<<<<<<< HEAD

  AVURLAsset *asset;
  AVURLAsset *subAsset;
=======
  NSDictionary *headers = [source objectForKey:@"requestHeaders"];
  
  NSURL *url = (isNetwork || isAsset) ?
    [NSURL URLWithString:uri] :
    [[NSURL alloc] initFileURLWithPath:[[NSBundle mainBundle] pathForResource:uri ofType:type]];
>>>>>>> 7bd7024a

  if (isNetwork) {
    NSMutableDictionary *assetOptions = [[NSMutableDictionary alloc]init];
    /* Per #1091, this is not a public API. We need to either get approval from Apple to use this
     * or use a different approach.
    if ([headers count] > 0) {
      [assetOptions setObject:headers forKey:@"AVURLAssetHTTPHeaderFieldsKey"];
    }
    */
    NSArray *cookies = [[NSHTTPCookieStorage sharedHTTPCookieStorage] cookies];
<<<<<<< HEAD
    asset = [AVURLAsset URLAssetWithURL:[NSURL URLWithString:uri] options:@{AVURLAssetHTTPCookiesKey : cookies}];
    subAsset = [AVURLAsset URLAssetWithURL:[NSURL URLWithString:subtitleUri] options:@{AVURLAssetHTTPCookiesKey : cookies}];
=======
    [assetOptions setObject:cookies forKey:AVURLAssetHTTPCookiesKey];

    AVURLAsset *asset = [AVURLAsset URLAssetWithURL:url options:assetOptions];
    return [AVPlayerItem playerItemWithAsset:asset];
>>>>>>> 7bd7024a
  }
  else if (isAsset) //  assets on iOS have to be in the Documents folder
  {
    asset = [AVURLAsset URLAssetWithURL:[self urlFilePath:uri] options:nil];
    subAsset = [AVURLAsset URLAssetWithURL:[self urlFilePath:subtitleUri] options:nil];
  }
  else if (!isNetwork && !isAsset) // this is a relative file hardcoded in the app?
  {
    asset = [AVURLAsset URLAssetWithURL:[[NSURL alloc] initFileURLWithPath:[[NSBundle mainBundle] pathForResource:uri ofType:type]] options:nil];
  }
  
  if (!_textTracks || !_selectedTextTrack) return [AVPlayerItem playerItemWithAsset:asset];
  
  // otherwise sideload text tracks
  AVAssetTrack *videoAsset = [asset tracksWithMediaType:AVMediaTypeVideo].firstObject;
  AVAssetTrack *audioAsset = [asset tracksWithMediaType:AVMediaTypeAudio].firstObject;
  AVAssetTrack *subtitleAsset = [subAsset tracksWithMediaType:AVMediaTypeText].firstObject;
  
  NSLog(@"assets: %@,%@,%@", videoAsset, audioAsset, subtitleAsset);
  
  
  AVMutableComposition *mixComposition = [[AVMutableComposition alloc] init];
  AVMutableCompositionTrack *videoCompTrack = [mixComposition addMutableTrackWithMediaType:AVMediaTypeVideo preferredTrackID:kCMPersistentTrackID_Invalid];
  AVMutableCompositionTrack *audioCompTrack = [mixComposition addMutableTrackWithMediaType:AVMediaTypeAudio preferredTrackID:kCMPersistentTrackID_Invalid];
  AVMutableCompositionTrack *subtitleCompTrack = [mixComposition addMutableTrackWithMediaType:AVMediaTypeText preferredTrackID:kCMPersistentTrackID_Invalid];
  
  [videoCompTrack insertTimeRange:CMTimeRangeMake(kCMTimeZero, videoAsset.timeRange.duration)
                      ofTrack:videoAsset
                       atTime:kCMTimeZero
                        error:nil];
  
  [audioCompTrack insertTimeRange:CMTimeRangeMake(kCMTimeZero, videoAsset.timeRange.duration)
                      ofTrack:audioAsset
                       atTime:kCMTimeZero
                        error:nil];
  
  [subtitleCompTrack insertTimeRange:CMTimeRangeMake(kCMTimeZero, videoAsset.timeRange.duration)
                         ofTrack:subtitleAsset
                          atTime:kCMTimeZero
                           error:nil];
  
  return [AVPlayerItem playerItemWithAsset:mixComposition];
}

- (void)observeValueForKeyPath:(NSString *)keyPath ofObject:(id)object change:(NSDictionary *)change context:(void *)context
{
  if (object == _playerItem) {
    // When timeMetadata is read the event onTimedMetadata is triggered
    if ([keyPath isEqualToString:timedMetadata]) {
      NSArray<AVMetadataItem *> *items = [change objectForKey:@"new"];
      if (items && ![items isEqual:[NSNull null]] && items.count > 0) {
        NSMutableArray *array = [NSMutableArray new];
        for (AVMetadataItem *item in items) {
          NSString *value = item.value;
          NSString *identifier = item.identifier;
          
          if (![value isEqual: [NSNull null]]) {
            NSDictionary *dictionary = [[NSDictionary alloc] initWithObjects:@[value, identifier] forKeys:@[@"value", @"identifier"]];
            
            [array addObject:dictionary];
          }
        }
        
        self.onTimedMetadata(@{
                               @"target": self.reactTag,
                               @"metadata": array
                               });
      }
    }
    
    if ([keyPath isEqualToString:statusKeyPath]) {
      // Handle player item status change.
      if (_playerItem.status == AVPlayerItemStatusReadyToPlay) {
        float duration = CMTimeGetSeconds(_playerItem.asset.duration);
        
        if (isnan(duration)) {
          duration = 0.0;
        }
        
        NSObject *width = @"undefined";
        NSObject *height = @"undefined";
        NSString *orientation = @"undefined";
        
        if ([_playerItem.asset tracksWithMediaType:AVMediaTypeVideo].count > 0) {
<<<<<<< HEAD
          AVAssetTrack *videoAsset = [[_playerItem.asset tracksWithMediaType:AVMediaTypeVideo] objectAtIndex:0];
            
          width = [NSNumber numberWithFloat:videoAsset.naturalSize.width];
          height = [NSNumber numberWithFloat:videoAsset.naturalSize.height];
          CGAffineTransform preferredTransform = [videoAsset preferredTransform];

          if ((videoAsset.naturalSize.width == preferredTransform.tx
            && videoAsset.naturalSize.height == preferredTransform.ty)
            || (preferredTransform.tx == 0 && preferredTransform.ty == 0))
=======
          AVAssetTrack *videoTrack = [[_playerItem.asset tracksWithMediaType:AVMediaTypeVideo] objectAtIndex:0];
          width = [NSNumber numberWithFloat:videoTrack.naturalSize.width];
          height = [NSNumber numberWithFloat:videoTrack.naturalSize.height];
          CGAffineTransform preferredTransform = [videoTrack preferredTransform];
          
          if ((videoTrack.naturalSize.width == preferredTransform.tx
               && videoTrack.naturalSize.height == preferredTransform.ty)
              || (preferredTransform.tx == 0 && preferredTransform.ty == 0))
>>>>>>> 7bd7024a
          {
            orientation = @"landscape";
          } else {
            orientation = @"portrait";
          }
        }
        
        if (self.onVideoLoad && _videoLoadStarted) {
          self.onVideoLoad(@{@"duration": [NSNumber numberWithFloat:duration],
                             @"currentTime": [NSNumber numberWithFloat:CMTimeGetSeconds(_playerItem.currentTime)],
                             @"canPlayReverse": [NSNumber numberWithBool:_playerItem.canPlayReverse],
                             @"canPlayFastForward": [NSNumber numberWithBool:_playerItem.canPlayFastForward],
                             @"canPlaySlowForward": [NSNumber numberWithBool:_playerItem.canPlaySlowForward],
                             @"canPlaySlowReverse": [NSNumber numberWithBool:_playerItem.canPlaySlowReverse],
                             @"canStepBackward": [NSNumber numberWithBool:_playerItem.canStepBackward],
                             @"canStepForward": [NSNumber numberWithBool:_playerItem.canStepForward],
                             @"naturalSize": @{
                                 @"width": width,
                                 @"height": height,
                                 @"orientation": orientation
                                 },
                             @"textTracks": [self getTextTrackInfo],
                             @"target": self.reactTag});
        }
        _videoLoadStarted = NO;
        
        [self attachListeners];
        [self applyModifiers];
      } else if (_playerItem.status == AVPlayerItemStatusFailed && self.onVideoError) {
        self.onVideoError(@{@"error": @{@"code": [NSNumber numberWithInteger: _playerItem.error.code],
                                        @"domain": _playerItem.error.domain},
                            @"target": self.reactTag});
      }
    } else if ([keyPath isEqualToString:playbackBufferEmptyKeyPath]) {
      _playerBufferEmpty = YES;
      self.onVideoBuffer(@{@"isBuffering": @(YES), @"target": self.reactTag});
    } else if ([keyPath isEqualToString:playbackLikelyToKeepUpKeyPath]) {
      // Continue playing (or not if paused) after being paused due to hitting an unbuffered zone.
      if ((!(_controls || _fullscreenPlayerPresented) || _playerBufferEmpty) && _playerItem.playbackLikelyToKeepUp) {
        [self setPaused:_paused];
      }
      _playerBufferEmpty = NO;
      self.onVideoBuffer(@{@"isBuffering": @(NO), @"target": self.reactTag});
    }
  } else if (object == _playerLayer) {
    if([keyPath isEqualToString:readyForDisplayKeyPath] && [change objectForKey:NSKeyValueChangeNewKey]) {
      if([change objectForKey:NSKeyValueChangeNewKey] && self.onReadyForDisplay) {
        self.onReadyForDisplay(@{@"target": self.reactTag});
      }
    }
  } else if (object == _player) {
    if([keyPath isEqualToString:playbackRate]) {
      if(self.onPlaybackRateChange) {
        self.onPlaybackRateChange(@{@"playbackRate": [NSNumber numberWithFloat:_player.rate],
                                    @"target": self.reactTag});
      }
      if(_playbackStalled && _player.rate > 0) {
        if(self.onPlaybackResume) {
          self.onPlaybackResume(@{@"playbackRate": [NSNumber numberWithFloat:_player.rate],
                                  @"target": self.reactTag});
        }
        _playbackStalled = NO;
      }
    }
  } else {
    [super observeValueForKeyPath:keyPath ofObject:object change:change context:context];
  }
}

- (void)attachListeners
{
  // listen for end of file
  [[NSNotificationCenter defaultCenter] removeObserver:self
                                                  name:AVPlayerItemDidPlayToEndTimeNotification
                                                object:[_player currentItem]];
  [[NSNotificationCenter defaultCenter] addObserver:self
                                           selector:@selector(playerItemDidReachEnd:)
                                               name:AVPlayerItemDidPlayToEndTimeNotification
                                             object:[_player currentItem]];

  [[NSNotificationCenter defaultCenter] removeObserver:self
                                                  name:AVPlayerItemPlaybackStalledNotification
                                                object:nil];
  [[NSNotificationCenter defaultCenter] addObserver:self
                                           selector:@selector(playbackStalled:)
                                               name:AVPlayerItemPlaybackStalledNotification
                                             object:nil];
}

- (void)playbackStalled:(NSNotification *)notification
{
  if(self.onPlaybackStalled) {
    self.onPlaybackStalled(@{@"target": self.reactTag});
  }
  _playbackStalled = YES;
}

- (void)playerItemDidReachEnd:(NSNotification *)notification
{
  if(self.onVideoEnd) {
      self.onVideoEnd(@{@"target": self.reactTag});
  }

  if (_repeat) {
    AVPlayerItem *item = [notification object];
    [item seekToTime:kCMTimeZero];
    [self applyModifiers];
  } else {
    [self removePlayerTimeObserver];
  }
}

#pragma mark - Prop setters

- (void)setResizeMode:(NSString*)mode
{
  if( _controls )
  {
    _playerViewController.videoGravity = mode;
  }
  else
  {
    _playerLayer.videoGravity = mode;
  }
  _resizeMode = mode;
}

- (void)setPlayInBackground:(BOOL)playInBackground
{
  _playInBackground = playInBackground;
}

- (void)setAllowsExternalPlayback:(BOOL)allowsExternalPlayback
{
    _allowsExternalPlayback = allowsExternalPlayback;
    _player.allowsExternalPlayback = _allowsExternalPlayback;
}

- (void)setPlayWhenInactive:(BOOL)playWhenInactive
{
  _playWhenInactive = playWhenInactive;
}

- (void)setIgnoreSilentSwitch:(NSString *)ignoreSilentSwitch
{
  _ignoreSilentSwitch = ignoreSilentSwitch;
  [self applyModifiers];
}

- (void)setPaused:(BOOL)paused
{
  if (paused) {
    [_player pause];
    [_player setRate:0.0];
  } else {
    if([_ignoreSilentSwitch isEqualToString:@"ignore"]) {
      [[AVAudioSession sharedInstance] setCategory:AVAudioSessionCategoryPlayback error:nil];
    } else if([_ignoreSilentSwitch isEqualToString:@"obey"]) {
      [[AVAudioSession sharedInstance] setCategory:AVAudioSessionCategoryAmbient error:nil];
    }
    [_player play];
    [_player setRate:_rate];
  }

  _paused = paused;
}

- (float)getCurrentTime
{
  return _playerItem != NULL ? CMTimeGetSeconds(_playerItem.currentTime) : 0;
}

- (void)setCurrentTime:(float)currentTime
{
  [self setSeek: currentTime];
}

- (void)setSeek:(float)seekTime
{
  int timeScale = 10000;

  AVPlayerItem *item = _player.currentItem;
  if (item && item.status == AVPlayerItemStatusReadyToPlay) {
    // TODO check loadedTimeRanges

    CMTime cmSeekTime = CMTimeMakeWithSeconds(seekTime, timeScale);
    CMTime current = item.currentTime;
    // TODO figure out a good tolerance level
    CMTime tolerance = CMTimeMake(1000, timeScale);
    BOOL wasPaused = _paused;

    if (CMTimeCompare(current, cmSeekTime) != 0) {
      if (!wasPaused) [_player pause];
      [_player seekToTime:cmSeekTime toleranceBefore:tolerance toleranceAfter:tolerance completionHandler:^(BOOL finished) {
        if (!_timeObserver) {
          [self addPlayerTimeObserver];
        }
        if (!wasPaused) {
            [self setPaused:false];
        }
        if(self.onVideoSeek) {
            self.onVideoSeek(@{@"currentTime": [NSNumber numberWithFloat:CMTimeGetSeconds(item.currentTime)],
                               @"seekTime": [NSNumber numberWithFloat:seekTime],
                               @"target": self.reactTag});
        }
      }];

      _pendingSeek = false;
    }

  } else {
    // TODO: See if this makes sense and if so, actually implement it
    _pendingSeek = true;
    _pendingSeekTime = seekTime;
  }
}

- (void)setRate:(float)rate
{
  _rate = rate;
  [self applyModifiers];
}

- (void)setMuted:(BOOL)muted
{
  _muted = muted;
  [self applyModifiers];
}

- (void)setVolume:(float)volume
{
  _volume = volume;
  [self applyModifiers];
}

- (void)applyModifiers
{
  if (_muted) {
    [_player setVolume:0];
    [_player setMuted:YES];
  } else {
    [_player setVolume:_volume];
    [_player setMuted:NO];
  }

  [self setSelectedTextTrack:_selectedTextTrack];
  [self setResizeMode:_resizeMode];
  [self setRepeat:_repeat];
  [self setPaused:_paused];
  [self setControls:_controls];
  [self setAllowsExternalPlayback:_allowsExternalPlayback];
}

- (void)setRepeat:(BOOL)repeat {
  _repeat = repeat;
}

- (void)setSelectedTextTrack:(NSDictionary *)selectedTextTrack {
  
  _selectedTextTrack = selectedTextTrack;
  
  // when textTracks exist, we set side-loaded subtitles
  if (_textTracks) {
    [self setSideloadedTextTrack];
    return;
  }
  
  // otherwise check for subtitles in the streaming asset (.m3u8)
  
  [self setStreamingTextTrack];
}

- (void)setSideloadedTextTrack {
  NSString *type = _selectedTextTrack[@"type"];
  NSArray* textTracks = [self getTextTrackInfo];
  
  if (textTracks==nil) {
    _selectedTextTrack = nil;
    return;
  }
  
  NSDictionary* selectedCaption = nil;
  
  if ([type isEqualToString:@"disabled"]) {
    // Do nothing. We want to ensure option is nil
  } else if ([type isEqualToString:@"language"]) {
    NSString *selectedValue = _selectedTextTrack[@"value"];
    
    for (int i = 0; i < textTracks.count; ++i) {
      NSDictionary *currentCaption = [textTracks objectAtIndex:i];
      
      if ([selectedValue isEqualToString:currentCaption[@"language"]]) {
        selectedCaption = currentCaption;
        break;
      }
    }
  } else if ([type isEqualToString:@"title"]) {
    NSString *selectedValue = _selectedTextTrack[@"value"];
    for (int i = 0; i < textTracks.count; ++i) {
      NSDictionary *currentCaption = [textTracks objectAtIndex:i];
      
      if ([selectedValue isEqualToString:currentCaption[@"title"]]) {
        selectedCaption = currentCaption;
        break;
      }
    }
  } else if ([type isEqualToString:@"index"]) {
    if ([_selectedTextTrack[@"value"] isKindOfClass:[NSNumber class]]) {
      int index = [_selectedTextTrack[@"value"] intValue];
      if (textTracks.count > index) {
        selectedCaption = [textTracks objectAtIndex:index];
      }
    }
  }
  
  // user's selected language might not be available, or system defaults have captions enabled
  if (selectedCaption==nil || [type isEqualToString:@"default"]) {
      CFArrayRef captioningMediaCharacteristics = MACaptionAppearanceCopyPreferredCaptioningMediaCharacteristics(kMACaptionAppearanceDomainUser);
      NSArray *captionSettings = (__bridge NSArray*)captioningMediaCharacteristics;
      if ([captionSettings containsObject: AVMediaCharacteristicTranscribesSpokenDialogForAccessibility]) {
        selectedCaption = textTracks.firstObject;
      }
  }
  
  _selectedTextTrack = selectedCaption;
}

-(void) setStreamingTextTrack {
  NSString *type = _selectedTextTrack[@"type"];
  AVMediaSelectionGroup *group = [_player.currentItem.asset
                                  mediaSelectionGroupForMediaCharacteristic:AVMediaCharacteristicLegible];
  AVMediaSelectionOption *option;
  
  if ([type isEqualToString:@"disabled"]) {
    // Do nothing. We want to ensure option is nil
  } else if ([type isEqualToString:@"language"] || [type isEqualToString:@"title"]) {
    NSString *value = _selectedTextTrack[@"value"];
    for (int i = 0; i < group.options.count; ++i) {
      AVMediaSelectionOption *currentOption = [group.options objectAtIndex:i];
      NSString *optionValue;
      if ([type isEqualToString:@"language"]) {
        optionValue = [currentOption extendedLanguageTag];
      } else {
        optionValue = [[[currentOption commonMetadata]
                        valueForKey:@"value"]
                       objectAtIndex:0];
      }
      if ([value isEqualToString:optionValue]) {
        option = currentOption;
        break;
      }
    }
    //} else if ([type isEqualToString:@"default"]) {
    //  option = group.defaultOption; */
  } else if ([type isEqualToString:@"index"]) {
    if ([_selectedTextTrack[@"value"] isKindOfClass:[NSNumber class]]) {
      int index = [_selectedTextTrack[@"value"] intValue];
      if (group.options.count > index) {
        option = [group.options objectAtIndex:index];
      }
    }
  } else { // default. invalid type or "system"
    [_player.currentItem selectMediaOptionAutomaticallyInMediaSelectionGroup:group];
    return;
  }
  
  // If a match isn't found, option will be nil and text tracks will be disabled
  [_player.currentItem selectMediaOption:option inMediaSelectionGroup:group];
}

- (void)setTextTracks:(NSArray*) textTracks;
{
  _textTracks = textTracks;
}

- (NSArray *)getTextTrackInfo
{
  
  // if sideloaded, textTracks will already be set
  if (_textTracks) return _textTracks;
  
  // if streaming video, we extract the text tracks
  NSMutableArray *textTracks = [[NSMutableArray alloc] init];
  AVMediaSelectionGroup *group = [_player.currentItem.asset
                                  mediaSelectionGroupForMediaCharacteristic:AVMediaCharacteristicLegible];
  for (int i = 0; i < group.options.count; ++i) {
    AVMediaSelectionOption *currentOption = [group.options objectAtIndex:i];
    NSString *title = [[[currentOption commonMetadata]
                        valueForKey:@"value"]
                       objectAtIndex:0];
    NSDictionary *textTrack = @{
                                @"index": [NSNumber numberWithInt:i],
                                @"title": title,
                                @"language": [currentOption extendedLanguageTag]
                                };
    [textTracks addObject:textTrack];
  }
  return textTracks;
}

- (BOOL)getFullscreen
{
    return _fullscreenPlayerPresented;
}

- (void)setFullscreen:(BOOL)fullscreen
{
    if( fullscreen && !_fullscreenPlayerPresented )
    {
        // Ensure player view controller is not null
        if( !_playerViewController )
        {
            [self usePlayerViewController];
        }
        // Set presentation style to fullscreen
        [_playerViewController setModalPresentationStyle:UIModalPresentationFullScreen];

        // Find the nearest view controller
        UIViewController *viewController = [self firstAvailableUIViewController];
        if( !viewController )
        {
            UIWindow *keyWindow = [[UIApplication sharedApplication] keyWindow];
            viewController = keyWindow.rootViewController;
            if( viewController.childViewControllers.count > 0 )
            {
                viewController = viewController.childViewControllers.lastObject;
            }
        }
        if( viewController )
        {
            _presentingViewController = viewController;
            if(self.onVideoFullscreenPlayerWillPresent) {
                self.onVideoFullscreenPlayerWillPresent(@{@"target": self.reactTag});
            }
            [viewController presentViewController:_playerViewController animated:true completion:^{
                _playerViewController.showsPlaybackControls = YES;
                _fullscreenPlayerPresented = fullscreen;
                if(self.onVideoFullscreenPlayerDidPresent) {
                    self.onVideoFullscreenPlayerDidPresent(@{@"target": self.reactTag});
                }
            }];
        }
    }
    else if ( !fullscreen && _fullscreenPlayerPresented )
    {
        [self videoPlayerViewControllerWillDismiss:_playerViewController];
        [_presentingViewController dismissViewControllerAnimated:true completion:^{
            [self videoPlayerViewControllerDidDismiss:_playerViewController];
        }];
    }
}

- (void)usePlayerViewController
{
    if( _player )
    {
        _playerViewController = [self createPlayerViewController:_player withPlayerItem:_playerItem];
        // to prevent video from being animated when resizeMode is 'cover'
        // resize mode must be set before subview is added
        [self setResizeMode:_resizeMode];
        [self addSubview:_playerViewController.view];
    }
}

- (void)usePlayerLayer
{
    if( _player )
    {
      _playerLayer = [AVPlayerLayer playerLayerWithPlayer:_player];
      _playerLayer.frame = self.bounds;
      _playerLayer.needsDisplayOnBoundsChange = YES;

      // to prevent video from being animated when resizeMode is 'cover'
      // resize mode must be set before layer is added
      [self setResizeMode:_resizeMode];
      [_playerLayer addObserver:self forKeyPath:readyForDisplayKeyPath options:NSKeyValueObservingOptionNew context:nil];

      [self.layer addSublayer:_playerLayer];
      self.layer.needsDisplayOnBoundsChange = YES;
    }
}

- (void)setControls:(BOOL)controls
{
    if( _controls != controls || (!_playerLayer && !_playerViewController) )
    {
        _controls = controls;
        if( _controls )
        {
            [self removePlayerLayer];
            [self usePlayerViewController];
        }
        else
        {
            [_playerViewController.view removeFromSuperview];
            _playerViewController = nil;
            [self usePlayerLayer];
        }
    }
}

- (void)setProgressUpdateInterval:(float)progressUpdateInterval
{
  _progressUpdateInterval = progressUpdateInterval;

  if (_timeObserver) {
    [self removePlayerTimeObserver];
    [self addPlayerTimeObserver];
  }
}

- (void)removePlayerLayer
{
    [_playerLayer removeFromSuperlayer];
    [_playerLayer removeObserver:self forKeyPath:readyForDisplayKeyPath];
    _playerLayer = nil;
}

#pragma mark - RCTVideoPlayerViewControllerDelegate

- (void)videoPlayerViewControllerWillDismiss:(AVPlayerViewController *)playerViewController
{
    if (_playerViewController == playerViewController && _fullscreenPlayerPresented && self.onVideoFullscreenPlayerWillDismiss)
    {
        self.onVideoFullscreenPlayerWillDismiss(@{@"target": self.reactTag});
    }
}

- (void)videoPlayerViewControllerDidDismiss:(AVPlayerViewController *)playerViewController
{
    if (_playerViewController == playerViewController && _fullscreenPlayerPresented)
    {
        _fullscreenPlayerPresented = false;
        _presentingViewController = nil;
        _playerViewController = nil;
        [self applyModifiers];
        if(self.onVideoFullscreenPlayerDidDismiss) {
            self.onVideoFullscreenPlayerDidDismiss(@{@"target": self.reactTag});
        }
    }
}

#pragma mark - React View Management

- (void)insertReactSubview:(UIView *)view atIndex:(NSInteger)atIndex
{
  // We are early in the game and somebody wants to set a subview.
  // That can only be in the context of playerViewController.
  if( !_controls && !_playerLayer && !_playerViewController )
  {
    [self setControls:true];
  }

  if( _controls )
  {
     view.frame = self.bounds;
     [_playerViewController.contentOverlayView insertSubview:view atIndex:atIndex];
  }
  else
  {
     RCTLogError(@"video cannot have any subviews");
  }
  return;
}

- (void)removeReactSubview:(UIView *)subview
{
  if( _controls )
  {
      [subview removeFromSuperview];
  }
  else
  {
    RCTLogError(@"video cannot have any subviews");
  }
  return;
}

- (void)layoutSubviews
{
  [super layoutSubviews];
  if( _controls )
  {
    _playerViewController.view.frame = self.bounds;

    // also adjust all subviews of contentOverlayView
    for (UIView* subview in _playerViewController.contentOverlayView.subviews) {
      subview.frame = self.bounds;
    }
  }
  else
  {
      [CATransaction begin];
      [CATransaction setAnimationDuration:0];
      _playerLayer.frame = self.bounds;
      [CATransaction commit];
  }
}

#pragma mark - Lifecycle

- (void)removeFromSuperview
{
  [_player pause];
  if (_playbackRateObserverRegistered) {
    [_player removeObserver:self forKeyPath:playbackRate context:nil];
    _playbackRateObserverRegistered = NO;
  }
  _player = nil;

  [self removePlayerLayer];

  [_playerViewController.view removeFromSuperview];
  _playerViewController = nil;

  [self removePlayerTimeObserver];
  [self removePlayerItemObservers];

  _eventDispatcher = nil;
  [[NSNotificationCenter defaultCenter] removeObserver:self];

  [super removeFromSuperview];
}

@end<|MERGE_RESOLUTION|>--- conflicted
+++ resolved
@@ -288,7 +288,6 @@
   [self removePlayerItemObservers];
   
   dispatch_after(dispatch_time(DISPATCH_TIME_NOW, (int64_t)(0 * NSEC_PER_SEC)), dispatch_get_main_queue(), ^{
-<<<<<<< HEAD
     
     // perform on next run loop, otherwise other passed react-props may not be set
     _playerItem = [self playerItemForSource:source];
@@ -301,18 +300,6 @@
     if (_playbackRateObserverRegistered) {
       [_player removeObserver:self forKeyPath:playbackRate context:nil];
       _playbackRateObserverRegistered = NO;
-=======
-    // Perform on next run loop, otherwise onVideoLoadStart is nil
-    if (self.onVideoLoadStart) {
-      id uri = [source objectForKey:@"uri"];
-      id type = [source objectForKey:@"type"];
-      self.onVideoLoadStart(@{@"src": @{
-                                        @"uri": uri ? uri : [NSNull null],
-                                        @"type": type ? type : [NSNull null],
-                                        @"isNetwork": [NSNumber numberWithBool:(bool)[source objectForKey:@"isNetwork"]]},
-                                        @"target": self.reactTag
-                                        });
->>>>>>> 7bd7024a
     }
     
     _player = [AVPlayer playerWithPlayerItem:_playerItem];
@@ -365,17 +352,10 @@
   NSString *uri = [source objectForKey:@"uri"];
   NSString *subtitleUri = _selectedTextTrack[@"uri"];
   NSString *type = [source objectForKey:@"type"];
-<<<<<<< HEAD
+  NSDictionary *headers = [source objectForKey:@"requestHeaders"];
 
   AVURLAsset *asset;
   AVURLAsset *subAsset;
-=======
-  NSDictionary *headers = [source objectForKey:@"requestHeaders"];
-  
-  NSURL *url = (isNetwork || isAsset) ?
-    [NSURL URLWithString:uri] :
-    [[NSURL alloc] initFileURLWithPath:[[NSBundle mainBundle] pathForResource:uri ofType:type]];
->>>>>>> 7bd7024a
 
   if (isNetwork) {
     NSMutableDictionary *assetOptions = [[NSMutableDictionary alloc]init];
@@ -386,15 +366,10 @@
     }
     */
     NSArray *cookies = [[NSHTTPCookieStorage sharedHTTPCookieStorage] cookies];
-<<<<<<< HEAD
-    asset = [AVURLAsset URLAssetWithURL:[NSURL URLWithString:uri] options:@{AVURLAssetHTTPCookiesKey : cookies}];
-    subAsset = [AVURLAsset URLAssetWithURL:[NSURL URLWithString:subtitleUri] options:@{AVURLAssetHTTPCookiesKey : cookies}];
-=======
     [assetOptions setObject:cookies forKey:AVURLAssetHTTPCookiesKey];
 
-    AVURLAsset *asset = [AVURLAsset URLAssetWithURL:url options:assetOptions];
-    return [AVPlayerItem playerItemWithAsset:asset];
->>>>>>> 7bd7024a
+    asset = [AVURLAsset URLAssetWithURL:[NSURL URLWithString:uri] options:assetOptions];
+    subAsset = [AVURLAsset URLAssetWithURL:[NSURL URLWithString:subtitleUri] options:assetOptions];
   }
   else if (isAsset) //  assets on iOS have to be in the Documents folder
   {
@@ -479,17 +454,7 @@
         NSString *orientation = @"undefined";
         
         if ([_playerItem.asset tracksWithMediaType:AVMediaTypeVideo].count > 0) {
-<<<<<<< HEAD
-          AVAssetTrack *videoAsset = [[_playerItem.asset tracksWithMediaType:AVMediaTypeVideo] objectAtIndex:0];
-            
-          width = [NSNumber numberWithFloat:videoAsset.naturalSize.width];
-          height = [NSNumber numberWithFloat:videoAsset.naturalSize.height];
-          CGAffineTransform preferredTransform = [videoAsset preferredTransform];
-
-          if ((videoAsset.naturalSize.width == preferredTransform.tx
-            && videoAsset.naturalSize.height == preferredTransform.ty)
-            || (preferredTransform.tx == 0 && preferredTransform.ty == 0))
-=======
+
           AVAssetTrack *videoTrack = [[_playerItem.asset tracksWithMediaType:AVMediaTypeVideo] objectAtIndex:0];
           width = [NSNumber numberWithFloat:videoTrack.naturalSize.width];
           height = [NSNumber numberWithFloat:videoTrack.naturalSize.height];
@@ -498,7 +463,7 @@
           if ((videoTrack.naturalSize.width == preferredTransform.tx
                && videoTrack.naturalSize.height == preferredTransform.ty)
               || (preferredTransform.tx == 0 && preferredTransform.ty == 0))
->>>>>>> 7bd7024a
+
           {
             orientation = @"landscape";
           } else {
