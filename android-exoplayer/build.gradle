--- conflicted
+++ resolved
@@ -18,13 +18,8 @@
 
 dependencies {
     compileOnly "com.facebook.react:react-native:${safeExtGet('reactNativeVersion', '+')}"
-<<<<<<< HEAD
-    implementation('com.google.android.exoplayer:exoplayer:2.9.0') {
-         exclude group: 'com.android.support'
-=======
     implementation('com.google.android.exoplayer:exoplayer:2.9.3') {
         exclude group: 'com.android.support'
->>>>>>> 1b58d1a4
     }
     implementation project(':exoplayer-library-core')
     implementation project(':exoplayer-library-dash')
@@ -38,13 +33,8 @@
     implementation "com.android.support:support-compat:${safeExtGet('supportLibVersion', '+')}"
     implementation "com.android.support:support-media-compat:${safeExtGet('supportLibVersion', '+')}"
 
-<<<<<<< HEAD
-    implementation('com.google.android.exoplayer:extension-okhttp:2.9.0') {
-         exclude group: 'com.squareup.okhttp3', module: 'okhttp'
-=======
     implementation('com.google.android.exoplayer:extension-okhttp:2.9.3') {
         exclude group: 'com.squareup.okhttp3', module: 'okhttp'
->>>>>>> 1b58d1a4
     }
     implementation 'com.squareup.okhttp3:okhttp:3.12.1'
 
