--- conflicted
+++ resolved
@@ -1,14 +1,5 @@
 ## Changelog
 
-<<<<<<< HEAD
-### Version 5.2.2
-
-- Ensure we always use `hideShutterView` before showing the `shutterView` on Android
-
-### Version 5.2.1
-
-- Add Google's maven repository to avoid build error [#2552] (https://github.com/react-native-video/react-native-video/pull/2552) 
-=======
 ### Version 6.0.0-alpha1
 
 - Add Google's maven repository to avoid build error [#2552](https://github.com/react-native-video/react-native-video/pull/2552)
@@ -21,7 +12,14 @@
 - Better support newer versions of RNW (64 and newer) [#2535](https://github.com/react-native-video/react-native-video/pull/2535)
 - Fix nil string uri parameter error [#695](https://github.com/react-native-video/react-native-video/pull/695)
 - (Breaking) Bump shaka-player to 3.3.2 [#2587](https://github.com/react-native-video/react-native-video/pull/2587)
->>>>>>> 1e0c99b3
+
+### Version 5.2.2
+
+- Ensure we always use `hideShutterView` before showing the `shutterView` on Android
+
+### Version 5.2.1
+
+- Add Google's maven repository to avoid build error [#2552] (https://github.com/react-native-video/react-native-video/pull/2552) 
 
 ### Version 5.2.0
 
