--- conflicted
+++ resolved
@@ -92,11 +92,8 @@
     private int resumeWindow;
     private long resumePosition;
     private boolean loadVideoStarted;
-<<<<<<< HEAD
+    private boolean isFullscreen;
     private boolean isInBackground;
-=======
-    private boolean isFullscreen;
->>>>>>> 65c3696d
     private boolean isPaused = true;
     private boolean isBuffering;
     private float rate = 1f;
