--- conflicted
+++ resolved
@@ -389,12 +389,9 @@
     reactTag: number,
   ) => Promise<void>;
   setVolume: (volume: number, reactTag: number) => Promise<void>;
-<<<<<<< HEAD
+  getCurrentPosition: (reactTag: number) => Promise<number>;
   enterPictureInPicture: (reactTag: number) => Promise<void>;
   exitPictureInPicture: (reactTag: number) => Promise<void>;
-=======
-  getCurrentPosition: (reactTag: number) => Promise<number>;
->>>>>>> a604cd75
 }
 
 export interface VideoDecoderPropertiesType {
