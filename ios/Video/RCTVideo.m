--- conflicted
+++ resolved
@@ -1265,42 +1265,6 @@
 }
 
 - (void)setFilter:(NSString *)filterName {
-<<<<<<< HEAD
-
-  _filterName = filterName;
-
-  AVAsset *asset = _playerItem.asset;
-
-  if (asset != nil && filterName != nil) {
-
-    CIFilter *filter = [CIFilter filterWithName:filterName];
-
-    _playerItem.videoComposition = [AVVideoComposition
-            videoCompositionWithAsset:asset
-         applyingCIFiltersWithHandler:^(AVAsynchronousCIImageFilteringRequest *_Nonnull request) {
-
-             if (filter == nil) {
-
-               [request finishWithImage:request.sourceImage context:nil];
-
-             } else {
-
-               CIImage *image = request.sourceImage.imageByClampingToExtent;
-
-               [filter setValue:image forKey:kCIInputImageKey];
-
-               CIImage *output = [filter.outputImage imageByCroppingToRect:request.sourceImage.extent];
-
-               [request finishWithImage:output context:nil];
-
-             }
-
-
-         }];
-
-  }
-
-=======
     _filterName = filterName;
     AVAsset *asset = _playerItem.asset;
     
@@ -1324,7 +1288,6 @@
             [request finishWithImage:output context:nil];
         }
     }];
->>>>>>> a4a0c8ad
 }
 
 #pragma mark - React View Management
