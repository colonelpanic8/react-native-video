--- conflicted
+++ resolved
@@ -169,10 +169,6 @@
     }
 
     func isPictureInPictureActive() -> Bool {
-        return _pip?.isPictureInPictureActive ?? false
-    }
-
-    func isPipActive() -> Bool {
         #if os(iOS)
             return _pip?._pipController?.isPictureInPictureActive == true
         #else
@@ -192,7 +188,7 @@
                 })
             }
 
-            if _playerLayer != nil && !_controls && !(_pip?.isInitialized ?? false) {
+            if _playerLayer != nil && !_controls && _pip?._pipController == nil {
                 _pip?.setupPipController(_playerLayer)
             }
         #else
@@ -320,24 +316,15 @@
     @objc
     func applicationDidEnterBackground(notification _: NSNotification!) {
         let isExternalPlaybackActive = _player?.isExternalPlaybackActive ?? false
-<<<<<<< HEAD
         if _playInBackground || isExternalPlaybackActive { return }
         if isPictureInPictureActive() {
             _player?.play()
             _player?.rate = _rate
         } else {
             // Needed to play sound in background. See https://developer.apple.com/library/ios/qa/qa1668/_index.html
-            _playerLayer?.player?.pause()
-            _playerLayer?.player?.rate = 0.0
             _playerLayer?.player = nil
             _playerViewController?.player = nil
         }
-=======
-        if !_playInBackground || isExternalPlaybackActive || isPipActive() { return }
-        // Needed to play sound in background. See https://developer.apple.com/library/ios/qa/qa1668/_index.html
-        _playerLayer?.player = nil
-        _playerViewController?.player = nil
->>>>>>> f05d190a
     }
 
     @objc
@@ -1716,7 +1703,7 @@
 
     @objc
     func enterPictureInPicture() {
-        if (_pip?.isInitialized ?? false) == false {
+        if _pip?._pipController == nil {
             initPictureinPicture()
             _playerViewController?.allowsPictureInPicturePlayback = true
         }
@@ -1725,7 +1712,7 @@
 
     @objc
     func exitPictureInPicture() {
-        guard _pip?.isPictureInPictureActive ?? false else { return }
+        guard isPictureInPictureActive() ?? false else { return }
 
         _pip?.exitPictureInPicture()
         #if os(iOS)
