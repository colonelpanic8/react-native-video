--- conflicted
+++ resolved
@@ -6,11 +6,8 @@
 class ControlsConfig {
     var hideSeekBar: Boolean = false
     var seekIncrementMS: Int = 10000
-<<<<<<< HEAD
+    var hideDuration: Boolean = false
     var hideNavigationBarOnFullScreenMode: Boolean = false
-=======
-    var hideDuration: Boolean = false
->>>>>>> 7db7024c
 
     companion object {
         @JvmStatic
@@ -20,11 +17,8 @@
             if (src != null) {
                 config.hideSeekBar = ReactBridgeUtils.safeGetBool(src, "hideSeekBar", false)
                 config.seekIncrementMS = ReactBridgeUtils.safeGetInt(src, "seekIncrementMS", 10000)
-<<<<<<< HEAD
+                config.hideDuration = ReactBridgeUtils.safeGetBool(src, "hideDuration", false)
                 config.hideNavigationBarOnFullScreenMode = ReactBridgeUtils.safeGetBool(src, "hideNavigationBarOnFullScreenMode", false)
-=======
-                config.hideDuration = ReactBridgeUtils.safeGetBool(src, "hideDuration", false)
->>>>>>> 7db7024c
             }
             return config
         }
