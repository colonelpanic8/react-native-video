--- conflicted
+++ resolved
@@ -53,13 +53,10 @@
     private static final String EVENT_AUDIO_BECOMING_NOISY = "onVideoAudioBecomingNoisy";
     private static final String EVENT_AUDIO_FOCUS_CHANGE = "onAudioFocusChanged";
     private static final String EVENT_PLAYBACK_RATE_CHANGE = "onPlaybackRateChange";
-<<<<<<< HEAD
     private static final String EVENT_AUDIO_TRACKS = "onAudioTracks";
     private static final String EVENT_TEXT_TRACKS = "onTextTracks";
     private static final String EVENT_VIDEO_TRACKS = "onVideoTracks";
-=======
     private static final String EVENT_ON_RECEIVE_AD_EVENT = "onReceiveAdEvent";
->>>>>>> b3fffcfb
 
     static final String[] Events = {
             EVENT_LOAD_START,
