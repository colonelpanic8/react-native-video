package com.brentvatne.exoplayer;

import static com.google.android.exoplayer2.C.CONTENT_TYPE_DASH;
import static com.google.android.exoplayer2.C.CONTENT_TYPE_HLS;
import static com.google.android.exoplayer2.C.CONTENT_TYPE_OTHER;
import static com.google.android.exoplayer2.C.CONTENT_TYPE_SS;
import static com.google.android.exoplayer2.C.TIME_END_OF_SOURCE;

import android.annotation.SuppressLint;
import android.app.Activity;
import android.app.ActivityManager;
import android.content.Context;
import android.media.AudioManager;
import android.net.Uri;
import android.os.Handler;
import android.os.Looper;
import android.os.Message;
import android.text.TextUtils;
import android.util.Log;
import android.view.View;
import android.view.Window;
import android.view.accessibility.CaptioningManager;
import android.widget.FrameLayout;
import android.widget.ImageButton;

import androidx.annotation.WorkerThread;
import androidx.activity.OnBackPressedCallback;

import com.brentvatne.common.Track;
import com.brentvatne.common.VideoTrack;
import com.brentvatne.react.R;
import com.brentvatne.receiver.AudioBecomingNoisyReceiver;
import com.brentvatne.receiver.BecomingNoisyListener;
import com.facebook.react.bridge.Dynamic;
import com.facebook.react.bridge.LifecycleEventListener;
import com.facebook.react.bridge.ReadableArray;
import com.facebook.react.bridge.ReadableMap;
import com.facebook.react.uimanager.ThemedReactContext;
import com.google.ads.interactivemedia.v3.api.AdEvent;
import com.google.android.exoplayer2.C;
import com.google.android.exoplayer2.DefaultLoadControl;
import com.google.android.exoplayer2.DefaultRenderersFactory;
import com.google.android.exoplayer2.Format;
import com.google.android.exoplayer2.MediaItem;
import com.google.android.exoplayer2.PlaybackException;
import com.google.android.exoplayer2.PlaybackParameters;
import com.google.android.exoplayer2.Player;
import com.google.android.exoplayer2.ExoPlayer;
import com.google.android.exoplayer2.Timeline;
import com.google.android.exoplayer2.Tracks;
import com.google.android.exoplayer2.audio.AudioAttributes;
import com.google.android.exoplayer2.drm.DefaultDrmSessionManager;
import com.google.android.exoplayer2.drm.DefaultDrmSessionManagerProvider;
import com.google.android.exoplayer2.drm.DrmSessionEventListener;
import com.google.android.exoplayer2.drm.DrmSessionManager;
import com.google.android.exoplayer2.drm.DrmSessionManagerProvider;
import com.google.android.exoplayer2.drm.FrameworkMediaDrm;
import com.google.android.exoplayer2.drm.HttpMediaDrmCallback;
import com.google.android.exoplayer2.drm.UnsupportedDrmException;
import com.google.android.exoplayer2.mediacodec.MediaCodecInfo;
import com.google.android.exoplayer2.mediacodec.MediaCodecUtil;
import com.google.android.exoplayer2.metadata.Metadata;
import com.google.android.exoplayer2.source.MediaSource;
import com.google.android.exoplayer2.source.MergingMediaSource;
import com.google.android.exoplayer2.source.ProgressiveMediaSource;
import com.google.android.exoplayer2.source.SingleSampleMediaSource;
import com.google.android.exoplayer2.source.TrackGroup;
import com.google.android.exoplayer2.source.TrackGroupArray;
import com.google.android.exoplayer2.source.dash.DashMediaSource;
import com.google.android.exoplayer2.source.dash.DefaultDashChunkSource;
import com.google.android.exoplayer2.source.hls.HlsMediaSource;
import com.google.android.exoplayer2.source.smoothstreaming.DefaultSsChunkSource;
import com.google.android.exoplayer2.source.smoothstreaming.SsMediaSource;
import com.google.android.exoplayer2.trackselection.AdaptiveTrackSelection;
import com.google.android.exoplayer2.trackselection.DefaultTrackSelector;
import com.google.android.exoplayer2.trackselection.MappingTrackSelector;
import com.google.android.exoplayer2.trackselection.ExoTrackSelection;
import com.google.android.exoplayer2.trackselection.TrackSelectionArray;
import com.google.android.exoplayer2.trackselection.TrackSelectionOverride;
import com.google.android.exoplayer2.ui.PlayerControlView;
import com.google.android.exoplayer2.upstream.BandwidthMeter;
import com.google.android.exoplayer2.upstream.DataSource;
import com.google.android.exoplayer2.upstream.DataSpec;
import com.google.android.exoplayer2.upstream.DefaultAllocator;
import com.google.android.exoplayer2.upstream.DefaultBandwidthMeter;
import com.google.android.exoplayer2.upstream.HttpDataSource;
import com.google.android.exoplayer2.util.Util;
import com.google.android.exoplayer2.trackselection.TrackSelection;
import com.google.android.exoplayer2.source.dash.DashUtil;
import com.google.android.exoplayer2.source.dash.manifest.DashManifest;
import com.google.android.exoplayer2.source.dash.manifest.Period;
import com.google.android.exoplayer2.source.dash.manifest.AdaptationSet;
import com.google.android.exoplayer2.source.dash.manifest.Representation;

import com.google.android.exoplayer2.ext.ima.ImaAdsLoader;
import com.google.android.exoplayer2.source.ads.AdsMediaSource;
import com.google.android.exoplayer2.source.DefaultMediaSourceFactory;
import com.google.android.exoplayer2.source.ClippingMediaSource;

import com.google.common.collect.ImmutableList;
import java.net.CookieHandler;
import java.net.CookieManager;
import java.net.CookiePolicy;
import java.util.ArrayList;
import java.util.List;
import java.util.Locale;
import java.util.UUID;
import java.util.Map;
import java.lang.Thread;
import java.util.concurrent.ExecutorService;
import java.util.concurrent.Executors;
import java.util.concurrent.Callable;
import java.util.concurrent.Future;
import java.util.concurrent.TimeUnit;
import java.lang.Integer;

@SuppressLint("ViewConstructor")
class ReactExoplayerView extends FrameLayout implements
        LifecycleEventListener,
        Player.Listener,
        BandwidthMeter.EventListener,
        BecomingNoisyListener,
        AudioManager.OnAudioFocusChangeListener,
        DrmSessionEventListener,
        AdEvent.AdEventListener {

    public static final double DEFAULT_MAX_HEAP_ALLOCATION_PERCENT = 1;
    public static final double DEFAULT_MIN_BACK_BUFFER_MEMORY_RESERVE = 0;
    public static final double DEFAULT_MIN_BUFFER_MEMORY_RESERVE = 0;

    private static final String TAG = "ReactExoplayerView";

    private static final CookieManager DEFAULT_COOKIE_MANAGER;
    private static final int SHOW_PROGRESS = 1;

    static {
        DEFAULT_COOKIE_MANAGER = new CookieManager();
        DEFAULT_COOKIE_MANAGER.setCookiePolicy(CookiePolicy.ACCEPT_ORIGINAL_SERVER);
    }

    @SuppressLint("InlinedApi")
    public enum AudioOutput {
        SPEAKER("speaker", C.STREAM_TYPE_MUSIC),
        EARPIECE("earpiece", C.STREAM_TYPE_VOICE_CALL);

        private final int streamType;
        private final String mName;

        AudioOutput(final String name, int stream) {
            mName = name;
            streamType = stream;
        }

        public static AudioOutput get(String name) {
            for (AudioOutput d : values()) {
                if (d.mName.equalsIgnoreCase(name))
                    return d;
            }
            return SPEAKER;
        }

        @Override
        public String toString() {
            return getClass().getSimpleName() + "(" + this.mName + ", " + streamType + ")";
        }
    }

    private final VideoEventEmitter eventEmitter;
    private final ReactExoplayerConfig config;
    private final DefaultBandwidthMeter bandwidthMeter;
    private PlayerControlView playerControlView;
    private View playPauseControlContainer;
    private Player.Listener eventListener;

    private ExoPlayerView exoPlayerView;
    private FullScreenPlayerView fullScreenPlayerView;
    private ImaAdsLoader adsLoader;

    private DataSource.Factory mediaDataSourceFactory;
    private ExoPlayer player;
    private DefaultTrackSelector trackSelector;
    private boolean playerNeedsSource;

    private int resumeWindow;
    private long resumePosition;
    private boolean loadVideoStarted;
    private boolean isFullscreen;
    private boolean isInBackground;
    private boolean isPaused;
    private boolean isBuffering;
    private boolean muted = false;
    private boolean hasAudioFocus = false;
    private float rate = 1f;
    private AudioOutput audioOutput = AudioOutput.SPEAKER;
    private float audioVolume = 1f;
    private int minLoadRetryCount = 3;
    private int maxBitRate = 0;
    private long seekTime = C.TIME_UNSET;
    private boolean hasDrmFailed = false;
    private boolean isUsingContentResolution = false;
    private boolean selectTrackWhenReady = false;

    private int minBufferMs = DefaultLoadControl.DEFAULT_MIN_BUFFER_MS;
    private int maxBufferMs = DefaultLoadControl.DEFAULT_MAX_BUFFER_MS;
    private int bufferForPlaybackMs = DefaultLoadControl.DEFAULT_BUFFER_FOR_PLAYBACK_MS;
    private int bufferForPlaybackAfterRebufferMs = DefaultLoadControl.DEFAULT_BUFFER_FOR_PLAYBACK_AFTER_REBUFFER_MS;
    private double maxHeapAllocationPercent = ReactExoplayerView.DEFAULT_MAX_HEAP_ALLOCATION_PERCENT;
    private double minBackBufferMemoryReservePercent = ReactExoplayerView.DEFAULT_MIN_BACK_BUFFER_MEMORY_RESERVE;
    private double minBufferMemoryReservePercent = ReactExoplayerView.DEFAULT_MIN_BUFFER_MEMORY_RESERVE;
    private Handler mainHandler;

    // Props from React
    private int backBufferDurationMs = DefaultLoadControl.DEFAULT_BACK_BUFFER_DURATION_MS;
    private Uri srcUri;
    private long startTimeMs = -1;
    private long endTimeMs = -1;
    private String extension;
    private boolean repeat;
    private String audioTrackType;
    private Dynamic audioTrackValue;
    private String videoTrackType;
    private Dynamic videoTrackValue;
    private String textTrackType;
    private Dynamic textTrackValue;
    private ReadableArray textTracks;
    private boolean disableFocus;
    private boolean focusable = true;
    private boolean disableBuffering;
    private long contentStartTime = -1L;
    private boolean disableDisconnectError;
    private boolean preventsDisplaySleepDuringVideoPlayback = true;
    private float mProgressUpdateInterval = 250.0f;
    private boolean playInBackground = false;
    private Map<String, String> requestHeaders;
    private boolean mReportBandwidth = false;
    private UUID drmUUID = null;
    private String drmLicenseUrl = null;
    private String[] drmLicenseHeader = null;
    private boolean controls;
    private Uri adTagUrl;
    // \ End props

    // React
    private final ThemedReactContext themedReactContext;
    private final AudioManager audioManager;
    private final AudioBecomingNoisyReceiver audioBecomingNoisyReceiver;

    // store last progress event values to avoid sending unnecessary messages
    private long lastPos = -1;
    private long lastBufferDuration = -1;
    private long lastDuration = -1;

    private final Handler progressHandler = new Handler(Looper.getMainLooper()) {
        @Override
        public void handleMessage(Message msg) {
            switch (msg.what) {
                case SHOW_PROGRESS:
                    if (player != null) {
                        if (playerControlView != null && isPlayingAd() && controls) {
                            playerControlView.hide();
                        }
                        long pos = player.getCurrentPosition();
                        long bufferedDuration = player.getBufferedPercentage() * player.getDuration() / 100;
                        long duration = player.getDuration();

                        if (lastPos != pos
                                || lastBufferDuration != bufferedDuration
                                || lastDuration != duration) {
                            lastPos = pos;
                            lastBufferDuration = bufferedDuration;
                            lastDuration = duration;
                            eventEmitter.progressChanged(pos, bufferedDuration, player.getDuration(),
                                    getPositionInFirstPeriodMsForCurrentWindow(pos));
                        }
                        msg = obtainMessage(SHOW_PROGRESS);
                        sendMessageDelayed(msg, Math.round(mProgressUpdateInterval));
                    }
                    break;
            }
        }
    };

    public double getPositionInFirstPeriodMsForCurrentWindow(long currentPosition) {
        Timeline.Window window = new Timeline.Window();
        if (!player.getCurrentTimeline().isEmpty()) {
            player.getCurrentTimeline().getWindow(player.getCurrentMediaItemIndex(), window);
        }
        return window.windowStartTimeMs + currentPosition;
    }

    public ReactExoplayerView(ThemedReactContext context, ReactExoplayerConfig config) {
        super(context);
        this.themedReactContext = context;
        this.eventEmitter = new VideoEventEmitter(context);
        this.config = config;
        this.bandwidthMeter = config.getBandwidthMeter();

        createViews();

        audioManager = (AudioManager) context.getSystemService(Context.AUDIO_SERVICE);
        themedReactContext.addLifecycleEventListener(this);
        audioBecomingNoisyReceiver = new AudioBecomingNoisyReceiver(themedReactContext);
    }

    private boolean isPlayingAd() {
        return player != null && player.isPlayingAd();
    }

    @Override
    public void setId(int id) {
        super.setId(id);
        eventEmitter.setViewId(id);
    }

    private void createViews() {
        clearResumePosition();
        mediaDataSourceFactory = buildDataSourceFactory(true);
        if (CookieHandler.getDefault() != DEFAULT_COOKIE_MANAGER) {
            CookieHandler.setDefault(DEFAULT_COOKIE_MANAGER);
        }

        LayoutParams layoutParams = new LayoutParams(
                LayoutParams.MATCH_PARENT,
                LayoutParams.MATCH_PARENT);
        exoPlayerView = new ExoPlayerView(getContext());
        exoPlayerView.setLayoutParams(layoutParams);

        addView(exoPlayerView, 0, layoutParams);

        exoPlayerView.setFocusable(this.focusable);

        mainHandler = new Handler();
    }

    @Override
    protected void onAttachedToWindow() {
        super.onAttachedToWindow();
        initializePlayer();
    }

    @Override
    protected void onDetachedFromWindow() {
        super.onDetachedFromWindow();
        /*
         * We want to be able to continue playing audio when switching tabs.
         * Leave this here in case it causes issues.
         */
        // stopPlayback();
    }

    // LifecycleEventListener implementation

    @Override
    public void onHostResume() {
        if (!playInBackground || !isInBackground) {
            setPlayWhenReady(!isPaused);
        }
        isInBackground = false;
    }

    @Override
    public void onHostPause() {
        isInBackground = true;
        if (playInBackground) {
            return;
        }
        setPlayWhenReady(false);
    }

    @Override
    public void onHostDestroy() {
        stopPlayback();
    }

    public void cleanUpResources() {
        stopPlayback();
    }

    // BandwidthMeter.EventListener implementation
    @Override
    public void onBandwidthSample(int elapsedMs, long bytes, long bitrate) {
        if (mReportBandwidth) {
            if (player == null) {
                eventEmitter.bandwidthReport(bitrate, 0, 0, "-1");
            } else {
                Format videoFormat = player.getVideoFormat();
                int width = videoFormat != null ? videoFormat.width : 0;
                int height = videoFormat != null ? videoFormat.height : 0;
                String trackId = videoFormat != null ? videoFormat.id : "-1";
                eventEmitter.bandwidthReport(bitrate, height, width, trackId);
            }
        }
    }

    // Internal methods

    /**
     * Toggling the visibility of the player control view
     */
    private void togglePlayerControlVisibility() {
        if (player == null)
            return;
        reLayout(playerControlView);
        if (playerControlView.isVisible()) {
            playerControlView.hide();
        } else {
            playerControlView.show();
        }
    }

    /**
     * Initializing Player control
     */
    private void initializePlayerControl() {
        if (playerControlView == null) {
            playerControlView = new PlayerControlView(getContext());
        }

        if (fullScreenPlayerView == null) {
            fullScreenPlayerView = new FullScreenPlayerView(getContext(), exoPlayerView, playerControlView,
                    new OnBackPressedCallback(true) {
                        @Override
                        public void handleOnBackPressed() {
                            setFullscreen(false);
                        }
                    });
        }

        // Setting the player for the playerControlView
        playerControlView.setPlayer(player);
        playPauseControlContainer = playerControlView.findViewById(R.id.exo_play_pause_container);

        // Invoking onClick event for exoplayerView
        exoPlayerView.setOnClickListener(new OnClickListener() {
            @Override
            public void onClick(View v) {
                if (!isPlayingAd()) {
                    togglePlayerControlVisibility();
                }
            }
        });

        // Handling the playButton click event
        ImageButton playButton = playerControlView.findViewById(R.id.exo_play);
        playButton.setOnClickListener(new View.OnClickListener() {
            @Override
            public void onClick(View v) {
                if (player != null && player.getPlaybackState() == Player.STATE_ENDED) {
                    player.seekTo(0);
                }
                setPausedModifier(false);
            }
        });

        // Handling the pauseButton click event
        ImageButton pauseButton = playerControlView.findViewById(R.id.exo_pause);
        pauseButton.setOnClickListener(new View.OnClickListener() {
            @Override
            public void onClick(View v) {
                setPausedModifier(true);
            }
        });

        // Handling the fullScreenButton click event
        final ImageButton fullScreenButton = playerControlView.findViewById(R.id.exo_fullscreen);
        fullScreenButton.setOnClickListener(v -> setFullscreen(!isFullscreen));
        updateFullScreenButtonVisbility();

        // Invoking onPlaybackStateChanged and onPlayWhenReadyChanged events for Player
        eventListener = new Player.Listener() {
            @Override
            public void onPlaybackStateChanged(int playbackState) {
                View playButton = playerControlView.findViewById(R.id.exo_play);
                View pauseButton = playerControlView.findViewById(R.id.exo_pause);
                if (playButton != null && playButton.getVisibility() == GONE) {
                    playButton.setVisibility(INVISIBLE);
                }
                if (pauseButton != null && pauseButton.getVisibility() == GONE) {
                    pauseButton.setVisibility(INVISIBLE);
                }
                reLayout(playPauseControlContainer);
                // Remove this eventListener once its executed. since UI will work fine once
                // after the reLayout is done
                player.removeListener(eventListener);
            }

            @Override
            public void onPlayWhenReadyChanged(boolean playWhenReady, int reason) {
                reLayout(playPauseControlContainer);
                // Remove this eventListener once its executed. since UI will work fine once
                // after the reLayout is done
                player.removeListener(eventListener);
            }
        };
        player.addListener(eventListener);
    }

    /**
     * Adding Player control to the frame layout
     */
    private void addPlayerControl() {
        if (playerControlView == null)
            return;
        LayoutParams layoutParams = new LayoutParams(
                LayoutParams.MATCH_PARENT,
                LayoutParams.MATCH_PARENT);
        playerControlView.setLayoutParams(layoutParams);
        int indexOfPC = indexOfChild(playerControlView);
        if (indexOfPC != -1) {
            removeViewAt(indexOfPC);
        }
        addView(playerControlView, 1, layoutParams);
        reLayout(playerControlView);
    }

    /**
     * Update the layout
     * 
     * @param view view needs to update layout
     *
     *             This is a workaround for the open bug in react-native:
     *             https://github.com/facebook/react-native/issues/17968
     */
    private void reLayout(View view) {
        if (view == null)
            return;
        view.measure(MeasureSpec.makeMeasureSpec(getMeasuredWidth(), MeasureSpec.EXACTLY),
                MeasureSpec.makeMeasureSpec(getMeasuredHeight(), MeasureSpec.EXACTLY));
        view.layout(view.getLeft(), view.getTop(), view.getMeasuredWidth(), view.getMeasuredHeight());
    }

    private class RNVLoadControl extends DefaultLoadControl {
        private int availableHeapInBytes = 0;
        private Runtime runtime;

        public RNVLoadControl(DefaultAllocator allocator, int minBufferMs, int maxBufferMs, int bufferForPlaybackMs,
                int bufferForPlaybackAfterRebufferMs, int targetBufferBytes, boolean prioritizeTimeOverSizeThresholds,
                int backBufferDurationMs, boolean retainBackBufferFromKeyframe) {
            super(allocator,
                    minBufferMs,
                    maxBufferMs,
                    bufferForPlaybackMs,
                    bufferForPlaybackAfterRebufferMs,
                    targetBufferBytes,
                    prioritizeTimeOverSizeThresholds,
                    backBufferDurationMs,
                    retainBackBufferFromKeyframe);
            runtime = Runtime.getRuntime();
            ActivityManager activityManager = (ActivityManager) themedReactContext
                    .getSystemService(themedReactContext.ACTIVITY_SERVICE);
            availableHeapInBytes = (int) Math
                    .floor(activityManager.getMemoryClass() * maxHeapAllocationPercent * 1024 * 1024);
        }

        @Override
        public boolean shouldContinueLoading(long playbackPositionUs, long bufferedDurationUs, float playbackSpeed) {
            if (ReactExoplayerView.this.disableBuffering) {
                return false;
            }
            int loadedBytes = getAllocator().getTotalBytesAllocated();
            boolean isHeapReached = availableHeapInBytes > 0 && loadedBytes >= availableHeapInBytes;
            if (isHeapReached) {
                return false;
            }
            long usedMemory = runtime.totalMemory() - runtime.freeMemory();
            long freeMemory = runtime.maxMemory() - usedMemory;
            long reserveMemory = (long) minBufferMemoryReservePercent * runtime.maxMemory();
            long bufferedMs = bufferedDurationUs / (long) 1000;
            if (reserveMemory > freeMemory && bufferedMs > 2000) {
                // We don't have enough memory in reserve so we stop buffering to allow other
                // components to use it instead
                return false;
            }
            if (runtime.freeMemory() == 0) {
                Log.w("ExoPlayer Warning", "Free memory reached 0, forcing garbage collection");
                runtime.gc();
                return false;
            }
            return super.shouldContinueLoading(playbackPositionUs, bufferedDurationUs, playbackSpeed);
        }
    }

    private void startBufferCheckTimer() {
        Player player = this.player;
        VideoEventEmitter eventEmitter = this.eventEmitter;
        Handler mainHandler = this.mainHandler;

    }

    private void initializePlayer() {
        ReactExoplayerView self = this;
        Activity activity = themedReactContext.getCurrentActivity();
        // This ensures all props have been settled, to avoid async racing conditions.
        new Handler().postDelayed(new Runnable() {
            @Override
            public void run() {
                try {
                    if (player == null) {
                        // Initialize core configuration and listeners
                        initializePlayerCore(self);
                    }
                    if (playerNeedsSource && srcUri != null) {
                        exoPlayerView.invalidateAspectRatio();
                        // DRM session manager creation must be done on a different thread to prevent
                        // crashes so we start a new thread
                        ExecutorService es = Executors.newSingleThreadExecutor();
                        es.execute(new Runnable() {
                            @Override
                            public void run() {
                                // DRM initialization must run on a different thread
                                DrmSessionManager drmSessionManager = initializePlayerDrm(self);
                                if (drmSessionManager == null && self.drmUUID != null) {
                                    // Failed to intialize DRM session manager - cannot continue
                                    Log.e("ExoPlayer Exception", "Failed to initialize DRM Session Manager Framework!");
                                    eventEmitter.error("Failed to initialize DRM Session Manager Framework!",
                                            new Exception("DRM Session Manager Framework failure!"), "3003");
                                    return;
                                }

                                if (activity == null) {
                                    Log.e("ExoPlayer Exception", "Failed to initialize Player!");
                                    eventEmitter.error("Failed to initialize Player!",
                                            new Exception("Current Activity is null!"), "1001");
                                    return;
                                }

                                // Initialize handler to run on the main thread
                                activity.runOnUiThread(new Runnable() {
                                    public void run() {
                                        try {
                                            // Source initialization must run on the main thread
                                            initializePlayerSource(self, drmSessionManager);
                                        } catch (Exception ex) {
                                            self.playerNeedsSource = true;
                                            Log.e("ExoPlayer Exception", "Failed to initialize Player!");
                                            Log.e("ExoPlayer Exception", ex.toString());
                                            self.eventEmitter.error(ex.toString(), ex, "1001");
                                        }
                                    }
                                });
                            }
                        });
                    } else if (srcUri != null) {
                        initializePlayerSource(self, null);
                    }
                } catch (Exception ex) {
                    self.playerNeedsSource = true;
                    Log.e("ExoPlayer Exception", "Failed to initialize Player!");
                    Log.e("ExoPlayer Exception", ex.toString());
                    eventEmitter.error(ex.toString(), ex, "1001");
                }
            }
        }, 1);

    }

    private void initializePlayerCore(ReactExoplayerView self) {
        ExoTrackSelection.Factory videoTrackSelectionFactory = new AdaptiveTrackSelection.Factory();
        self.trackSelector = new DefaultTrackSelector(getContext(), videoTrackSelectionFactory);
        self.trackSelector.setParameters(trackSelector.buildUponParameters()
                .setMaxVideoBitrate(maxBitRate == 0 ? Integer.MAX_VALUE : maxBitRate));

        DefaultAllocator allocator = new DefaultAllocator(true, C.DEFAULT_BUFFER_SEGMENT_SIZE);
        RNVLoadControl loadControl = new RNVLoadControl(
                allocator,
                minBufferMs,
                maxBufferMs,
                bufferForPlaybackMs,
                bufferForPlaybackAfterRebufferMs,
                -1,
                true,
                backBufferDurationMs,
                DefaultLoadControl.DEFAULT_RETAIN_BACK_BUFFER_FROM_KEYFRAME);
        DefaultRenderersFactory renderersFactory = new DefaultRenderersFactory(getContext())
                .setExtensionRendererMode(DefaultRenderersFactory.EXTENSION_RENDERER_MODE_OFF);

        // Create an AdsLoader.
        adsLoader = new ImaAdsLoader.Builder(themedReactContext).setAdEventListener(this).build();

        MediaSource.Factory mediaSourceFactory = new DefaultMediaSourceFactory(mediaDataSourceFactory)
                .setLocalAdInsertionComponents(unusedAdTagUri -> adsLoader, exoPlayerView);

        player = new ExoPlayer.Builder(getContext(), renderersFactory)
                .setTrackSelector(self.trackSelector)
                .setBandwidthMeter(bandwidthMeter)
                .setLoadControl(loadControl)
                .setMediaSourceFactory(mediaSourceFactory)
                .build();
        player.addListener(self);
        exoPlayerView.setPlayer(player);
        if (adsLoader != null) {
            adsLoader.setPlayer(player);
        }
        audioBecomingNoisyReceiver.setListener(self);
        bandwidthMeter.addEventListener(new Handler(), self);
        setPlayWhenReady(!isPaused);
        playerNeedsSource = true;

        PlaybackParameters params = new PlaybackParameters(rate, 1f);
        player.setPlaybackParameters(params);
        changeAudioOutput(this.audioOutput);
    }

    private DrmSessionManager initializePlayerDrm(ReactExoplayerView self) {
        DrmSessionManager drmSessionManager = null;
        if (self.drmUUID != null) {
            try {
                drmSessionManager = self.buildDrmSessionManager(self.drmUUID, self.drmLicenseUrl,
                        self.drmLicenseHeader);
            } catch (UnsupportedDrmException e) {
                int errorStringId = Util.SDK_INT < 18 ? R.string.error_drm_not_supported
                        : (e.reason == UnsupportedDrmException.REASON_UNSUPPORTED_SCHEME
                                ? R.string.error_drm_unsupported_scheme
                                : R.string.error_drm_unknown);
                eventEmitter.error(getResources().getString(errorStringId), e, "3003");
                return null;
            }
        }
        return drmSessionManager;
    }

    private void initializePlayerSource(ReactExoplayerView self, DrmSessionManager drmSessionManager) {
        ArrayList<MediaSource> mediaSourceList = buildTextSources();
        MediaSource videoSource = buildMediaSource(self.srcUri, self.extension, drmSessionManager, startTimeMs, endTimeMs);
        MediaSource mediaSourceWithAds = null;
        if (adTagUrl != null) {
            MediaSource.Factory mediaSourceFactory = new DefaultMediaSourceFactory(mediaDataSourceFactory)
                    .setLocalAdInsertionComponents(unusedAdTagUri -> adsLoader, exoPlayerView);
            DataSpec adTagDataSpec = new DataSpec(adTagUrl);
            mediaSourceWithAds = new AdsMediaSource(videoSource, adTagDataSpec, ImmutableList.of(srcUri, adTagUrl),
                    mediaSourceFactory, adsLoader, exoPlayerView);
        }
        MediaSource mediaSource;
        if (mediaSourceList.size() == 0) {
            if (mediaSourceWithAds != null) {
                mediaSource = mediaSourceWithAds;
            } else {
                mediaSource = videoSource;
            }
        } else {
            if (mediaSourceWithAds != null) {
                mediaSourceList.add(0, mediaSourceWithAds);
            } else {
                mediaSourceList.add(0, videoSource);
            }
            MediaSource[] textSourceArray = mediaSourceList.toArray(
                    new MediaSource[mediaSourceList.size()]);
            mediaSource = new MergingMediaSource(textSourceArray);
        }

        // wait for player to be set
        while (player == null) {
            try {
                wait();
            } catch (InterruptedException ex) {
                Thread.currentThread().interrupt();
                Log.e("ExoPlayer Exception", ex.toString());
            }
        }

        boolean haveResumePosition = resumeWindow != C.INDEX_UNSET;
        if (haveResumePosition) {
            player.seekTo(resumeWindow, resumePosition);
        }
        player.prepare(mediaSource, !haveResumePosition, false);
        playerNeedsSource = false;

        reLayout(exoPlayerView);
        eventEmitter.loadStart();
        loadVideoStarted = true;

        finishPlayerInitialization();
    }

    private void finishPlayerInitialization() {
        // Initializing the playerControlView
        initializePlayerControl();
        setControls(controls);
        applyModifiers();
        startBufferCheckTimer();
    }

    private DrmSessionManager buildDrmSessionManager(UUID uuid, String licenseUrl, String[] keyRequestPropertiesArray)
            throws UnsupportedDrmException {
        return buildDrmSessionManager(uuid, licenseUrl, keyRequestPropertiesArray, 0);
    }

    private DrmSessionManager buildDrmSessionManager(UUID uuid, String licenseUrl, String[] keyRequestPropertiesArray,
            int retryCount) throws UnsupportedDrmException {
        if (Util.SDK_INT < 18) {
            return null;
        }
        try {
            HttpMediaDrmCallback drmCallback = new HttpMediaDrmCallback(licenseUrl,
                    buildHttpDataSourceFactory(false));
            if (keyRequestPropertiesArray != null) {
                for (int i = 0; i < keyRequestPropertiesArray.length - 1; i += 2) {
                    drmCallback.setKeyRequestProperty(keyRequestPropertiesArray[i], keyRequestPropertiesArray[i + 1]);
                }
            }
            FrameworkMediaDrm mediaDrm = FrameworkMediaDrm.newInstance(uuid);
            if (hasDrmFailed) {
                // When DRM fails using L1 we want to switch to L3
                mediaDrm.setPropertyString("securityLevel", "L3");
            }
            return new DefaultDrmSessionManager(uuid, mediaDrm, drmCallback, null, false, 3);
        } catch (UnsupportedDrmException ex) {
            // Unsupported DRM exceptions are handled by the calling method
            throw ex;
        } catch (Exception ex) {
            if (retryCount < 3) {
                // Attempt retry 3 times in case where the OS Media DRM Framework fails for
                // whatever reason
                return buildDrmSessionManager(uuid, licenseUrl, keyRequestPropertiesArray, ++retryCount);
            }
            // Handle the unknow exception and emit to JS
            eventEmitter.error(ex.toString(), ex, "3006");
            return null;
        }
    }

    private MediaSource buildMediaSource(Uri uri, String overrideExtension, DrmSessionManager drmSessionManager, long startTimeMs, long endTimeMs) {
        if (uri == null) {
            throw new IllegalStateException("Invalid video uri");
        }
        int type = Util.inferContentType(!TextUtils.isEmpty(overrideExtension) ? "." + overrideExtension
                : uri.getLastPathSegment());
        config.setDisableDisconnectError(this.disableDisconnectError);

        MediaItem.Builder mediaItemBuilder = new MediaItem.Builder().setUri(uri);

        if (adTagUrl != null) {
            mediaItemBuilder.setAdsConfiguration(
                    new MediaItem.AdsConfiguration.Builder(adTagUrl).build());
        }

        MediaItem mediaItem = mediaItemBuilder.build();
        MediaSource mediaSource = null;
        DrmSessionManagerProvider drmProvider = null;
        if (drmSessionManager != null) {
            drmProvider = new DrmSessionManagerProvider() {
                @Override
                public DrmSessionManager get(MediaItem mediaItem) {
                    return drmSessionManager;
                }
            };
        } else {
            drmProvider = new DefaultDrmSessionManagerProvider();
        }
        switch (type) {
            case CONTENT_TYPE_SS:
                mediaSource = new SsMediaSource.Factory(
                        new DefaultSsChunkSource.Factory(mediaDataSourceFactory),
<<<<<<< HEAD
                        buildDataSourceFactory(false)).setDrmSessionManagerProvider(drmProvider)
                        .setLoadErrorHandlingPolicy(
                                config.buildLoadErrorHandlingPolicy(minLoadRetryCount))
                        .createMediaSource(mediaItem);
=======
                        buildDataSourceFactory(false)
                ).setDrmSessionManagerProvider(drmProvider)
                 .setLoadErrorHandlingPolicy(
                        config.buildLoadErrorHandlingPolicy(minLoadRetryCount)
                ).createMediaSource(mediaItem);
                break;
>>>>>>> 9914faf4
            case CONTENT_TYPE_DASH:
                mediaSource = new DashMediaSource.Factory(
                        new DefaultDashChunkSource.Factory(mediaDataSourceFactory),
<<<<<<< HEAD
                        buildDataSourceFactory(false)).setDrmSessionManagerProvider(drmProvider)
                        .setLoadErrorHandlingPolicy(
                                config.buildLoadErrorHandlingPolicy(minLoadRetryCount))
                        .createMediaSource(mediaItem);
            case CONTENT_TYPE_HLS:
                return new HlsMediaSource.Factory(
                        mediaDataSourceFactory).setDrmSessionManagerProvider(drmProvider)
                        .setLoadErrorHandlingPolicy(
                                config.buildLoadErrorHandlingPolicy(minLoadRetryCount))
                        .createMediaSource(mediaItem);
            case CONTENT_TYPE_OTHER:
                return new ProgressiveMediaSource.Factory(
                        mediaDataSourceFactory).setDrmSessionManagerProvider(drmProvider)
                        .setLoadErrorHandlingPolicy(
                                config.buildLoadErrorHandlingPolicy(minLoadRetryCount))
                        .createMediaSource(mediaItem);
=======
                        buildDataSourceFactory(false)
                ).setDrmSessionManagerProvider(drmProvider)
                 .setLoadErrorHandlingPolicy(
                        config.buildLoadErrorHandlingPolicy(minLoadRetryCount)
                ).createMediaSource(mediaItem);
                break;
            case CONTENT_TYPE_HLS:
                mediaSource = new HlsMediaSource.Factory(
                        mediaDataSourceFactory
                ).setDrmSessionManagerProvider(drmProvider)
                 .setLoadErrorHandlingPolicy(
                        config.buildLoadErrorHandlingPolicy(minLoadRetryCount)
                ).createMediaSource(mediaItem);
                break;
            case CONTENT_TYPE_OTHER:
                mediaSource = new ProgressiveMediaSource.Factory(
                        mediaDataSourceFactory
                ).setDrmSessionManagerProvider(drmProvider)
                 .setLoadErrorHandlingPolicy(
                        config.buildLoadErrorHandlingPolicy(minLoadRetryCount)
                ).createMediaSource(mediaItem);
                break;
>>>>>>> 9914faf4
            default: {
                throw new IllegalStateException("Unsupported type: " + type);
            }
        }

        if (startTimeMs >= 0 && endTimeMs >= 0)
        {
            return new ClippingMediaSource(mediaSource, startTimeMs * 1000, endTimeMs * 1000);
        } else if (startTimeMs >= 0) {
            return new ClippingMediaSource(mediaSource, startTimeMs * 1000, TIME_END_OF_SOURCE);
        } else if (endTimeMs >= 0) {
            return new ClippingMediaSource(mediaSource, 0, endTimeMs * 1000);
        }

        return mediaSource;
    }

    private ArrayList<MediaSource> buildTextSources() {
        ArrayList<MediaSource> textSources = new ArrayList<>();
        if (textTracks == null) {
            return textSources;
        }

        for (int i = 0; i < textTracks.size(); ++i) {
            ReadableMap textTrack = textTracks.getMap(i);
            String language = textTrack.getString("language");
            String title = textTrack.hasKey("title")
                    ? textTrack.getString("title")
                    : language + " " + i;
            Uri uri = Uri.parse(textTrack.getString("uri"));
            MediaSource textSource = buildTextSource(title, uri, textTrack.getString("type"),
                    language);
            if (textSource != null) {
                textSources.add(textSource);
            }
        }
        return textSources;
    }

    private MediaSource buildTextSource(String title, Uri uri, String mimeType, String language) {
        MediaItem.SubtitleConfiguration subtitleConfiguration = new MediaItem.SubtitleConfiguration.Builder(uri)
                .setMimeType(mimeType)
                .setLanguage(language)
                .setSelectionFlags(C.SELECTION_FLAG_DEFAULT)
                .setRoleFlags(C.ROLE_FLAG_SUBTITLE)
                .setLabel(title)
                .build();
        return new SingleSampleMediaSource.Factory(mediaDataSourceFactory)
                .createMediaSource(subtitleConfiguration, C.TIME_UNSET);
    }

    private void releasePlayer() {
        if (player != null) {
            if (adsLoader != null) {
                adsLoader.setPlayer(null);
            }
            updateResumePosition();
            player.release();
            player.removeListener(this);
            trackSelector = null;
            player = null;
        }
        if (adsLoader != null) {
            adsLoader.release();
        }
        adsLoader = null;
        progressHandler.removeMessages(SHOW_PROGRESS);
        themedReactContext.removeLifecycleEventListener(this);
        audioBecomingNoisyReceiver.removeListener();
        bandwidthMeter.removeEventListener(this);
    }

    private boolean requestAudioFocus() {
        if (disableFocus || srcUri == null || this.hasAudioFocus) {
            return true;
        }
        int result = audioManager.requestAudioFocus(this,
                AudioManager.STREAM_MUSIC,
                AudioManager.AUDIOFOCUS_GAIN);
        return result == AudioManager.AUDIOFOCUS_REQUEST_GRANTED;
    }

    private void setPlayWhenReady(boolean playWhenReady) {
        if (player == null) {
            return;
        }

        if (playWhenReady) {
            this.hasAudioFocus = requestAudioFocus();
            if (this.hasAudioFocus) {
                player.setPlayWhenReady(true);
            }
        } else {
            // ensure playback is not ENDED, else it will trigger another ended event
            if (player.getPlaybackState() != Player.STATE_ENDED) {
                player.setPlayWhenReady(false);
            }
        }
    }

    private void startPlayback() {
        if (player != null) {
            switch (player.getPlaybackState()) {
                case Player.STATE_IDLE:
                case Player.STATE_ENDED:
                    initializePlayer();
                    break;
                case Player.STATE_BUFFERING:
                case Player.STATE_READY:
                    if (!player.getPlayWhenReady()) {
                        setPlayWhenReady(true);
                    }
                    break;
                default:
                    break;
            }
        } else {
            initializePlayer();
        }
        if (!disableFocus) {
            setKeepScreenOn(preventsDisplaySleepDuringVideoPlayback);
        }
    }

    private void pausePlayback() {
        if (player != null) {
            if (player.getPlayWhenReady()) {
                setPlayWhenReady(false);
            }
        }
        setKeepScreenOn(false);
    }

    private void stopPlayback() {
        onStopPlayback();
        releasePlayer();
    }

    private void onStopPlayback() {
        if (isFullscreen) {
            setFullscreen(false);
        }
        audioManager.abandonAudioFocus(this);
    }

    private void updateResumePosition() {
        resumeWindow = player.getCurrentMediaItemIndex();
        resumePosition = player.isCurrentMediaItemSeekable() ? Math.max(0, player.getCurrentPosition())
                : C.TIME_UNSET;
    }

    private void clearResumePosition() {
        resumeWindow = C.INDEX_UNSET;
        resumePosition = C.TIME_UNSET;
    }

    /**
     * Returns a new DataSource factory.
     *
     * @param useBandwidthMeter Whether to set {@link #bandwidthMeter} as a listener
     *                          to the new
     *                          DataSource factory.
     * @return A new DataSource factory.
     */
    private DataSource.Factory buildDataSourceFactory(boolean useBandwidthMeter) {
        return DataSourceUtil.getDefaultDataSourceFactory(this.themedReactContext,
                useBandwidthMeter ? bandwidthMeter : null, requestHeaders);
    }

    /**
     * Returns a new HttpDataSource factory.
     *
     * @param useBandwidthMeter Whether to set {@link #bandwidthMeter} as a listener
     *                          to the new
     *                          DataSource factory.
     * @return A new HttpDataSource factory.
     */
    private HttpDataSource.Factory buildHttpDataSourceFactory(boolean useBandwidthMeter) {
        return DataSourceUtil.getDefaultHttpDataSourceFactory(this.themedReactContext,
                useBandwidthMeter ? bandwidthMeter : null, requestHeaders);
    }

    // AudioManager.OnAudioFocusChangeListener implementation

    @Override
    public void onAudioFocusChange(int focusChange) {
        switch (focusChange) {
            case AudioManager.AUDIOFOCUS_LOSS:
                this.hasAudioFocus = false;
                eventEmitter.audioFocusChanged(false);
                pausePlayback();
                audioManager.abandonAudioFocus(this);
                break;
            case AudioManager.AUDIOFOCUS_LOSS_TRANSIENT:
                eventEmitter.audioFocusChanged(false);
                break;
            case AudioManager.AUDIOFOCUS_GAIN:
                this.hasAudioFocus = true;
                eventEmitter.audioFocusChanged(true);
                break;
            default:
                break;
        }

        if (player != null) {
            if (focusChange == AudioManager.AUDIOFOCUS_LOSS_TRANSIENT_CAN_DUCK) {
                // Lower the volume
                if (!muted) {
                    player.setVolume(audioVolume * 0.8f);
                }
            } else if (focusChange == AudioManager.AUDIOFOCUS_GAIN) {
                // Raise it back to normal
                if (!muted) {
                    player.setVolume(audioVolume * 1);
                }
            }
        }
    }

    // AudioBecomingNoisyListener implementation

    @Override
    public void onAudioBecomingNoisy() {
        eventEmitter.audioBecomingNoisy();
    }

    // Player.Listener implementation

    @Override
    public void onIsLoadingChanged(boolean isLoading) {
        // Do nothing.
    }

    @Override
    public void onEvents(Player player, Player.Events events) {
        if (events.contains(Player.EVENT_PLAYBACK_STATE_CHANGED)
                || events.contains(Player.EVENT_PLAY_WHEN_READY_CHANGED)) {
            int playbackState = player.getPlaybackState();
            boolean playWhenReady = player.getPlayWhenReady();
            String text = "onStateChanged: playWhenReady=" + playWhenReady + ", playbackState=";
            eventEmitter.playbackRateChange(playWhenReady && playbackState == ExoPlayer.STATE_READY ? 1.0f : 0.0f);
            switch (playbackState) {
                case Player.STATE_IDLE:
                    text += "idle";
                    eventEmitter.idle();
                    clearProgressMessageHandler();
                    if (!player.getPlayWhenReady()) {
                        setKeepScreenOn(false);
                    }
                    break;
                case Player.STATE_BUFFERING:
                    text += "buffering";
                    onBuffering(true);
                    clearProgressMessageHandler();
                    setKeepScreenOn(preventsDisplaySleepDuringVideoPlayback);
                    break;
                case Player.STATE_READY:
                    text += "ready";
                    eventEmitter.ready();
                    onBuffering(false);
                    clearProgressMessageHandler(); // ensure there is no other message
                    startProgressHandler();
                    videoLoaded();
                    if (selectTrackWhenReady && isUsingContentResolution) {
                        selectTrackWhenReady = false;
                        setSelectedTrack(C.TRACK_TYPE_VIDEO, videoTrackType, videoTrackValue);
                    }
                    // Setting the visibility for the playerControlView
                    if (playerControlView != null) {
                        playerControlView.show();
                    }
                    setKeepScreenOn(preventsDisplaySleepDuringVideoPlayback);
                    break;
                case Player.STATE_ENDED:
                    text += "ended";
                    eventEmitter.end();
                    onStopPlayback();
                    setKeepScreenOn(false);
                    break;
                default:
                    text += "unknown";
                    break;
            }
        }
    }

    private void startProgressHandler() {
        progressHandler.sendEmptyMessage(SHOW_PROGRESS);
    }

    /*
     * The progress message handler will duplicate recursions of the
     * onProgressMessage handler
     * on change of player state from any state to STATE_READY with playWhenReady is
     * true (when
     * the video is not paused). This clears all existing messages.
     */
    private void clearProgressMessageHandler() {
        progressHandler.removeMessages(SHOW_PROGRESS);
    }

    private void videoLoaded() {
        if (!player.isPlayingAd() && loadVideoStarted) {
            loadVideoStarted = false;
            if (audioTrackType != null) {
                setSelectedAudioTrack(audioTrackType, audioTrackValue);
            }
            if (videoTrackType != null) {
                setSelectedVideoTrack(videoTrackType, videoTrackValue);
            }
            if (textTrackType != null) {
                setSelectedTextTrack(textTrackType, textTrackValue);
            }
            Format videoFormat = player.getVideoFormat();
            int width = videoFormat != null ? videoFormat.width : 0;
            int height = videoFormat != null ? videoFormat.height : 0;
            String trackId = videoFormat != null ? videoFormat.id : "-1";

            // Properties that must be accessed on the main thread
            long duration = player.getDuration();
            long currentPosition = player.getCurrentPosition();
            ArrayList<Track> audioTracks = getAudioTrackInfo();
            ArrayList<Track> textTracks = getTextTrackInfo();

            if (this.contentStartTime != -1L) {
                ExecutorService es = Executors.newSingleThreadExecutor();
                es.execute(new Runnable() {
                    @Override
                    public void run() {
                        // To prevent ANRs caused by getVideoTrackInfo we run this on a different thread
                        // and notify the player only when we're done
                        ArrayList<VideoTrack> videoTracks = getVideoTrackInfoFromManifest();
                        if (videoTracks != null) {
                            isUsingContentResolution = true;
                        }
                        eventEmitter.load(duration, currentPosition, width, height,
                                audioTracks, textTracks, videoTracks, trackId);

                    }
                });
                return;
            }

            ArrayList<VideoTrack> videoTracks = getVideoTrackInfo();

            eventEmitter.load(duration, currentPosition, width, height,
                    audioTracks, textTracks, videoTracks, trackId);
        }
    }

    private static boolean isTrackSelected(TrackSelection selection, TrackGroup group,
            int trackIndex) {
        return selection != null && selection.getTrackGroup() == group
                && selection.indexOf(trackIndex) != C.INDEX_UNSET;
    }

    private ArrayList<Track> getAudioTrackInfo() {
        ArrayList<Track> audioTracks = new ArrayList<>();
        if (trackSelector == null) {
            // Likely player is unmounting so no audio tracks are available anymore
            return audioTracks;
        }

        MappingTrackSelector.MappedTrackInfo info = trackSelector.getCurrentMappedTrackInfo();
        int index = getTrackRendererIndex(C.TRACK_TYPE_AUDIO);
        if (info == null || index == C.INDEX_UNSET) {
            return audioTracks;
        }
        TrackGroupArray groups = info.getTrackGroups(index);
        TrackSelectionArray selectionArray = player.getCurrentTrackSelections();
        TrackSelection selection = selectionArray.get(C.TRACK_TYPE_AUDIO);

        for (int i = 0; i < groups.length; ++i) {
            TrackGroup group = groups.get(i);
            Format format = group.getFormat(0);
            Track audioTrack = new Track();
            audioTrack.m_index = i;
            audioTrack.m_title = format.id != null ? format.id : "";
            audioTrack.m_mimeType = format.sampleMimeType;
            audioTrack.m_language = format.language != null ? format.language : "";
            audioTrack.m_bitrate = format.bitrate == Format.NO_VALUE ? 0 : format.bitrate;
            audioTrack.m_isSelected = isTrackSelected(selection, group, 0);
            audioTracks.add(audioTrack);
        }
        return audioTracks;
    }

    private ArrayList<VideoTrack> getVideoTrackInfo() {
        ArrayList<VideoTrack> videoTracks = new ArrayList<>();
        if (trackSelector == null) {
            // Likely player is unmounting so no audio tracks are available anymore
            return videoTracks;
        }
        MappingTrackSelector.MappedTrackInfo info = trackSelector.getCurrentMappedTrackInfo();
        int index = getTrackRendererIndex(C.TRACK_TYPE_VIDEO);
        if (info == null || index == C.INDEX_UNSET) {
            return videoTracks;
        }

        TrackGroupArray groups = info.getTrackGroups(index);
        for (int i = 0; i < groups.length; ++i) {
            TrackGroup group = groups.get(i);

            for (int trackIndex = 0; trackIndex < group.length; trackIndex++) {
                Format format = group.getFormat(trackIndex);
                if (isFormatSupported(format)) {
                    VideoTrack videoTrack = new VideoTrack();
                    videoTrack.m_width = format.width == Format.NO_VALUE ? 0 : format.width;
                    videoTrack.m_height = format.height == Format.NO_VALUE ? 0 : format.height;
                    videoTrack.m_bitrate = format.bitrate == Format.NO_VALUE ? 0 : format.bitrate;
                    videoTrack.m_codecs = format.codecs != null ? format.codecs : "";
                    videoTrack.m_trackId = format.id == null ? String.valueOf(trackIndex) : format.id;
                    videoTracks.add(videoTrack);
                }
            }
        }
        return videoTracks;
    }

    private ArrayList<VideoTrack> getVideoTrackInfoFromManifest() {
        return this.getVideoTrackInfoFromManifest(0);
    }

    // We need retry count to in case where minefest request fails from poor network
    // conditions
    @WorkerThread
    private ArrayList<VideoTrack> getVideoTrackInfoFromManifest(int retryCount) {
        ExecutorService es = Executors.newSingleThreadExecutor();
        final DataSource dataSource = this.mediaDataSourceFactory.createDataSource();
        final Uri sourceUri = this.srcUri;
        final long startTime = this.contentStartTime * 1000 - 100; // s -> ms with 100ms offset

        Future<ArrayList<VideoTrack>> result = es.submit(new Callable<ArrayList<VideoTrack>>() {
            DataSource ds = dataSource;
            Uri uri = sourceUri;
            long startTimeUs = startTime * 1000; // ms -> us

            public ArrayList<VideoTrack> call() throws Exception {
                ArrayList<VideoTrack> videoTracks = new ArrayList<>();
                try {
                    DashManifest manifest = DashUtil.loadManifest(this.ds, this.uri);
                    int periodCount = manifest.getPeriodCount();
                    for (int i = 0; i < periodCount; i++) {
                        Period period = manifest.getPeriod(i);
                        for (int adaptationIndex = 0; adaptationIndex < period.adaptationSets
                                .size(); adaptationIndex++) {
                            AdaptationSet adaptation = period.adaptationSets.get(adaptationIndex);
                            if (adaptation.type != C.TRACK_TYPE_VIDEO) {
                                continue;
                            }
                            boolean hasFoundContentPeriod = false;
                            for (int representationIndex = 0; representationIndex < adaptation.representations
                                    .size(); representationIndex++) {
                                Representation representation = adaptation.representations.get(representationIndex);
                                Format format = representation.format;
                                if (isFormatSupported(format)) {
                                    if (representation.presentationTimeOffsetUs <= startTimeUs) {
                                        break;
                                    }
                                    hasFoundContentPeriod = true;
                                    VideoTrack videoTrack = new VideoTrack();
                                    videoTrack.m_width = format.width == Format.NO_VALUE ? 0 : format.width;
                                    videoTrack.m_height = format.height == Format.NO_VALUE ? 0 : format.height;
                                    videoTrack.m_bitrate = format.bitrate == Format.NO_VALUE ? 0 : format.bitrate;
                                    videoTrack.m_codecs = format.codecs != null ? format.codecs : "";
                                    videoTrack.m_trackId = format.id == null ? String.valueOf(representationIndex)
                                            : format.id;
                                    videoTracks.add(videoTrack);
                                }
                            }
                            if (hasFoundContentPeriod) {
                                return videoTracks;
                            }
                        }
                    }
                } catch (Exception e) {
                }
                return null;
            }
        });

        try {
            ArrayList<VideoTrack> results = result.get(3000, TimeUnit.MILLISECONDS);
            if (results == null && retryCount < 1) {
                return this.getVideoTrackInfoFromManifest(++retryCount);
            }
            es.shutdown();
            return results;
        } catch (Exception e) {
        }

        return null;
    }

    private ArrayList<Track> getTextTrackInfo() {
        ArrayList<Track> textTracks = new ArrayList<>();
        if (trackSelector == null) {
            return textTracks;
        }
        MappingTrackSelector.MappedTrackInfo info = trackSelector.getCurrentMappedTrackInfo();
        int index = getTrackRendererIndex(C.TRACK_TYPE_TEXT);
        if (info == null || index == C.INDEX_UNSET) {
            return textTracks;
        }
        TrackSelectionArray selectionArray = player.getCurrentTrackSelections();
        TrackSelection selection = selectionArray.get(C.TRACK_TYPE_VIDEO);
        TrackGroupArray groups = info.getTrackGroups(index);

        for (int i = 0; i < groups.length; ++i) {
            TrackGroup group = groups.get(i);
            Format format = group.getFormat(0);

            Track textTrack = new Track();
            textTrack.m_index = i;
            textTrack.m_title = format.id != null ? format.id : "";
            textTrack.m_mimeType = format.sampleMimeType;
            textTrack.m_language = format.language != null ? format.language : "";
            textTrack.m_isSelected = isTrackSelected(selection, group, 0);
            textTracks.add(textTrack);
        }
        return textTracks;
    }

    private void onBuffering(boolean buffering) {
        if (isBuffering == buffering) {
            return;
        }

        isBuffering = buffering;
        if (buffering) {
            eventEmitter.buffering(true);
        } else {
            eventEmitter.buffering(false);
        }
    }

    @Override
    public void onPositionDiscontinuity(Player.PositionInfo oldPosition, Player.PositionInfo newPosition, int reason) {
        if (playerNeedsSource) {
            // This will only occur if the user has performed a seek whilst in the error
            // state. Update the
            // resume position so that if the user then retries, playback will resume from
            // the position to
            // which they seeked.
            updateResumePosition();
        }
        if (isUsingContentResolution) {
            // Discontinuity events might have a different track list so we update the
            // selected track
            setSelectedTrack(C.TRACK_TYPE_VIDEO, videoTrackType, videoTrackValue);
            selectTrackWhenReady = true;
        }
        // When repeat is turned on, reaching the end of the video will not cause a
        // state change
        // so we need to explicitly detect it.
        if (reason == Player.DISCONTINUITY_REASON_AUTO_TRANSITION
                && player.getRepeatMode() == Player.REPEAT_MODE_ONE) {
            eventEmitter.end();
        }

    }

    @Override
    public void onTimelineChanged(Timeline timeline, int reason) {
        // Do nothing.
    }

    @Override
    public void onPlaybackStateChanged(int playbackState) {
        if (playbackState == Player.STATE_READY && seekTime != C.TIME_UNSET) {
            eventEmitter.seek(player.getCurrentPosition(), seekTime);
            seekTime = C.TIME_UNSET;
            if (isUsingContentResolution) {
                // We need to update the selected track to make sure that it still matches user
                // selection if track list has changed in this period
                setSelectedTrack(C.TRACK_TYPE_VIDEO, videoTrackType, videoTrackValue);
            }
        }
    }

    @Override
    public void onShuffleModeEnabledChanged(boolean shuffleModeEnabled) {
        // Do nothing.
    }

    @Override
    public void onRepeatModeChanged(int repeatMode) {
        // Do nothing.
    }

    @Override
    public void onTracksChanged(Tracks tracks) {
        eventEmitter.textTracks(getTextTrackInfo());
        eventEmitter.audioTracks(getAudioTrackInfo());
        eventEmitter.videoTracks(getVideoTrackInfo());
    }

    @Override
    public void onPlaybackParametersChanged(PlaybackParameters params) {
        eventEmitter.playbackRateChange(params.speed);
    }

    @Override
    public void onIsPlayingChanged(boolean isPlaying) {
        eventEmitter.playbackStateChanged(isPlaying);
    }

    @Override
    public void onPlayerError(PlaybackException e) {
        if (e == null) {
            return;
        }
        String errorString = "ExoPlaybackException: " + PlaybackException.getErrorCodeName(e.errorCode);
        String errorCode = "2" + String.valueOf(e.errorCode);
        boolean needsReInitialization = false;
        switch (e.errorCode) {
            case PlaybackException.ERROR_CODE_DRM_DEVICE_REVOKED:
            case PlaybackException.ERROR_CODE_DRM_LICENSE_ACQUISITION_FAILED:
            case PlaybackException.ERROR_CODE_DRM_PROVISIONING_FAILED:
            case PlaybackException.ERROR_CODE_DRM_SYSTEM_ERROR:
            case PlaybackException.ERROR_CODE_DRM_UNSPECIFIED:
                if (!hasDrmFailed) {
                    // When DRM fails to reach the app level certificate server it will fail with a
                    // source error so we assume that it is DRM related and try one more time
                    hasDrmFailed = true;
                    playerNeedsSource = true;
                    updateResumePosition();
                    initializePlayer();
                    setPlayWhenReady(true);
                    return;
                }
                break;
            default:
                break;
        }
        eventEmitter.error(errorString, e, errorCode);
        playerNeedsSource = true;
        if (isBehindLiveWindow(e)) {
            clearResumePosition();
            initializePlayer();
        } else {
            updateResumePosition();
            if (needsReInitialization) {
                initializePlayer();
            }
        }
    }

    private static boolean isBehindLiveWindow(PlaybackException e) {
        return e.errorCode == PlaybackException.ERROR_CODE_BEHIND_LIVE_WINDOW;
    }

    public int getTrackRendererIndex(int trackType) {
        if (player != null) {
            int rendererCount = player.getRendererCount();
            for (int rendererIndex = 0; rendererIndex < rendererCount; rendererIndex++) {
                if (player.getRendererType(rendererIndex) == trackType) {
                    return rendererIndex;
                }
            }
        }
        return C.INDEX_UNSET;
    }

    @Override
    public void onMetadata(Metadata metadata) {
        eventEmitter.timedMetadata(metadata);
    }

    // ReactExoplayerViewManager public api

    public void setSrc(final Uri uri, final long startTimeMs, final long endTimeMs, final String extension, Map<String, String> headers) {
        if (uri != null) {
            boolean isSourceEqual = uri.equals(srcUri) && startTimeMs == this.startTimeMs && endTimeMs == this.endTimeMs;
            hasDrmFailed = false;
            this.srcUri = uri;
            this.startTimeMs = startTimeMs;
            this.endTimeMs = endTimeMs;
            this.extension = extension;
            this.requestHeaders = headers;
            this.mediaDataSourceFactory = DataSourceUtil.getDefaultDataSourceFactory(this.themedReactContext,
                    bandwidthMeter,
                    this.requestHeaders);

            if (!isSourceEqual) {
                reloadSource();
            }
        }
    }

    public void clearSrc() {
        if (srcUri != null) {
            player.stop();
            player.clearMediaItems();
            this.srcUri = null;
            this.startTimeMs = -1;
            this.endTimeMs = -1;
            this.extension = null;
            this.requestHeaders = null;
            this.mediaDataSourceFactory = null;
            clearResumePosition();
        }
    }

    public void setProgressUpdateInterval(final float progressUpdateInterval) {
        mProgressUpdateInterval = progressUpdateInterval;
    }

    public void setReportBandwidth(boolean reportBandwidth) {
        mReportBandwidth = reportBandwidth;
    }

    public void setAdTagUrl(final Uri uri) {
        adTagUrl = uri;
    }

    public void setRawSrc(final Uri uri, final String extension) {
        if (uri != null) {
            boolean isSourceEqual = uri.equals(srcUri);
            this.srcUri = uri;
            this.extension = extension;
            this.mediaDataSourceFactory = buildDataSourceFactory(true);

            if (!isSourceEqual) {
                reloadSource();
            }
        }
    }

    public void setTextTracks(ReadableArray textTracks) {
        this.textTracks = textTracks;
        reloadSource();
    }

    private void reloadSource() {
        playerNeedsSource = true;
        initializePlayer();
    }

    public void setResizeModeModifier(@ResizeMode.Mode int resizeMode) {
        exoPlayerView.setResizeMode(resizeMode);
    }

    private void applyModifiers() {
        setRepeatModifier(repeat);
        setMutedModifier(muted);
    }

    public void setRepeatModifier(boolean repeat) {
        if (player != null) {
            if (repeat) {
                player.setRepeatMode(Player.REPEAT_MODE_ONE);
            } else {
                player.setRepeatMode(Player.REPEAT_MODE_OFF);
            }
        }
        this.repeat = repeat;
    }

    public void setPreventsDisplaySleepDuringVideoPlayback(boolean preventsDisplaySleepDuringVideoPlayback) {
        this.preventsDisplaySleepDuringVideoPlayback = preventsDisplaySleepDuringVideoPlayback;
    }

    public void disableTrack(int rendererIndex) {
        DefaultTrackSelector.Parameters disableParameters = trackSelector.getParameters()
                .buildUpon()
                .setRendererDisabled(rendererIndex, true)
                .build();
        trackSelector.setParameters(disableParameters);
    }

    public void setSelectedTrack(int trackType, String type, Dynamic value) {
        if (player == null)
            return;
        int rendererIndex = getTrackRendererIndex(trackType);
        if (rendererIndex == C.INDEX_UNSET) {
            return;
        }
        MappingTrackSelector.MappedTrackInfo info = trackSelector.getCurrentMappedTrackInfo();
        if (info == null) {
            return;
        }

        TrackGroupArray groups = info.getTrackGroups(rendererIndex);
        int groupIndex = C.INDEX_UNSET;
        List<Integer> tracks = new ArrayList<>();
        tracks.add(0);

        if (TextUtils.isEmpty(type)) {
            type = "default";
        }

        if (type.equals("disabled")) {
            disableTrack(rendererIndex);
            return;
        } else if (type.equals("language")) {
            for (int i = 0; i < groups.length; ++i) {
                Format format = groups.get(i).getFormat(0);
                if (format.language != null && format.language.equals(value.asString())) {
                    groupIndex = i;
                    break;
                }
            }
        } else if (type.equals("title")) {
            for (int i = 0; i < groups.length; ++i) {
                Format format = groups.get(i).getFormat(0);
                if (format.id != null && format.id.equals(value.asString())) {
                    groupIndex = i;
                    break;
                }
            }
        } else if (type.equals("index")) {
            if (value.asInt() < groups.length) {
                groupIndex = value.asInt();
            }
        } else if (type.equals("resolution")) {
            int height = value.asInt();
            for (int i = 0; i < groups.length; ++i) { // Search for the exact height
                TrackGroup group = groups.get(i);
                Format closestFormat = null;
                int closestTrackIndex = -1;
                boolean usingExactMatch = false;
                for (int j = 0; j < group.length; j++) {
                    Format format = group.getFormat(j);
                    if (format.height == height) {
                        groupIndex = i;
                        tracks.set(0, j);
                        closestFormat = null;
                        closestTrackIndex = -1;
                        usingExactMatch = true;
                        break;
                    } else if (isUsingContentResolution) {
                        // When using content resolution rather than ads, we need to try and find the
                        // closest match if there is no exact match
                        if (closestFormat != null) {
                            if ((format.bitrate > closestFormat.bitrate || format.height > closestFormat.height)
                                    && format.height < height) {
                                // Higher quality match
                                closestFormat = format;
                                closestTrackIndex = j;
                            }
                        } else if (format.height < height) {
                            closestFormat = format;
                            closestTrackIndex = j;
                        }
                    }
                }
                // This is a fallback if the new period contains only higher resolutions than
                // the user has selected
                if (closestFormat == null && isUsingContentResolution && !usingExactMatch) {
                    // No close match found - so we pick the lowest quality
                    int minHeight = Integer.MAX_VALUE;
                    for (int j = 0; j < group.length; j++) {
                        Format format = group.getFormat(j);
                        if (format.height < minHeight) {
                            minHeight = format.height;
                            groupIndex = i;
                            tracks.set(0, j);
                        }
                    }
                }
                // Selecting the closest match found
                if (closestFormat != null && closestTrackIndex != -1) {
                    // We found the closest match instead of an exact one
                    groupIndex = i;
                    tracks.set(0, closestTrackIndex);
                }
            }
        } else if (trackType == C.TRACK_TYPE_TEXT && Util.SDK_INT > 18) { // Text default
            // Use system settings if possible
            CaptioningManager captioningManager = (CaptioningManager) themedReactContext
                    .getSystemService(Context.CAPTIONING_SERVICE);
            if (captioningManager != null && captioningManager.isEnabled()) {
                groupIndex = getGroupIndexForDefaultLocale(groups);
            }
        } else if (rendererIndex == C.TRACK_TYPE_AUDIO) { // Audio default
            groupIndex = getGroupIndexForDefaultLocale(groups);
        }

        if (groupIndex == C.INDEX_UNSET && trackType == C.TRACK_TYPE_VIDEO && groups.length != 0) { // Video auto
            // Add all tracks as valid options for ABR to choose from
            TrackGroup group = groups.get(0);
            tracks = new ArrayList<Integer>(group.length);
            ArrayList<Integer> allTracks = new ArrayList<Integer>(group.length);
            groupIndex = 0;
            for (int j = 0; j < group.length; j++) {
                allTracks.add(j);
            }

            // Valiate list of all tracks and add only supported formats
            int supportedFormatLength = 0;
            ArrayList<Integer> supportedTrackList = new ArrayList<Integer>();
            for (int g = 0; g < allTracks.size(); g++) {
                Format format = group.getFormat(g);
                if (isFormatSupported(format)) {
                    supportedFormatLength++;
                }
            }
            if (allTracks.size() == 1) {
                // With only one tracks we can't remove any tracks so attempt to play it anyway
                tracks = allTracks;
            } else {
                tracks = new ArrayList<>(supportedFormatLength + 1);
                for (int k = 0; k < allTracks.size(); k++) {
                    Format format = group.getFormat(k);
                    if (isFormatSupported(format)) {
                        tracks.add(allTracks.get(k));
                        supportedTrackList.add(allTracks.get(k));
                    }
                }
            }
        }

        if (groupIndex == C.INDEX_UNSET) {
            disableTrack(rendererIndex);
            return;
        }

        TrackSelectionOverride selectionOverride = new TrackSelectionOverride(groups.get(groupIndex), tracks);

        DefaultTrackSelector.Parameters selectionParameters = trackSelector.getParameters()
                .buildUpon()
                .setRendererDisabled(rendererIndex, false)
                .clearOverridesOfType(selectionOverride.getType())
                .addOverride(selectionOverride)
                .build();
        trackSelector.setParameters(selectionParameters);
    }

    private boolean isFormatSupported(Format format) {
        int width = format.width == Format.NO_VALUE ? 0 : format.width;
        int height = format.height == Format.NO_VALUE ? 0 : format.height;
        float frameRate = format.frameRate == Format.NO_VALUE ? 0 : format.frameRate;
        String mimeType = format.sampleMimeType;
        if (mimeType == null) {
            return true;
        }
        boolean isSupported = false;
        try {
            MediaCodecInfo codecInfo = MediaCodecUtil.getDecoderInfo(mimeType, false, false);
            isSupported = codecInfo.isVideoSizeAndRateSupportedV21(width, height, frameRate);
        } catch (Exception e) {
            // Failed to get decoder info - assume it is supported
            isSupported = true;
        }
        return isSupported;
    }

    private int getGroupIndexForDefaultLocale(TrackGroupArray groups) {
        if (groups.length == 0) {
            return C.INDEX_UNSET;
        }

        int groupIndex = 0; // default if no match
        String locale2 = Locale.getDefault().getLanguage(); // 2 letter code
        String locale3 = Locale.getDefault().getISO3Language(); // 3 letter code
        for (int i = 0; i < groups.length; ++i) {
            Format format = groups.get(i).getFormat(0);
            String language = format.language;
            if (language != null && (language.equals(locale2) || language.equals(locale3))) {
                groupIndex = i;
                break;
            }
        }
        return groupIndex;
    }

    public void setSelectedVideoTrack(String type, Dynamic value) {
        videoTrackType = type;
        videoTrackValue = value;
        setSelectedTrack(C.TRACK_TYPE_VIDEO, videoTrackType, videoTrackValue);
    }

    public void setSelectedAudioTrack(String type, Dynamic value) {
        audioTrackType = type;
        audioTrackValue = value;
        setSelectedTrack(C.TRACK_TYPE_AUDIO, audioTrackType, audioTrackValue);
    }

    public void setSelectedTextTrack(String type, Dynamic value) {
        textTrackType = type;
        textTrackValue = value;
        setSelectedTrack(C.TRACK_TYPE_TEXT, textTrackType, textTrackValue);
    }

    public void setPausedModifier(boolean paused) {
        isPaused = paused;
        if (player != null) {
            if (!paused) {
                startPlayback();
            } else {
                pausePlayback();
            }
        }
    }

    public void setMutedModifier(boolean muted) {
        this.muted = muted;
        if (player != null) {
            player.setVolume(muted ? 0.f : audioVolume);
        }
    }

    private void changeAudioOutput(AudioOutput output) {
        if (player != null) {
            int usage = Util.getAudioUsageForStreamType(audioOutput.streamType);
            int contentType = Util.getAudioContentTypeForStreamType(audioOutput.streamType);
            AudioAttributes audioAttributes = new AudioAttributes.Builder().setUsage(usage)
                    .setContentType(contentType)
                    .build();
            player.setAudioAttributes(audioAttributes, false);
            AudioManager audioManager = (AudioManager) themedReactContext.getSystemService(Context.AUDIO_SERVICE);
            audioManager.setMode(
                    audioOutput == AudioOutput.SPEAKER ? AudioManager.MODE_NORMAL
                            : AudioManager.MODE_IN_COMMUNICATION);
            audioManager.setSpeakerphoneOn(audioOutput == AudioOutput.SPEAKER);
        }
    }

    public void setAudioOutput(AudioOutput output) {
        if (audioOutput != output) {
            this.audioOutput = output;
            changeAudioOutput(output);
        }
    }

    public void setVolumeModifier(float volume) {
        audioVolume = volume;
        if (player != null) {
            player.setVolume(audioVolume);
        }
    }

    public void seekTo(long positionMs) {
        if (player != null) {
            player.seekTo(positionMs);
            eventEmitter.seek(player.getCurrentPosition(), positionMs);
        }
    }

    public void setRateModifier(float newRate) {
        rate = newRate;

        if (player != null) {
            PlaybackParameters params = new PlaybackParameters(rate, 1f);
            player.setPlaybackParameters(params);
        }
    }

    public void setMaxBitRateModifier(int newMaxBitRate) {
        maxBitRate = newMaxBitRate;
        if (player != null) {
            trackSelector.setParameters(trackSelector.buildUponParameters()
                    .setMaxVideoBitrate(maxBitRate == 0 ? Integer.MAX_VALUE : maxBitRate));
        }
    }

    public void setMinLoadRetryCountModifier(int newMinLoadRetryCount) {
        minLoadRetryCount = newMinLoadRetryCount;
        releasePlayer();
        initializePlayer();
    }

    public void setPlayInBackground(boolean playInBackground) {
        this.playInBackground = playInBackground;
    }

    public void setDisableFocus(boolean disableFocus) {
        this.disableFocus = disableFocus;
    }

    public void setFocusable(boolean focusable) {
        this.focusable = focusable;
        exoPlayerView.setFocusable(this.focusable);
    }

    public void setBackBufferDurationMs(int backBufferDurationMs) {
        Runtime runtime = Runtime.getRuntime();
        long usedMemory = runtime.totalMemory() - runtime.freeMemory();
        long freeMemory = runtime.maxMemory() - usedMemory;
        long reserveMemory = (long) minBackBufferMemoryReservePercent * runtime.maxMemory();
        if (reserveMemory > freeMemory) {
            // We don't have enough memory in reserve so we will
            Log.w("ExoPlayer Warning",
                    "Not enough reserve memory, setting back buffer to 0ms to reduce memory pressure!");
            this.backBufferDurationMs = 0;
            return;
        }
        this.backBufferDurationMs = backBufferDurationMs;
    }

    public void setContentStartTime(int contentStartTime) {
        this.contentStartTime = (long) contentStartTime;
    }

    public void setDisableBuffering(boolean disableBuffering) {
        this.disableBuffering = disableBuffering;
    }

    private void updateFullScreenButtonVisbility() {
        if (playerControlView != null) {
            final ImageButton fullScreenButton = playerControlView.findViewById(R.id.exo_fullscreen);
            if (controls) {
                // Handling the fullScreenButton click event
                if (isFullscreen && fullScreenPlayerView != null && !fullScreenPlayerView.isShowing()) {
                    fullScreenButton.setVisibility(GONE);
                } else {
                    fullScreenButton.setVisibility(VISIBLE);
                }
            } else {
                fullScreenButton.setVisibility(GONE);
            }
        }
    }

    public void setDisableDisconnectError(boolean disableDisconnectError) {
        this.disableDisconnectError = disableDisconnectError;
    }

    public void setFullscreen(boolean fullscreen) {
        if (fullscreen == isFullscreen) {
            return; // Avoid generating events when nothing is changing
        }
        isFullscreen = fullscreen;

        Activity activity = themedReactContext.getCurrentActivity();
        if (activity == null) {
            return;
        }

        Window window = activity.getWindow();
        View decorView = window.getDecorView();
        int uiOptions;
        if (isFullscreen) {
            if (Util.SDK_INT >= 19) { // 4.4+
                uiOptions = SYSTEM_UI_FLAG_HIDE_NAVIGATION
                        | SYSTEM_UI_FLAG_IMMERSIVE_STICKY
                        | SYSTEM_UI_FLAG_FULLSCREEN;
            } else {
                uiOptions = SYSTEM_UI_FLAG_HIDE_NAVIGATION
                        | SYSTEM_UI_FLAG_FULLSCREEN;
            }
            eventEmitter.fullscreenWillPresent();
            if (controls && fullScreenPlayerView != null) {
                fullScreenPlayerView.show();
            }
            post(() -> {
                decorView.setSystemUiVisibility(uiOptions);
                eventEmitter.fullscreenDidPresent();
            });
        } else {
            uiOptions = View.SYSTEM_UI_FLAG_VISIBLE;
            eventEmitter.fullscreenWillDismiss();
            if (controls && fullScreenPlayerView != null) {
                fullScreenPlayerView.dismiss();
                reLayout(exoPlayerView);
            }
            post(() -> {
                decorView.setSystemUiVisibility(uiOptions);
                eventEmitter.fullscreenDidDismiss();
            });
        }
        // need to be done at the end to avoid hiding fullscreen control button when
        // fullScreenPlayerView is shown
        updateFullScreenButtonVisbility();
    }

    public void setUseTextureView(boolean useTextureView) {
        boolean finallyUseTextureView = useTextureView && this.drmUUID == null;
        exoPlayerView.setUseTextureView(finallyUseTextureView);
    }

    public void useSecureView(boolean useSecureView) {
        exoPlayerView.useSecureView(useSecureView);
    }

    public void setHideShutterView(boolean hideShutterView) {
        exoPlayerView.setHideShutterView(hideShutterView);
    }

    public void setBufferConfig(int newMinBufferMs, int newMaxBufferMs, int newBufferForPlaybackMs,
            int newBufferForPlaybackAfterRebufferMs, double newMaxHeapAllocationPercent,
            double newMinBackBufferMemoryReservePercent, double newMinBufferMemoryReservePercent) {
        minBufferMs = newMinBufferMs;
        maxBufferMs = newMaxBufferMs;
        bufferForPlaybackMs = newBufferForPlaybackMs;
        bufferForPlaybackAfterRebufferMs = newBufferForPlaybackAfterRebufferMs;
        maxHeapAllocationPercent = newMaxHeapAllocationPercent;
        minBackBufferMemoryReservePercent = newMinBackBufferMemoryReservePercent;
        minBufferMemoryReservePercent = newMinBufferMemoryReservePercent;
        releasePlayer();
        initializePlayer();
    }

    public void setDrmType(UUID drmType) {
        this.drmUUID = drmType;
    }

    public void setDrmLicenseUrl(String licenseUrl) {
        this.drmLicenseUrl = licenseUrl;
    }

    public void setDrmLicenseHeader(String[] header) {
        this.drmLicenseHeader = header;
    }

    @Override
    public void onDrmKeysLoaded(int windowIndex, MediaSource.MediaPeriodId mediaPeriodId) {
        Log.d("DRM Info", "onDrmKeysLoaded");
    }

    @Override
    public void onDrmSessionManagerError(int windowIndex, MediaSource.MediaPeriodId mediaPeriodId, Exception e) {
        Log.d("DRM Info", "onDrmSessionManagerError");
        eventEmitter.error("onDrmSessionManagerError", e, "3002");
    }

    @Override
    public void onDrmKeysRestored(int windowIndex, MediaSource.MediaPeriodId mediaPeriodId) {
        Log.d("DRM Info", "onDrmKeysRestored");
    }

    @Override
    public void onDrmKeysRemoved(int windowIndex, MediaSource.MediaPeriodId mediaPeriodId) {
        Log.d("DRM Info", "onDrmKeysRemoved");
    }

    /**
     * Handling controls prop
     *
     * @param controls Controls prop, if true enable controls, if false disable them
     */
    public void setControls(boolean controls) {
        this.controls = controls;
        if (controls) {
            addPlayerControl();
            updateFullScreenButtonVisbility();
        } else {
            int indexOfPC = indexOfChild(playerControlView);
            if (indexOfPC != -1) {
                removeViewAt(indexOfPC);
            }
        }
    }

    public void setSubtitleStyle(SubtitleStyle style) {
        exoPlayerView.setSubtitleStyle(style);
    }

    @Override
    public void onAdEvent(AdEvent adEvent) {
        eventEmitter.receiveAdEvent(adEvent.getType().name());
    }
}<|MERGE_RESOLUTION|>--- conflicted
+++ resolved
@@ -721,7 +721,8 @@
 
     private void initializePlayerSource(ReactExoplayerView self, DrmSessionManager drmSessionManager) {
         ArrayList<MediaSource> mediaSourceList = buildTextSources();
-        MediaSource videoSource = buildMediaSource(self.srcUri, self.extension, drmSessionManager, startTimeMs, endTimeMs);
+        MediaSource videoSource = buildMediaSource(self.srcUri, self.extension, drmSessionManager, startTimeMs,
+                endTimeMs);
         MediaSource mediaSourceWithAds = null;
         if (adTagUrl != null) {
             MediaSource.Factory mediaSourceFactory = new DefaultMediaSourceFactory(mediaDataSourceFactory)
@@ -819,7 +820,8 @@
         }
     }
 
-    private MediaSource buildMediaSource(Uri uri, String overrideExtension, DrmSessionManager drmSessionManager, long startTimeMs, long endTimeMs) {
+    private MediaSource buildMediaSource(Uri uri, String overrideExtension, DrmSessionManager drmSessionManager,
+            long startTimeMs, long endTimeMs) {
         if (uri == null) {
             throw new IllegalStateException("Invalid video uri");
         }
@@ -851,70 +853,39 @@
             case CONTENT_TYPE_SS:
                 mediaSource = new SsMediaSource.Factory(
                         new DefaultSsChunkSource.Factory(mediaDataSourceFactory),
-<<<<<<< HEAD
                         buildDataSourceFactory(false)).setDrmSessionManagerProvider(drmProvider)
                         .setLoadErrorHandlingPolicy(
                                 config.buildLoadErrorHandlingPolicy(minLoadRetryCount))
                         .createMediaSource(mediaItem);
-=======
-                        buildDataSourceFactory(false)
-                ).setDrmSessionManagerProvider(drmProvider)
-                 .setLoadErrorHandlingPolicy(
-                        config.buildLoadErrorHandlingPolicy(minLoadRetryCount)
-                ).createMediaSource(mediaItem);
                 break;
->>>>>>> 9914faf4
             case CONTENT_TYPE_DASH:
                 mediaSource = new DashMediaSource.Factory(
                         new DefaultDashChunkSource.Factory(mediaDataSourceFactory),
-<<<<<<< HEAD
                         buildDataSourceFactory(false)).setDrmSessionManagerProvider(drmProvider)
                         .setLoadErrorHandlingPolicy(
                                 config.buildLoadErrorHandlingPolicy(minLoadRetryCount))
                         .createMediaSource(mediaItem);
+                break;
             case CONTENT_TYPE_HLS:
-                return new HlsMediaSource.Factory(
+                mediaSource = new HlsMediaSource.Factory(
                         mediaDataSourceFactory).setDrmSessionManagerProvider(drmProvider)
                         .setLoadErrorHandlingPolicy(
                                 config.buildLoadErrorHandlingPolicy(minLoadRetryCount))
                         .createMediaSource(mediaItem);
+                break;
             case CONTENT_TYPE_OTHER:
-                return new ProgressiveMediaSource.Factory(
+                mediaSource = new ProgressiveMediaSource.Factory(
                         mediaDataSourceFactory).setDrmSessionManagerProvider(drmProvider)
                         .setLoadErrorHandlingPolicy(
                                 config.buildLoadErrorHandlingPolicy(minLoadRetryCount))
                         .createMediaSource(mediaItem);
-=======
-                        buildDataSourceFactory(false)
-                ).setDrmSessionManagerProvider(drmProvider)
-                 .setLoadErrorHandlingPolicy(
-                        config.buildLoadErrorHandlingPolicy(minLoadRetryCount)
-                ).createMediaSource(mediaItem);
                 break;
-            case CONTENT_TYPE_HLS:
-                mediaSource = new HlsMediaSource.Factory(
-                        mediaDataSourceFactory
-                ).setDrmSessionManagerProvider(drmProvider)
-                 .setLoadErrorHandlingPolicy(
-                        config.buildLoadErrorHandlingPolicy(minLoadRetryCount)
-                ).createMediaSource(mediaItem);
-                break;
-            case CONTENT_TYPE_OTHER:
-                mediaSource = new ProgressiveMediaSource.Factory(
-                        mediaDataSourceFactory
-                ).setDrmSessionManagerProvider(drmProvider)
-                 .setLoadErrorHandlingPolicy(
-                        config.buildLoadErrorHandlingPolicy(minLoadRetryCount)
-                ).createMediaSource(mediaItem);
-                break;
->>>>>>> 9914faf4
             default: {
                 throw new IllegalStateException("Unsupported type: " + type);
             }
         }
 
-        if (startTimeMs >= 0 && endTimeMs >= 0)
-        {
+        if (startTimeMs >= 0 && endTimeMs >= 0) {
             return new ClippingMediaSource(mediaSource, startTimeMs * 1000, endTimeMs * 1000);
         } else if (startTimeMs >= 0) {
             return new ClippingMediaSource(mediaSource, startTimeMs * 1000, TIME_END_OF_SOURCE);
@@ -1579,9 +1550,11 @@
 
     // ReactExoplayerViewManager public api
 
-    public void setSrc(final Uri uri, final long startTimeMs, final long endTimeMs, final String extension, Map<String, String> headers) {
+    public void setSrc(final Uri uri, final long startTimeMs, final long endTimeMs, final String extension,
+            Map<String, String> headers) {
         if (uri != null) {
-            boolean isSourceEqual = uri.equals(srcUri) && startTimeMs == this.startTimeMs && endTimeMs == this.endTimeMs;
+            boolean isSourceEqual = uri.equals(srcUri) && startTimeMs == this.startTimeMs
+                    && endTimeMs == this.endTimeMs;
             hasDrmFailed = false;
             this.srcUri = uri;
             this.startTimeMs = startTimeMs;
