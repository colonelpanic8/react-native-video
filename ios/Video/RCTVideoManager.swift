import AVFoundation
import React

@objc(RCTVideoManager)
class RCTVideoManager: RCTViewManager {
    override func view() -> UIView {
        return RCTVideo(eventDispatcher: (RCTBridge.current().eventDispatcher() as! RCTEventDispatcher))
    }

    func methodQueue() -> DispatchQueue {
        return bridge.uiManager.methodQueue
    }

    func performOnVideoView(withReactTag reactTag: NSNumber, callback: @escaping (RCTVideo?) -> Void) {
        DispatchQueue.main.async { [weak self] in
            guard let self else {
                callback(nil)
                return
            }

            let view = self.bridge.uiManager.view(forReactTag: reactTag)

            guard let videoView = view as? RCTVideo else {
                DebugLog("Invalid view returned from registry, expecting RCTVideo, got: \(String(describing: self.view))")
                callback(nil)
                return
            }

            callback(videoView)
        }
    }

    @objc(seekCmd:time:tolerance:)
    func seekCmd(_ reactTag: NSNumber, time: NSNumber, tolerance: NSNumber) {
        performOnVideoView(withReactTag: reactTag, callback: { videoView in
            videoView?.setSeek(time, tolerance)
        })
    }

    @objc(setLicenseResultCmd:license:licenseUrl:)
    func setLicenseResultCmd(_ reactTag: NSNumber, license: NSString, licenseUrl: NSString) {
        performOnVideoView(withReactTag: reactTag, callback: { videoView in
            videoView?.setLicenseResult(license as String, licenseUrl as String)
        })
    }

    @objc(setLicenseResultErrorCmd:error:licenseUrl:)
    func setLicenseResultErrorCmd(_ reactTag: NSNumber, error: NSString, licenseUrl: NSString) {
        performOnVideoView(withReactTag: reactTag, callback: { videoView in
            videoView?.setLicenseResultError(error as String, licenseUrl as String)
        })
    }

    @objc(setPlayerPauseStateCmd:paused:)
    func setPlayerPauseStateCmd(_ reactTag: NSNumber, paused: Bool) {
        performOnVideoView(withReactTag: reactTag, callback: { videoView in
            videoView?.setPaused(paused)
        })
    }

    @objc(setVolumeCmd:volume:)
    func setVolumeCmd(_ reactTag: NSNumber, volume: Float) {
        performOnVideoView(withReactTag: reactTag, callback: { videoView in
            videoView?.setVolume(volume)
        })
    }

    @objc(setFullScreenCmd:fullscreen:)
    func setFullScreenCmd(_ reactTag: NSNumber, fullScreen: Bool) {
        performOnVideoView(withReactTag: reactTag, callback: { videoView in
            videoView?.setFullscreen(fullScreen)
        })
    }

<<<<<<< HEAD
    @objc(enterPictureInPictureCmd:)
    func enterPictureInPictureCmd(_ reactTag: NSNumber) {
        performOnVideoView(withReactTag: reactTag, callback: { videoView in
            videoView?.enterPictureInPicture()
        })
    }

    @objc(exitPictureInPictureCmd:)
    func exitPictureInPictureCmd(_ reactTag: NSNumber) {
        performOnVideoView(withReactTag: reactTag, callback: { videoView in
            videoView?.exitPictureInPicture()
=======
    @objc(setSourceCmd:source:)
    func setSourceCmd(_ reactTag: NSNumber, source: NSDictionary) {
        performOnVideoView(withReactTag: reactTag, callback: { videoView in
            videoView?.setSrc(source)
>>>>>>> 9a3fcda3
        })
    }

    @objc(save:options:resolve:reject:)
    func save(_ reactTag: NSNumber, options: NSDictionary, resolve: @escaping RCTPromiseResolveBlock, reject: @escaping RCTPromiseRejectBlock) {
        performOnVideoView(withReactTag: reactTag, callback: { videoView in
            videoView?.save(options, resolve, reject)
        })
    }

    @objc(getCurrentPosition:resolve:reject:)
    func getCurrentPosition(_ reactTag: NSNumber, resolve: @escaping RCTPromiseResolveBlock, reject: @escaping RCTPromiseRejectBlock) {
        performOnVideoView(withReactTag: reactTag, callback: { videoView in
            videoView?.getCurrentPlaybackTime(resolve, reject)
        })
    }

    override class func requiresMainQueueSetup() -> Bool {
        return true
    }
}<|MERGE_RESOLUTION|>--- conflicted
+++ resolved
@@ -72,7 +72,6 @@
         })
     }
 
-<<<<<<< HEAD
     @objc(enterPictureInPictureCmd:)
     func enterPictureInPictureCmd(_ reactTag: NSNumber) {
         performOnVideoView(withReactTag: reactTag, callback: { videoView in
@@ -84,12 +83,11 @@
     func exitPictureInPictureCmd(_ reactTag: NSNumber) {
         performOnVideoView(withReactTag: reactTag, callback: { videoView in
             videoView?.exitPictureInPicture()
-=======
+
     @objc(setSourceCmd:source:)
     func setSourceCmd(_ reactTag: NSNumber, source: NSDictionary) {
         performOnVideoView(withReactTag: reactTag, callback: { videoView in
             videoView?.setSrc(source)
->>>>>>> 9a3fcda3
         })
     }
 
