import AVFoundation
import React

@objc(RCTVideoManager)
class RCTVideoManager: RCTViewManager {
    override func view() -> UIView {
        return RCTVideo(eventDispatcher: (RCTBridge.current().eventDispatcher() as! RCTEventDispatcher))
    }

    func methodQueue() -> DispatchQueue {
        return bridge.uiManager.methodQueue
    }

    func performOnVideoView(withReactTag reactTag: NSNumber, callback: @escaping (RCTVideo?) -> Void) {
        DispatchQueue.main.async { [weak self] in
            guard let self else {
                callback(nil)
                return
            }

            guard let view = self.bridge.uiManager.view(forReactTag: reactTag) as? RCTVideo else {
                RCTLogError("Invalid view returned from registry, expecting RCTVideo, got: \(String(describing: view))")
                callback(nil)
                return
            }

            callback(view)
        }
    }

    @objc(save:reactTag:resolver:rejecter:)
    func save(options: NSDictionary, reactTag: NSNumber, resolve: @escaping RCTPromiseResolveBlock, reject: @escaping RCTPromiseRejectBlock) {
        performOnVideoView(withReactTag: reactTag, callback: { videoView in
            videoView?.save(options: options, resolve: resolve, reject: reject)
        })
    }

    @objc(seek:reactTag:)
    func seek(info: NSDictionary, reactTag: NSNumber) {
        performOnVideoView(withReactTag: reactTag, callback: { videoView in
            videoView?.setSeek(info)
        })
    }

    @objc(setLicenseResult:licenseUrl:reactTag:)
    func setLicenseResult(license: NSString, licenseUrl: NSString, reactTag: NSNumber) {
        performOnVideoView(withReactTag: reactTag, callback: { videoView in
            videoView?.setLicenseResult(license as String, licenseUrl as String)
        })
    }

    @objc(setLicenseResultError:licenseUrl:reactTag:)
    func setLicenseResultError(error: NSString, licenseUrl: NSString, reactTag: NSNumber) {
        performOnVideoView(withReactTag: reactTag, callback: { videoView in
            videoView?.setLicenseResultError(error as String, licenseUrl as String)
        })
    }

    @objc(dismissFullscreenPlayer:)
    func dismissFullscreenPlayer(_ reactTag: NSNumber) {
        performOnVideoView(withReactTag: reactTag, callback: { videoView in
            videoView?.dismissFullscreenPlayer()
        })
    }

    @objc(presentFullscreenPlayer:)
    func presentFullscreenPlayer(_ reactTag: NSNumber) {
        performOnVideoView(withReactTag: reactTag, callback: { videoView in
            videoView?.presentFullscreenPlayer()
        })
    }

    @objc(setPlayerPauseState:reactTag:)
    func setPlayerPauseState(paused: NSNumber, reactTag: NSNumber) {
        performOnVideoView(withReactTag: reactTag, callback: { videoView in
            videoView?.setPaused(paused.boolValue)
        })
    }

<<<<<<< HEAD
    @objc(enterPictureInPicture:)
    func enterPictureInPicture(_ reactTag: NSNumber) {
        performOnVideoView(withReactTag: reactTag, callback: { videoView in
            videoView?.enterPictureInPicture()
        })
    }

    @objc(exitPictureInPicture:)
    func exitPictureInPicture(_ reactTag: NSNumber) {
        performOnVideoView(withReactTag: reactTag, callback: { videoView in
            videoView?.exitPictureInPicture()
=======
    @objc(setVolume:reactTag:)
    func setVolume(value: Float, reactTag: NSNumber) {
        performOnVideoView(withReactTag: reactTag, callback: { videoView in
            videoView?.setVolume(value)
>>>>>>> bb2404f8
        })
    }

    override class func requiresMainQueueSetup() -> Bool {
        return true
    }
}<|MERGE_RESOLUTION|>--- conflicted
+++ resolved
@@ -77,7 +77,13 @@
         })
     }
 
-<<<<<<< HEAD
+    @objc(setVolume:reactTag:)
+    func setVolume(value: Float, reactTag: NSNumber) {
+        performOnVideoView(withReactTag: reactTag, callback: { videoView in
+            videoView?.setVolume(value)
+        })
+    }
+
     @objc(enterPictureInPicture:)
     func enterPictureInPicture(_ reactTag: NSNumber) {
         performOnVideoView(withReactTag: reactTag, callback: { videoView in
@@ -89,12 +95,6 @@
     func exitPictureInPicture(_ reactTag: NSNumber) {
         performOnVideoView(withReactTag: reactTag, callback: { videoView in
             videoView?.exitPictureInPicture()
-=======
-    @objc(setVolume:reactTag:)
-    func setVolume(value: Float, reactTag: NSNumber) {
-        performOnVideoView(withReactTag: reactTag, callback: { videoView in
-            videoView?.setVolume(value)
->>>>>>> bb2404f8
         })
     }
 
