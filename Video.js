--- conflicted
+++ resolved
@@ -515,11 +515,8 @@
   disableBuffering: PropTypes.bool,
   controls: PropTypes.bool,
   audioOnly: PropTypes.bool,
-<<<<<<< HEAD
   audioOutput: PropTypes.oneOf(['earpiece', 'speaker']),
   currentTime: PropTypes.number,
-=======
->>>>>>> 9914faf4
   fullscreenAutorotate: PropTypes.bool,
   fullscreenOrientation: PropTypes.oneOf(['all', 'landscape', 'portrait']),
   progressUpdateInterval: PropTypes.number,
