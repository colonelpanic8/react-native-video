--- conflicted
+++ resolved
@@ -275,11 +275,8 @@
 
 ### Event props
 * [onAudioBecomingNoisy](#onaudiobecomingnoisy)
-<<<<<<< HEAD
+* [onEnd](#onend)
 * [onExternalPlaybackChange](#onexternalplaybackchange)
-=======
-* [onEnd](#onend)
->>>>>>> dc0a48fc
 * [onFullscreenPlayerWillPresent](#onfullscreenplayerwillpresent)
 * [onFullscreenPlayerDidPresent](#onfullscreenplayerdidpresent)
 * [onFullscreenPlayerWillDismiss](#onfullscreenplayerwilldismiss)
@@ -641,7 +638,13 @@
 
 Platforms: Android ExoPlayer, iOS
 
-<<<<<<< HEAD
+#### onEnd
+Callback function that is called when the player reaches the end of the media.
+
+Payload: none
+
+Platforms: all
+
 #### onExternalPlaybackChange
 Callback function that is called when external playback mode for current playing video has changed. Mostly useful when connecting/disconnecting to Apple TV – it's called on connection/disconnection.
 
@@ -649,7 +652,7 @@
 
 Property | Type | Description
 --- | --- | ---
-isExternalPlaybackActive | boolean | Boolean indicating is external playback mode is active
+isExternalPlaybackActive | boolean | Boolean indicating whether external playback mode is active
 
 Example:
 ```
@@ -659,14 +662,6 @@
 ```
 
 Platforms: iOS
-=======
-#### onEnd
-Callback function that is called when the player reaches the end of the media.
-
-Payload: none
-
-Platforms: all
->>>>>>> dc0a48fc
 
 #### onFullscreenPlayerWillPresent
 Callback function that is called when the player is about to enter fullscreen mode.
