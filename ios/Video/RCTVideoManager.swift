import AVFoundation
import React

@objc(RCTVideoManager)
class RCTVideoManager: RCTViewManager {
    override func view() -> UIView {
        return RCTVideo(eventDispatcher: (RCTBridge.current().eventDispatcher() as! RCTEventDispatcher))
    }

    func methodQueue() -> DispatchQueue {
        return bridge.uiManager.methodQueue
    }

    func performOnVideoView(withReactTag reactTag: NSNumber, callback: @escaping (RCTVideo?) -> Void) {
        DispatchQueue.main.async { [weak self] in
            guard let self else {
                callback(nil)
                return
            }

            let view = self.bridge.uiManager.view(forReactTag: reactTag)

            guard let videoView = view as? RCTVideo else {
                DebugLog("Invalid view returned from registry, expecting RCTVideo, got: \(String(describing: self.view))")
                callback(nil)
                return
            }

            callback(videoView)
        }
    }

    @objc(save:reactTag:resolver:rejecter:)
    func save(options: NSDictionary, reactTag: NSNumber, resolve: @escaping RCTPromiseResolveBlock, reject: @escaping RCTPromiseRejectBlock) {
        performOnVideoView(withReactTag: reactTag, callback: { videoView in
            videoView?.save(options: options, resolve: resolve, reject: reject)
        })
    }

    @objc(seek:reactTag:)
    func seek(info: NSDictionary, reactTag: NSNumber) {
        performOnVideoView(withReactTag: reactTag, callback: { videoView in
            videoView?.setSeek(info)
        })
    }

    @objc(setLicenseResult:licenseUrl:reactTag:)
    func setLicenseResult(license: NSString, licenseUrl: NSString, reactTag: NSNumber) {
        performOnVideoView(withReactTag: reactTag, callback: { videoView in
            videoView?.setLicenseResult(license as String, licenseUrl as String)
        })
    }

    @objc(setLicenseResultError:licenseUrl:reactTag:)
    func setLicenseResultError(error: NSString, licenseUrl: NSString, reactTag: NSNumber) {
        performOnVideoView(withReactTag: reactTag, callback: { videoView in
            videoView?.setLicenseResultError(error as String, licenseUrl as String)
        })
    }

    @objc(dismissFullscreenPlayer:)
    func dismissFullscreenPlayer(_ reactTag: NSNumber) {
        performOnVideoView(withReactTag: reactTag, callback: { videoView in
            videoView?.dismissFullscreenPlayer()
        })
    }

    @objc(presentFullscreenPlayer:)
    func presentFullscreenPlayer(_ reactTag: NSNumber) {
        performOnVideoView(withReactTag: reactTag, callback: { videoView in
            videoView?.presentFullscreenPlayer()
        })
    }

    @objc(setPlayerPauseState:reactTag:)
    func setPlayerPauseState(paused: NSNumber, reactTag: NSNumber) {
        performOnVideoView(withReactTag: reactTag, callback: { videoView in
            videoView?.setPaused(paused.boolValue)
        })
    }

    @objc(setVolume:reactTag:)
    func setVolume(value: Float, reactTag: NSNumber) {
        performOnVideoView(withReactTag: reactTag, callback: { videoView in
            videoView?.setVolume(value)
        })
    }

    @objc(getCurrentPosition:resolver:rejecter:)
    func getCurrentPosition(reactTag: NSNumber, resolve: @escaping RCTPromiseResolveBlock, reject: @escaping RCTPromiseRejectBlock) {
        performOnVideoView(withReactTag: reactTag, callback: { videoView in
            videoView?.getCurrentPlaybackTime(resolve, reject)
        })
    }

<<<<<<< HEAD
    @objc(enterPictureInPicture:)
    func enterPictureInPicture(_ reactTag: NSNumber) {
        performOnVideoView(withReactTag: reactTag, callback: { videoView in
            videoView?.enterPictureInPicture()
        })
    }

    @objc(exitPictureInPicture:)
    func exitPictureInPicture(_ reactTag: NSNumber) {
        performOnVideoView(withReactTag: reactTag, callback: { videoView in
            videoView?.exitPictureInPicture()
=======
    @objc(setFullScreen:reactTag:)
    func setFullScreen(fullScreen: Bool, reactTag: NSNumber) {
        performOnVideoView(withReactTag: reactTag, callback: { videoView in
            videoView?.setFullscreen(fullScreen)
>>>>>>> cfa5984d
        })
    }

    override class func requiresMainQueueSetup() -> Bool {
        return true
    }
}<|MERGE_RESOLUTION|>--- conflicted
+++ resolved
@@ -93,7 +93,13 @@
         })
     }
 
-<<<<<<< HEAD
+    @objc(setFullScreen:reactTag:)
+    func setFullScreen(fullScreen: Bool, reactTag: NSNumber) {
+        performOnVideoView(withReactTag: reactTag, callback: { videoView in
+            videoView?.setFullscreen(fullScreen)
+        })
+    }
+
     @objc(enterPictureInPicture:)
     func enterPictureInPicture(_ reactTag: NSNumber) {
         performOnVideoView(withReactTag: reactTag, callback: { videoView in
@@ -105,12 +111,6 @@
     func exitPictureInPicture(_ reactTag: NSNumber) {
         performOnVideoView(withReactTag: reactTag, callback: { videoView in
             videoView?.exitPictureInPicture()
-=======
-    @objc(setFullScreen:reactTag:)
-    func setFullScreen(fullScreen: Bool, reactTag: NSNumber) {
-        performOnVideoView(withReactTag: reactTag, callback: { videoView in
-            videoView?.setFullscreen(fullScreen)
->>>>>>> cfa5984d
         })
     }
 
