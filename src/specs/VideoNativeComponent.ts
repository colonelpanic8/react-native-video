/* eslint-disable @typescript-eslint/ban-types */
import type {HostComponent, ViewProps} from 'react-native';
import {NativeModules, requireNativeComponent} from 'react-native';
import type {
  DirectEventHandler,
  Double,
  Float,
  Int32,
  WithDefault,
} from 'react-native/Libraries/Types/CodegenTypes';

// -------- There are types for native component (future codegen) --------
// if you are looking for types for react component, see src/types/video.ts

type Headers = ReadonlyArray<
  Readonly<{
    key: string;
    value: string;
  }>
>;

type VideoMetadata = Readonly<{
  title?: string;
  subtitle?: string;
  description?: string;
  imageUri?: string;
}>;

export type VideoSrc = Readonly<{
  uri?: string;
  isNetwork?: boolean;
  isAsset?: boolean;
  shouldCache?: boolean;
  type?: string;
  mainVer?: Int32;
  patchVer?: Int32;
  requestHeaders?: Headers;
  startPosition?: Float;
  cropStart?: Float;
  cropEnd?: Float;
  metadata?: VideoMetadata;
  textTracksAllowChunklessPreparation?: boolean; // android
}>;

type DRMType = WithDefault<string, 'widevine'>;

type DebugConfig = Readonly<{
  enable?: boolean;
  thread?: boolean;
}>;

type Drm = Readonly<{
  type?: DRMType;
  licenseServer?: string;
  headers?: Headers;
  contentId?: string; // ios
  certificateUrl?: string; // ios
  base64Certificate?: boolean; // ios default: false
  useExternalGetLicense?: boolean; // ios
}>;

type TextTracks = ReadonlyArray<
  Readonly<{
    title: string;
    language: string;
    type: string;
    uri: string;
  }>
>;

type SelectedTextTrackType = WithDefault<string, 'system'>;

type SelectedAudioTrackType = WithDefault<string, 'system'>;

type SelectedTextTrack = Readonly<{
  type?: SelectedTextTrackType;
  value?: string;
}>;

type SelectedAudioTrack = Readonly<{
  type?: SelectedAudioTrackType;
  value?: string;
}>;

type SelectedVideoTrackType = WithDefault<string, 'auto'>;

type SelectedVideoTrack = Readonly<{
  type?: SelectedVideoTrackType;
  value?: string;
}>;

export type Seek = Readonly<{
  time: Float;
  tolerance?: Float;
}>;

type BufferConfigLive = Readonly<{
  maxPlaybackSpeed?: Float;
  minPlaybackSpeed?: Float;
  maxOffsetMs?: Int32;
  minOffsetMs?: Int32;
  targetOffsetMs?: Int32;
}>;

type BufferingStrategyType = WithDefault<string, 'Default'>;

type BufferConfig = Readonly<{
  minBufferMs?: Float;
  maxBufferMs?: Float;
  bufferForPlaybackMs?: Float;
  bufferForPlaybackAfterRebufferMs?: Float;
  maxHeapAllocationPercent?: Float;
  backBufferDurationMs?: Float; // Android
  minBackBufferMemoryReservePercent?: Float;
  minBufferMemoryReservePercent?: Float;
  cacheSizeMB?: Float;
  live?: BufferConfigLive;
}>;

type SubtitleStyle = Readonly<{
  fontSize?: Float;
  paddingTop?: WithDefault<Float, 0>;
  paddingBottom?: WithDefault<Float, 0>;
  paddingLeft?: WithDefault<Float, 0>;
  paddingRight?: WithDefault<Float, 0>;
  opacity?: WithDefault<Float, 1>;
}>;

type OnLoadData = Readonly<{
  currentTime: Float;
  duration: Float;
  naturalSize: Readonly<{
    width: Float;
    height: Float;
    orientation: WithDefault<string, 'landscape'>;
  }>;
  audioTracks: {
    index: Int32;
    title?: string;
    language?: string;
    bitrate?: Float;
    type?: string;
    selected?: boolean;
  }[];
  textTracks: {
    index: Int32;
    title?: string;
    language?: string;
    /**
     * iOS only supports VTT, Android supports all 3
     */
    type?: WithDefault<string, 'srt'>;
    selected?: boolean;
  }[];
}>;

export type OnLoadStartData = Readonly<{
  isNetwork: boolean;
  type: string;
  uri: string;
}>;

export type OnVideoAspectRatioData = Readonly<{
  width: Float;
  height: Float;
}>;

export type OnBufferData = Readonly<{isBuffering: boolean}>;

export type OnProgressData = Readonly<{
  currentTime: Float;
  playableDuration: Float;
  seekableDuration: Float;
}>;

export type OnBandwidthUpdateData = Readonly<{
  bitrate: Int32;
  width?: Float;
  height?: Float;
  trackId?: Int32;
}>;

export type OnSeekData = Readonly<{
  currentTime: Float;
  seekTime: Float;
}>;

export type OnPlaybackStateChangedData = Readonly<{
  isPlaying: boolean;
}>;

export type OnTimedMetadataData = Readonly<{
  metadata: {
    value?: string;
    identifier: string;
  }[];
}>;

export type OnAudioTracksData = Readonly<{
  audioTracks: {
    index: Int32;
    title?: string;
    language?: string;
    bitrate?: Float;
    type?: string;
    selected?: boolean;
  }[];
}>;

type OnTextTracksData = Readonly<{
  textTracks: {
    index: Int32;
    title?: string;
    language?: string;
    /**
     * iOS only supports VTT, Android supports all 3
     */
    type?: WithDefault<string, 'srt'>;
    selected?: boolean;
  }[];
}>;

export type OnTextTrackDataChangedData = Readonly<{
  subtitleTracks: string;
}>;

export type OnVideoTracksData = Readonly<{
  videoTracks: {
    index: Int32;
    tracksId?: string;
    codecs?: string;
    width?: Float;
    height?: Float;
    bitrate?: Float;
    selected?: boolean;
  }[];
}>;

export type OnPlaybackRateChangeData = Readonly<{
  playbackRate: Float;
}>;

export type OnVolumeChangeData = Readonly<{
  volume: Float;
}>;

export type OnExternalPlaybackChangeData = Readonly<{
  isExternalPlaybackActive: boolean;
}>;

export type OnGetLicenseData = Readonly<{
  licenseUrl: string;
  loadedLicenseUrl: string;
  contentId: string;
  spcBase64: string;
}>;

export type OnPictureInPictureStatusChangedData = Readonly<{
  isActive: boolean;
}>;

type OnReceiveAdEventData = Readonly<{
  data?: {};
  event: WithDefault<string, 'AD_BREAK_ENDED'>;
}>;

export type OnVideoErrorData = Readonly<{
  error: Readonly<{
    errorString?: string; // android
    errorException?: string; // android
    errorStackTrace?: string; // android
    errorCode?: string; // android
    error?: string; // ios
    code?: Int32; // ios
    localizedDescription?: string; // ios
    localizedFailureReason?: string; // ios
    localizedRecoverySuggestion?: string; // ios
    domain?: string; // ios
  }>;
  target?: Int32; // ios
}>;

export type OnAudioFocusChangedData = Readonly<{
  hasAudioFocus: boolean;
}>;

type ControlsStyles = Readonly<{
  hideSeekBar?: boolean;
  seekIncrementMS?: number;
}>;

export type OnControlsVisibilityChange = Readonly<{
  isVisible: boolean;
}>;

export interface VideoNativeProps extends ViewProps {
  src?: VideoSrc;
  drm?: Drm;
  adTagUrl?: string;
  allowsExternalPlayback?: boolean; // ios, true
  maxBitRate?: Float;
  resizeMode?: WithDefault<string, 'none'>;
  repeat?: boolean;
  automaticallyWaitsToMinimizeStalling?: boolean;
  textTracks?: TextTracks;
  selectedTextTrack?: SelectedTextTrack;
  selectedAudioTrack?: SelectedAudioTrack;
  selectedVideoTrack?: SelectedVideoTrack; // android
  paused?: boolean;
  muted?: boolean;
  controls?: boolean;
  filter?: WithDefault<string, ''>;
  filterEnabled?: boolean;
  volume?: Float; // default 1.0
  playInBackground?: boolean;
  preventsDisplaySleepDuringVideoPlayback?: boolean;
  preferredForwardBufferDuration?: Float; //ios, 0
  playWhenInactive?: boolean; // ios, false
  enterPictureInPictureOnLeave?: boolean; // default false
  ignoreSilentSwitch?: WithDefault<string, 'inherit'>; // ios, 'inherit'
  mixWithOthers?: WithDefault<string, 'inherit'>; // ios, 'inherit'
  rate?: Float;
  fullscreen?: boolean; // ios, false
  fullscreenAutorotate?: boolean;
  fullscreenOrientation?: WithDefault<string, 'all'>;
  progressUpdateInterval?: Float;
  restoreUserInterfaceForPIPStopCompletionHandler?: boolean;
  localSourceEncryptionKeyScheme?: string;
  debug?: DebugConfig;
  showNotificationControls?: WithDefault<boolean, false>; // Android, iOS
  bufferConfig?: BufferConfig; // Android
  contentStartTime?: Int32; // Android
  currentPlaybackTime?: Double; // Android
  disableDisconnectError?: boolean; // Android
  focusable?: boolean; // Android
  hideShutterView?: boolean; //	Android
  minLoadRetryCount?: Int32; // Android
  reportBandwidth?: boolean; //Android
  subtitleStyle?: SubtitleStyle; // android
  useTextureView?: boolean; // Android
  useSecureView?: boolean; // Android
  bufferingStrategy?: BufferingStrategyType; // Android
  controlsStyles?: ControlsStyles; // Android
  onControlsVisibilityChange?: DirectEventHandler<OnControlsVisibilityChange>;
  onVideoLoad?: DirectEventHandler<OnLoadData>;
  onVideoLoadStart?: DirectEventHandler<OnLoadStartData>;
  onVideoAspectRatio?: DirectEventHandler<OnVideoAspectRatioData>;
  onVideoBuffer?: DirectEventHandler<OnBufferData>;
  onVideoError?: DirectEventHandler<OnVideoErrorData>;
  onVideoProgress?: DirectEventHandler<OnProgressData>;
  onVideoBandwidthUpdate?: DirectEventHandler<OnBandwidthUpdateData>;
  onVideoSeek?: DirectEventHandler<OnSeekData>;
  onVideoEnd?: DirectEventHandler<{}>; // all
  onVideoAudioBecomingNoisy?: DirectEventHandler<{}>;
  onVideoFullscreenPlayerWillPresent?: DirectEventHandler<{}>; // ios, android
  onVideoFullscreenPlayerDidPresent?: DirectEventHandler<{}>; // ios, android
  onVideoFullscreenPlayerWillDismiss?: DirectEventHandler<{}>; // ios, android
  onVideoFullscreenPlayerDidDismiss?: DirectEventHandler<{}>; // ios, android
  onReadyForDisplay?: DirectEventHandler<{}>;
  onPlaybackRateChange?: DirectEventHandler<OnPlaybackRateChangeData>; // all
  onVolumeChange?: DirectEventHandler<OnVolumeChangeData>; // android, ios
  onVideoExternalPlaybackChange?: DirectEventHandler<OnExternalPlaybackChangeData>;
  onGetLicense?: DirectEventHandler<OnGetLicenseData>;
  onPictureInPictureStatusChanged?: DirectEventHandler<OnPictureInPictureStatusChangedData>;
  onRestoreUserInterfaceForPictureInPictureStop?: DirectEventHandler<{}>;
  onReceiveAdEvent?: DirectEventHandler<OnReceiveAdEventData>;
  onVideoPlaybackStateChanged?: DirectEventHandler<OnPlaybackStateChangedData>; // android only
  onVideoIdle?: DirectEventHandler<{}>; // android only (nowhere in document, so do not use as props. just type declaration)
  onAudioFocusChanged?: DirectEventHandler<OnAudioFocusChangedData>; // android only (nowhere in document, so do not use as props. just type declaration)
  onTimedMetadata?: DirectEventHandler<OnTimedMetadataData>; // ios, android
  onAudioTracks?: DirectEventHandler<OnAudioTracksData>; // android
  onTextTracks?: DirectEventHandler<OnTextTracksData>; // android
  onTextTrackDataChanged?: DirectEventHandler<OnTextTrackDataChangedData>; // iOS
  onVideoTracks?: DirectEventHandler<OnVideoTracksData>; // android
}

export type VideoComponentType = HostComponent<VideoNativeProps>;

export type VideoSaveData = {
  uri: string;
};

export interface VideoManagerType {
  save: (option: object, reactTag: number) => Promise<VideoSaveData>;
  seek: (option: Seek, reactTag: number) => Promise<void>;
  setPlayerPauseState: (paused: boolean, reactTag: number) => Promise<void>;
  setLicenseResult: (
    result: string,
    licenseUrl: string,
    reactTag: number,
  ) => Promise<void>;
  setLicenseResultError: (
    error: string,
    licenseUrl: string,
    reactTag: number,
  ) => Promise<void>;
  setVolume: (volume: number, reactTag: number) => Promise<void>;
  getCurrentPosition: (reactTag: number) => Promise<number>;
<<<<<<< HEAD
  enterPictureInPicture: (reactTag: number) => Promise<void>;
  exitPictureInPicture: (reactTag: number) => Promise<void>;
=======
  setFullScreen: (fullScreen: boolean, reactTag: number) => Promise<void>;
>>>>>>> cfa5984d
}

export interface VideoDecoderPropertiesType {
  getWidevineLevel: () => Promise<number>;
  isCodecSupported: (
    mimeType: string,
    width: number,
    height: number,
  ) => Promise<'unsupported' | 'hardware' | 'software'>;
  isHEVCSupported: () => Promise<'unsupported' | 'hardware' | 'software'>;
}

export const VideoManager = NativeModules.VideoManager as VideoManagerType;
export const VideoDecoderProperties =
  NativeModules.VideoDecoderProperties as VideoDecoderPropertiesType;

export default requireNativeComponent<VideoNativeProps>(
  'RCTVideo',
) as VideoComponentType;<|MERGE_RESOLUTION|>--- conflicted
+++ resolved
@@ -396,12 +396,9 @@
   ) => Promise<void>;
   setVolume: (volume: number, reactTag: number) => Promise<void>;
   getCurrentPosition: (reactTag: number) => Promise<number>;
-<<<<<<< HEAD
+  setFullScreen: (fullScreen: boolean, reactTag: number) => Promise<void>;
   enterPictureInPicture: (reactTag: number) => Promise<void>;
   exitPictureInPicture: (reactTag: number) => Promise<void>;
-=======
-  setFullScreen: (fullScreen: boolean, reactTag: number) => Promise<void>;
->>>>>>> cfa5984d
 }
 
 export interface VideoDecoderPropertiesType {
