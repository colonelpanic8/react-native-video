package com.brentvatne.common.api

import android.annotation.SuppressLint
import android.content.ContentResolver
import android.content.Context
import android.content.res.Resources
import android.net.Uri
import android.text.TextUtils
import com.brentvatne.common.api.DRMProps.Companion.parse
import com.brentvatne.common.toolbox.DebugLog
import com.brentvatne.common.toolbox.DebugLog.e
import com.brentvatne.common.toolbox.ReactBridgeUtils.safeGetArray
import com.brentvatne.common.toolbox.ReactBridgeUtils.safeGetBool
import com.brentvatne.common.toolbox.ReactBridgeUtils.safeGetInt
import com.brentvatne.common.toolbox.ReactBridgeUtils.safeGetMap
import com.brentvatne.common.toolbox.ReactBridgeUtils.safeGetString
import com.facebook.react.bridge.ReadableMap
import java.util.Locale
import java.util.Objects

/**
 * Class representing Source props for host.
 * Only generic code here, no reference to the player.
 */
class Source {
    /** String value of source to playback */
    private var uriString: String? = null

    /** Parsed value of source to playback */
    var uri: Uri? = null

    /** Start position of playback used to resume playback */
    var startPositionMs: Int = -1

    /** Will crop content start at specified position */
    var cropStartMs: Int = -1

    /** Will crop content end at specified position */
    var cropEndMs: Int = -1

    /** Will virtually consider that content before contentStartTime is a preroll ad */
    var contentStartTime: Int = -1

    /** Allow to force stream content, necessary when uri doesn't contain content type (.mlp4, .m3u, ...) */
    var extension: String? = null

    /** Metadata to display in notification */
    var metadata: Metadata? = null

    /** http header list */
    val headers: MutableMap<String, String> = HashMap()

    /**
     * DRM properties linked to the source
     */
    var drmProps: DRMProps? = null

    /** enable chunkless preparation for HLS
     * see:
     */
    var textTracksAllowChunklessPreparation: Boolean = false

    /**
     * CMCD properties linked to the source
     */
    var cmcdProps: CMCDProps? = null

    /**
     * The list of sideLoaded text tracks
     */
    var sideLoadedTextTracks: SideLoadedTextTrackList? = null

    override fun hashCode(): Int = Objects.hash(uriString, uri, startPositionMs, cropStartMs, cropEndMs, extension, metadata, headers)

    /** return true if this and src are equals  */
    override fun equals(other: Any?): Boolean {
        if (other == null || other !is Source) return false
        return (
            uri == other.uri &&
                cropStartMs == other.cropStartMs &&
                cropEndMs == other.cropEndMs &&
                startPositionMs == other.startPositionMs &&
                extension == other.extension &&
                drmProps == other.drmProps &&
<<<<<<< HEAD
                contentStartTime == other.contentStartTime &&
                cmcdProps == other.cmcdProps
=======
                cmcdProps == other.cmcdProps &&
                sideLoadedTextTracks == other.sideLoadedTextTracks
>>>>>>> b74cb596
            )
    }

    /** return true if this and src are equals  */
    fun isEquals(source: Source): Boolean = this == source

    /** Metadata to display in notification */
    class Metadata {
        /** Metadata title */
        var title: String? = null

        /** Metadata subtitle */
        var subtitle: String? = null

        /** Metadata description */
        var description: String? = null

        /** Metadata artist */
        var artist: String? = null

        /** image uri to display */
        var imageUri: Uri? = null

        companion object {
            private const val PROP_SRC_METADATA_TITLE = "title"
            private const val PROP_SRC_METADATA_SUBTITLE = "subtitle"
            private const val PROP_SRC_METADATA_DESCRIPTION = "description"
            private const val PROP_SRC_METADATA_ARTIST = "artist"
            private const val PROP_SRC_METADATA_IMAGE_URI = "imageUri"

            /** parse metadata object */
            @JvmStatic
            fun parse(src: ReadableMap?): Metadata? {
                if (src != null) {
                    val metadata = Metadata()
                    metadata.title = safeGetString(src, PROP_SRC_METADATA_TITLE)
                    metadata.subtitle = safeGetString(src, PROP_SRC_METADATA_SUBTITLE)
                    metadata.description = safeGetString(src, PROP_SRC_METADATA_DESCRIPTION)
                    metadata.artist = safeGetString(src, PROP_SRC_METADATA_ARTIST)
                    val imageUriString = safeGetString(src, PROP_SRC_METADATA_IMAGE_URI)
                    try {
                        metadata.imageUri = Uri.parse(imageUriString)
                    } catch (e: Exception) {
                        e(TAG, "Could not parse imageUri in metadata")
                    }
                    return metadata
                }
                return null
            }
        }
    }

    companion object {
        private const val TAG = "Source"
        private const val PROP_SRC_URI = "uri"
        private const val PROP_SRC_START_POSITION = "startPosition"
        private const val PROP_SRC_CROP_START = "cropStart"
        private const val PROP_SRC_CROP_END = "cropEnd"
        private const val PROP_SRC_CONTENT_START_TIME = "contentStartTime"
        private const val PROP_SRC_TYPE = "type"
        private const val PROP_SRC_METADATA = "metadata"
        private const val PROP_SRC_HEADERS = "requestHeaders"
        private const val PROP_SRC_DRM = "drm"
        private const val PROP_SRC_CMCD = "cmcd"
        private const val PROP_SRC_TEXT_TRACKS_ALLOW_CHUNKLESS_PREPARATION = "textTracksAllowChunklessPreparation"
        private const val PROP_SRC_TEXT_TRACKS = "textTracks"

        @SuppressLint("DiscouragedApi")
        private fun getUriFromAssetId(context: Context, uriString: String): Uri? {
            val resources: Resources = context.resources
            val packageName: String = context.packageName
            var identifier = resources.getIdentifier(
                uriString,
                "drawable",
                packageName
            )
            if (identifier == 0) {
                identifier = resources.getIdentifier(
                    uriString,
                    "raw",
                    packageName
                )
            }

            if (identifier <= 0) {
                // cannot find identifier of content
                DebugLog.d(TAG, "cannot find identifier")
                return null
            }
            return Uri.Builder().scheme(ContentResolver.SCHEME_ANDROID_RESOURCE).path(identifier.toString()).build()
        }

        /** parse the source ReadableMap received from app */
        @JvmStatic
        fun parse(src: ReadableMap?, context: Context): Source {
            val source = Source()

            if (src != null) {
                val uriString = safeGetString(src, PROP_SRC_URI, null)
                if (uriString == null || TextUtils.isEmpty(uriString)) {
                    DebugLog.d(TAG, "isEmpty uri:$uriString")
                    return source
                }
                var uri = Uri.parse(uriString)
                if (uri == null) {
                    // return an empty source
                    DebugLog.d(TAG, "Invalid uri:$uriString")
                    return source
                } else if (!isValidScheme(uri.scheme)) {
                    uri = getUriFromAssetId(context, uriString)
                    if (uri == null) {
                        // cannot find identifier of content
                        DebugLog.d(TAG, "cannot find identifier")
                        return source
                    }
                }
                source.uriString = uriString
                source.uri = uri
                source.startPositionMs = safeGetInt(src, PROP_SRC_START_POSITION, -1)
                source.cropStartMs = safeGetInt(src, PROP_SRC_CROP_START, -1)
                source.cropEndMs = safeGetInt(src, PROP_SRC_CROP_END, -1)
                source.contentStartTime = safeGetInt(src, PROP_SRC_CONTENT_START_TIME, -1)
                source.extension = safeGetString(src, PROP_SRC_TYPE, null)
                source.drmProps = parse(safeGetMap(src, PROP_SRC_DRM))
                source.cmcdProps = CMCDProps.parse(safeGetMap(src, PROP_SRC_CMCD))
                source.textTracksAllowChunklessPreparation = safeGetBool(src, PROP_SRC_TEXT_TRACKS_ALLOW_CHUNKLESS_PREPARATION, true)
                source.sideLoadedTextTracks = SideLoadedTextTrackList.parse(safeGetArray(src, PROP_SRC_TEXT_TRACKS))

                val propSrcHeadersArray = safeGetArray(src, PROP_SRC_HEADERS)
                if (propSrcHeadersArray != null) {
                    if (propSrcHeadersArray.size() > 0) {
                        for (i in 0 until propSrcHeadersArray.size()) {
                            val current = propSrcHeadersArray.getMap(i)
                            val key = if (current.hasKey("key")) current.getString("key") else null
                            val value = if (current.hasKey("value")) current.getString("value") else null
                            if (key != null && value != null) {
                                source.headers[key] = value
                            }
                        }
                    }
                }
                source.metadata = Metadata.parse(safeGetMap(src, PROP_SRC_METADATA))
            }
            return source
        }

        /** return true if rui scheme is supported for android playback */
        private fun isValidScheme(scheme: String?): Boolean {
            if (scheme == null) {
                return false
            }
            val lowerCaseUri = scheme.lowercase(Locale.getDefault())
            return (
                lowerCaseUri == "http" ||
                    lowerCaseUri == "https" ||
                    lowerCaseUri == "content" ||
                    lowerCaseUri == "file" ||
                    lowerCaseUri == "rtsp" ||
                    lowerCaseUri == "asset"
                )
        }
    }
}<|MERGE_RESOLUTION|>--- conflicted
+++ resolved
@@ -82,13 +82,9 @@
                 startPositionMs == other.startPositionMs &&
                 extension == other.extension &&
                 drmProps == other.drmProps &&
-<<<<<<< HEAD
                 contentStartTime == other.contentStartTime &&
-                cmcdProps == other.cmcdProps
-=======
                 cmcdProps == other.cmcdProps &&
                 sideLoadedTextTracks == other.sideLoadedTextTracks
->>>>>>> b74cb596
             )
     }
 
