--- conflicted
+++ resolved
@@ -1,4 +1,9 @@
 package com.brentvatne.exoplayer;
+
+import static com.google.android.exoplayer2.C.CONTENT_TYPE_DASH;
+import static com.google.android.exoplayer2.C.CONTENT_TYPE_HLS;
+import static com.google.android.exoplayer2.C.CONTENT_TYPE_OTHER;
+import static com.google.android.exoplayer2.C.CONTENT_TYPE_SS;
 
 import android.annotation.SuppressLint;
 import android.app.Activity;
@@ -30,11 +35,7 @@
 import com.facebook.react.bridge.ReadableArray;
 import com.facebook.react.bridge.ReadableMap;
 import com.facebook.react.uimanager.ThemedReactContext;
-<<<<<<< HEAD
-=======
-import com.facebook.react.util.RNLog;
 import com.google.ads.interactivemedia.v3.api.AdEvent;
->>>>>>> b3fffcfb
 import com.google.android.exoplayer2.C;
 import com.google.android.exoplayer2.DefaultLoadControl;
 import com.google.android.exoplayer2.DefaultRenderersFactory;
@@ -72,13 +73,8 @@
 import com.google.android.exoplayer2.trackselection.DefaultTrackSelector;
 import com.google.android.exoplayer2.trackselection.MappingTrackSelector;
 import com.google.android.exoplayer2.trackselection.ExoTrackSelection;
-<<<<<<< HEAD
 import com.google.android.exoplayer2.trackselection.TrackSelectionArray;
-import com.google.android.exoplayer2.trackselection.TrackSelectionOverrides;
-import com.google.android.exoplayer2.trackselection.TrackSelectionOverrides.TrackSelectionOverride;
-=======
 import com.google.android.exoplayer2.trackselection.TrackSelectionOverride;
->>>>>>> b3fffcfb
 import com.google.android.exoplayer2.ui.PlayerControlView;
 import com.google.android.exoplayer2.upstream.BandwidthMeter;
 import com.google.android.exoplayer2.upstream.DataSource;
@@ -796,7 +792,7 @@
             drmProvider = new DefaultDrmSessionManagerProvider();
         }
         switch (type) {
-            case C.TYPE_SS:
+            case CONTENT_TYPE_SS:
                 return new SsMediaSource.Factory(
                         new DefaultSsChunkSource.Factory(mediaDataSourceFactory),
                         buildDataSourceFactory(false)
@@ -804,7 +800,7 @@
                  .setLoadErrorHandlingPolicy(
                         config.buildLoadErrorHandlingPolicy(minLoadRetryCount)
                 ).createMediaSource(mediaItem);
-            case C.TYPE_DASH:
+            case CONTENT_TYPE_DASH:
                 return new DashMediaSource.Factory(
                         new DefaultDashChunkSource.Factory(mediaDataSourceFactory),
                         buildDataSourceFactory(false)
@@ -812,14 +808,14 @@
                  .setLoadErrorHandlingPolicy(
                         config.buildLoadErrorHandlingPolicy(minLoadRetryCount)
                 ).createMediaSource(mediaItem);
-            case C.TYPE_HLS:
+            case CONTENT_TYPE_HLS:
                 return new HlsMediaSource.Factory(
                         mediaDataSourceFactory
                 ).setDrmSessionManagerProvider(drmProvider)
                  .setLoadErrorHandlingPolicy(
                         config.buildLoadErrorHandlingPolicy(minLoadRetryCount)
                 ).createMediaSource(mediaItem);
-            case C.TYPE_OTHER:
+            case CONTENT_TYPE_OTHER:
                 return new ProgressiveMediaSource.Factory(
                         mediaDataSourceFactory
                 ).setDrmSessionManagerProvider(drmProvider)
