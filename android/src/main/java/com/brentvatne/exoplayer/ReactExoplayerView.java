package com.brentvatne.exoplayer;

import android.annotation.SuppressLint;
import android.app.Activity;
import android.app.ActivityManager;
import android.content.Context;
import android.media.AudioManager;
import android.net.Uri;
import android.os.Handler;
import android.os.Looper;
import android.os.Message;
import android.text.TextUtils;
import android.util.Log;
import android.view.View;
import android.view.Window;
import android.view.accessibility.CaptioningManager;
import android.widget.FrameLayout;
import android.widget.ImageButton;

import androidx.annotation.WorkerThread;
import androidx.activity.OnBackPressedCallback;

import com.brentvatne.common.Track;
import com.brentvatne.common.VideoTrack;
import com.brentvatne.react.R;
import com.brentvatne.receiver.AudioBecomingNoisyReceiver;
import com.brentvatne.receiver.BecomingNoisyListener;
import com.facebook.react.bridge.Dynamic;
import com.facebook.react.bridge.LifecycleEventListener;
import com.facebook.react.bridge.ReadableArray;
import com.facebook.react.bridge.ReadableMap;
import com.facebook.react.uimanager.ThemedReactContext;
import com.google.android.exoplayer2.C;
import com.google.android.exoplayer2.DefaultLoadControl;
import com.google.android.exoplayer2.DefaultRenderersFactory;
import com.google.android.exoplayer2.Format;
import com.google.android.exoplayer2.MediaItem;
import com.google.android.exoplayer2.PlaybackException;
import com.google.android.exoplayer2.PlaybackParameters;
import com.google.android.exoplayer2.Player;
import com.google.android.exoplayer2.ExoPlayer;
import com.google.android.exoplayer2.Timeline;
import com.google.android.exoplayer2.Tracks;
import com.google.android.exoplayer2.drm.DefaultDrmSessionManager;
import com.google.android.exoplayer2.drm.DefaultDrmSessionManagerProvider;
import com.google.android.exoplayer2.drm.DrmSessionEventListener;
import com.google.android.exoplayer2.drm.DrmSessionManager;
import com.google.android.exoplayer2.drm.DrmSessionManagerProvider;
import com.google.android.exoplayer2.drm.FrameworkMediaDrm;
import com.google.android.exoplayer2.drm.HttpMediaDrmCallback;
import com.google.android.exoplayer2.drm.UnsupportedDrmException;
import com.google.android.exoplayer2.mediacodec.MediaCodecInfo;
import com.google.android.exoplayer2.mediacodec.MediaCodecUtil;
import com.google.android.exoplayer2.metadata.Metadata;
import com.google.android.exoplayer2.source.MediaSource;
import com.google.android.exoplayer2.source.MergingMediaSource;
import com.google.android.exoplayer2.source.ProgressiveMediaSource;
import com.google.android.exoplayer2.source.SingleSampleMediaSource;
import com.google.android.exoplayer2.source.TrackGroup;
import com.google.android.exoplayer2.source.TrackGroupArray;
import com.google.android.exoplayer2.source.dash.DashMediaSource;
import com.google.android.exoplayer2.source.dash.DefaultDashChunkSource;
import com.google.android.exoplayer2.source.hls.HlsMediaSource;
import com.google.android.exoplayer2.source.smoothstreaming.DefaultSsChunkSource;
import com.google.android.exoplayer2.source.smoothstreaming.SsMediaSource;
import com.google.android.exoplayer2.trackselection.AdaptiveTrackSelection;
import com.google.android.exoplayer2.trackselection.DefaultTrackSelector;
import com.google.android.exoplayer2.trackselection.MappingTrackSelector;
import com.google.android.exoplayer2.trackselection.ExoTrackSelection;
import com.google.android.exoplayer2.trackselection.TrackSelectionArray;
import com.google.android.exoplayer2.trackselection.TrackSelectionOverrides;
import com.google.android.exoplayer2.trackselection.TrackSelectionOverrides.TrackSelectionOverride;
import com.google.android.exoplayer2.ui.PlayerControlView;
import com.google.android.exoplayer2.upstream.BandwidthMeter;
import com.google.android.exoplayer2.upstream.DataSource;
import com.google.android.exoplayer2.upstream.DefaultAllocator;
import com.google.android.exoplayer2.upstream.DefaultBandwidthMeter;
import com.google.android.exoplayer2.upstream.HttpDataSource;
import com.google.android.exoplayer2.util.Util;
import com.google.android.exoplayer2.trackselection.TrackSelection;
import com.google.android.exoplayer2.source.dash.DashUtil;
import com.google.android.exoplayer2.source.dash.manifest.DashManifest;
import com.google.android.exoplayer2.source.dash.manifest.Period;
import com.google.android.exoplayer2.source.dash.manifest.AdaptationSet;
import com.google.android.exoplayer2.source.dash.manifest.Representation;

import java.net.CookieHandler;
import java.net.CookieManager;
import java.net.CookiePolicy;
import java.util.ArrayList;
import java.util.List;
import java.util.Locale;
import java.util.UUID;
import java.util.Map;
import java.lang.Thread;
import java.util.concurrent.ExecutorService;
import java.util.concurrent.Executors;
import java.util.concurrent.Callable;
import java.util.concurrent.Future;
import java.util.concurrent.TimeUnit;
import java.lang.Integer;

@SuppressLint("ViewConstructor")
class ReactExoplayerView extends FrameLayout implements
        LifecycleEventListener,
        Player.Listener,
        BandwidthMeter.EventListener,
        BecomingNoisyListener,
        AudioManager.OnAudioFocusChangeListener,
        DrmSessionEventListener {

    public static final double DEFAULT_MAX_HEAP_ALLOCATION_PERCENT = 1;
    public static final double DEFAULT_MIN_BACK_BUFFER_MEMORY_RESERVE = 0;
    public static final double DEFAULT_MIN_BUFFER_MEMORY_RESERVE = 0;

    private static final String TAG = "ReactExoplayerView";

    private static final CookieManager DEFAULT_COOKIE_MANAGER;
    private static final int SHOW_PROGRESS = 1;

    static {
        DEFAULT_COOKIE_MANAGER = new CookieManager();
        DEFAULT_COOKIE_MANAGER.setCookiePolicy(CookiePolicy.ACCEPT_ORIGINAL_SERVER);
    }

    private final VideoEventEmitter eventEmitter;
    private final ReactExoplayerConfig config;
    private final DefaultBandwidthMeter bandwidthMeter;
    private PlayerControlView playerControlView;
    private View playPauseControlContainer;
    private Player.Listener eventListener;

    private ExoPlayerView exoPlayerView;
    private FullScreenPlayerView fullScreenPlayerView;

    private DataSource.Factory mediaDataSourceFactory;
    private ExoPlayer player;
    private DefaultTrackSelector trackSelector;
    private boolean playerNeedsSource;

    private int resumeWindow;
    private long resumePosition;
    private boolean loadVideoStarted;
    private boolean isFullscreen;
    private boolean isInBackground;
    private boolean isPaused;
    private boolean isBuffering;
    private boolean muted = false;
    private boolean hasAudioFocus = false;
    private float rate = 1f;
    private float audioVolume = 1f;
    private int minLoadRetryCount = 3;
    private int maxBitRate = 0;
    private long seekTime = C.TIME_UNSET;
    private boolean hasDrmFailed = false;
    private boolean isUsingContentResolution = false;
    private boolean selectTrackWhenReady = false;

    private int minBufferMs = DefaultLoadControl.DEFAULT_MIN_BUFFER_MS;
    private int maxBufferMs = DefaultLoadControl.DEFAULT_MAX_BUFFER_MS;
    private int bufferForPlaybackMs = DefaultLoadControl.DEFAULT_BUFFER_FOR_PLAYBACK_MS;
    private int bufferForPlaybackAfterRebufferMs = DefaultLoadControl.DEFAULT_BUFFER_FOR_PLAYBACK_AFTER_REBUFFER_MS;
    private double maxHeapAllocationPercent = ReactExoplayerView.DEFAULT_MAX_HEAP_ALLOCATION_PERCENT;
    private double minBackBufferMemoryReservePercent = ReactExoplayerView.DEFAULT_MIN_BACK_BUFFER_MEMORY_RESERVE;
    private double minBufferMemoryReservePercent = ReactExoplayerView.DEFAULT_MIN_BUFFER_MEMORY_RESERVE;
    private Handler mainHandler;

    // Props from React
    private int backBufferDurationMs = DefaultLoadControl.DEFAULT_BACK_BUFFER_DURATION_MS;
    private Uri srcUri;
    private String extension;
    private boolean repeat;
    private String audioTrackType;
    private Dynamic audioTrackValue;
    private String videoTrackType;
    private Dynamic videoTrackValue;
    private String textTrackType;
    private Dynamic textTrackValue;
    private ReadableArray textTracks;
    private boolean disableFocus;
    private boolean focusable = true;
    private boolean disableBuffering;
    private long contentStartTime = -1L;
    private boolean disableDisconnectError;
    private boolean preventsDisplaySleepDuringVideoPlayback = true;
    private float mProgressUpdateInterval = 250.0f;
    private boolean playInBackground = false;
    private Map<String, String> requestHeaders;
    private boolean mReportBandwidth = false;
    private UUID drmUUID = null;
    private String drmLicenseUrl = null;
    private String[] drmLicenseHeader = null;
    private boolean controls;
    // \ End props

    // React
    private final ThemedReactContext themedReactContext;
    private final AudioManager audioManager;
    private final AudioBecomingNoisyReceiver audioBecomingNoisyReceiver;

    // store last progress event values to avoid sending unnecessary messages
    private long lastPos = -1;
    private long lastBufferDuration = -1;
    private long lastDuration = -1;

    private final Handler progressHandler = new Handler(Looper.getMainLooper()) {
        @Override
        public void handleMessage(Message msg) {
            switch (msg.what) {
                case SHOW_PROGRESS:
                    if (player != null) {
                        long pos = player.getCurrentPosition();
                        long bufferedDuration = player.getBufferedPercentage() * player.getDuration() / 100;
                        long duration = player.getDuration();

                        if (lastPos != pos
                                || lastBufferDuration != bufferedDuration
                                || lastDuration != duration) {
                            lastPos = pos;
                            lastBufferDuration = bufferedDuration;
                            lastDuration = duration;
                            eventEmitter.progressChanged(pos, bufferedDuration, player.getDuration(), getPositionInFirstPeriodMsForCurrentWindow(pos));
                        }
                        msg = obtainMessage(SHOW_PROGRESS);
                        sendMessageDelayed(msg, Math.round(mProgressUpdateInterval));
                    }
                    break;
            }
        }
    };

    public double getPositionInFirstPeriodMsForCurrentWindow(long currentPosition) {
        Timeline.Window window = new Timeline.Window();
        if(!player.getCurrentTimeline().isEmpty()) {
            player.getCurrentTimeline().getWindow(player.getCurrentMediaItemIndex(), window);
        }
        return window.windowStartTimeMs + currentPosition;
    }

    public ReactExoplayerView(ThemedReactContext context, ReactExoplayerConfig config) {
        super(context);
        this.themedReactContext = context;
        this.eventEmitter = new VideoEventEmitter(context);
        this.config = config;
        this.bandwidthMeter = config.getBandwidthMeter();

        createViews();

        audioManager = (AudioManager) context.getSystemService(Context.AUDIO_SERVICE);
        themedReactContext.addLifecycleEventListener(this);
        audioBecomingNoisyReceiver = new AudioBecomingNoisyReceiver(themedReactContext);
    }


    @Override
    public void setId(int id) {
        super.setId(id);
        eventEmitter.setViewId(id);
    }

    private void createViews() {
        clearResumePosition();
        mediaDataSourceFactory = buildDataSourceFactory(true);
        if (CookieHandler.getDefault() != DEFAULT_COOKIE_MANAGER) {
            CookieHandler.setDefault(DEFAULT_COOKIE_MANAGER);
        }

        LayoutParams layoutParams = new LayoutParams(
                LayoutParams.MATCH_PARENT,
                LayoutParams.MATCH_PARENT);
        exoPlayerView = new ExoPlayerView(getContext());
        exoPlayerView.setLayoutParams(layoutParams);

        addView(exoPlayerView, 0, layoutParams);

        exoPlayerView.setFocusable(this.focusable);

        mainHandler = new Handler();
    }

    @Override
    protected void onAttachedToWindow() {
        super.onAttachedToWindow();
        initializePlayer();
    }

    @Override
    protected void onDetachedFromWindow() {
        super.onDetachedFromWindow();
        /* We want to be able to continue playing audio when switching tabs.
         * Leave this here in case it causes issues.
         */
        // stopPlayback();
    }

    // LifecycleEventListener implementation

    @Override
    public void onHostResume() {
        if (!playInBackground || !isInBackground) {
            setPlayWhenReady(!isPaused);
        }
        isInBackground = false;
    }

    @Override
    public void onHostPause() {
        isInBackground = true;
        if (playInBackground) {
            return;
        }
        setPlayWhenReady(false);
    }

    @Override
    public void onHostDestroy() {
        stopPlayback();
    }

    public void cleanUpResources() {
        stopPlayback();
    }

    //BandwidthMeter.EventListener implementation
    @Override
    public void onBandwidthSample(int elapsedMs, long bytes, long bitrate) {
        if (mReportBandwidth) {
            if (player == null) {
                eventEmitter.bandwidthReport(bitrate, 0, 0, "-1");
            } else {
                Format videoFormat = player.getVideoFormat();
                int width = videoFormat != null ? videoFormat.width : 0;
                int height = videoFormat != null ? videoFormat.height : 0;
                String trackId = videoFormat != null ? videoFormat.id : "-1";
                eventEmitter.bandwidthReport(bitrate, height, width, trackId);
            }
        }
    }

    // Internal methods

    /**
     * Toggling the visibility of the player control view
     */
    private void togglePlayerControlVisibility() {
        if(player == null) return;
        reLayout(playerControlView);
        if (playerControlView.isVisible()) {
            playerControlView.hide();
        } else {
            playerControlView.show();
        }
    }

    /**
     * Initializing Player control
     */
    private void initializePlayerControl() {
        if (playerControlView == null) {
            playerControlView = new PlayerControlView(getContext());
        }

        // Setting the player for the playerControlView
        playerControlView.setPlayer(player);
        playPauseControlContainer = playerControlView.findViewById(R.id.exo_play_pause_container);

        // Invoking onClick event for exoplayerView
        exoPlayerView.setOnClickListener(new OnClickListener() {
            @Override
            public void onClick(View v) {
                togglePlayerControlVisibility();
            }
        });

        //Handling the playButton click event
        ImageButton playButton = playerControlView.findViewById(R.id.exo_play);
        playButton.setOnClickListener(new View.OnClickListener() {
            @Override
            public void onClick(View v) {
                if (player != null && player.getPlaybackState() == Player.STATE_ENDED) {
                    player.seekTo(0);
                }
                setPausedModifier(false);
            }
        });

        //Handling the pauseButton click event
        ImageButton pauseButton = playerControlView.findViewById(R.id.exo_pause);
        pauseButton.setOnClickListener(new View.OnClickListener() {
            @Override
            public void onClick(View v) {
                setPausedModifier(true);
            }
        });

        //Handling the fullScreenButton click event
        ImageButton fullScreenButton = playerControlView.findViewById(R.id.exo_fullscreen);
        fullScreenButton.setOnClickListener(v -> setFullscreen(!isFullscreen));

        // Invoking onPlaybackStateChanged and onPlayWhenReadyChanged events for Player
        eventListener = new Player.Listener() {
            @Override
            public void onPlaybackStateChanged(int playbackState) {
                View playButton = playerControlView.findViewById(R.id.exo_play);
                View pauseButton = playerControlView.findViewById(R.id.exo_pause);
                if (playButton != null && playButton.getVisibility() == GONE) {
                    playButton.setVisibility(INVISIBLE);
                }
                if (pauseButton != null && pauseButton.getVisibility() == GONE) {
                    pauseButton.setVisibility(INVISIBLE);
                }

                reLayout(playPauseControlContainer);
                //Remove this eventListener once its executed. since UI will work fine once after the reLayout is done
                player.removeListener(eventListener);
            }

            @Override
            public void onPlayWhenReadyChanged(boolean playWhenReady, int reason) {
                reLayout(playPauseControlContainer);
                //Remove this eventListener once its executed. since UI will work fine once after the reLayout is done
                player.removeListener(eventListener);
            }
        };
        player.addListener(eventListener);
    }

    /**
     * Adding Player control to the frame layout
     */
    private void addPlayerControl() {
        if(player == null) return;
        LayoutParams layoutParams = new LayoutParams(
                LayoutParams.MATCH_PARENT,
                LayoutParams.MATCH_PARENT);
        playerControlView.setLayoutParams(layoutParams);
        int indexOfPC = indexOfChild(playerControlView);
        if (indexOfPC != -1) {
            removeViewAt(indexOfPC);
        }
        addView(playerControlView, 1, layoutParams);
        reLayout(playerControlView);
    }

    /**
     * Update the layout
     * @param view  view needs to update layout
     *
     * This is a workaround for the open bug in react-native: https://github.com/facebook/react-native/issues/17968
     */
    private void reLayout(View view) {
        if (view == null) return;
        view.measure(MeasureSpec.makeMeasureSpec(getMeasuredWidth(), MeasureSpec.EXACTLY),
                MeasureSpec.makeMeasureSpec(getMeasuredHeight(), MeasureSpec.EXACTLY));
        view.layout(view.getLeft(), view.getTop(), view.getMeasuredWidth(), view.getMeasuredHeight());
    }

    private class RNVLoadControl extends DefaultLoadControl {
        private int availableHeapInBytes = 0;
        private Runtime runtime;
        public RNVLoadControl(DefaultAllocator allocator, int minBufferMs, int maxBufferMs, int bufferForPlaybackMs, int bufferForPlaybackAfterRebufferMs, int targetBufferBytes, boolean prioritizeTimeOverSizeThresholds, int backBufferDurationMs, boolean retainBackBufferFromKeyframe) {
            super(allocator,
                    minBufferMs,
                    maxBufferMs,
                    bufferForPlaybackMs,
                    bufferForPlaybackAfterRebufferMs,
                    targetBufferBytes,
                    prioritizeTimeOverSizeThresholds,
                    backBufferDurationMs,
                    retainBackBufferFromKeyframe);
            runtime = Runtime.getRuntime();
            ActivityManager activityManager = (ActivityManager) themedReactContext.getSystemService(themedReactContext.ACTIVITY_SERVICE);
            availableHeapInBytes = (int) Math.floor(activityManager.getMemoryClass() * maxHeapAllocationPercent * 1024 * 1024);
        }

        @Override
        public boolean shouldContinueLoading(long playbackPositionUs, long bufferedDurationUs, float playbackSpeed) {
            if (ReactExoplayerView.this.disableBuffering) {
                return false;
            }
            int loadedBytes = getAllocator().getTotalBytesAllocated();
            boolean isHeapReached = availableHeapInBytes > 0 && loadedBytes >= availableHeapInBytes;
            if (isHeapReached) {
                return false;
            }
            long usedMemory = runtime.totalMemory() - runtime.freeMemory();
            long freeMemory = runtime.maxMemory() - usedMemory;
            long reserveMemory = (long)minBufferMemoryReservePercent * runtime.maxMemory();
            long bufferedMs = bufferedDurationUs / (long)1000;
            if (reserveMemory > freeMemory && bufferedMs > 2000) {
                // We don't have enough memory in reserve so we stop buffering to allow other components to use it instead
                return false;
            }
            if (runtime.freeMemory() == 0) {
                Log.w("ExoPlayer Warning", "Free memory reached 0, forcing garbage collection");
                runtime.gc();
                return false;
            }
            return super.shouldContinueLoading(playbackPositionUs, bufferedDurationUs, playbackSpeed);
        }
    }

    private void startBufferCheckTimer() {
        Player player = this.player;
        VideoEventEmitter eventEmitter = this.eventEmitter;
        Handler mainHandler = this.mainHandler;

    }

    private void initializePlayer() {
        ReactExoplayerView self = this;
        Activity activity = themedReactContext.getCurrentActivity();
        // This ensures all props have been settled, to avoid async racing conditions.
        new Handler().postDelayed(new Runnable() {
            @Override
            public void run() {
                try {
                    if (player == null) {
                        // Initialize core configuration and listeners
                        initializePlayerCore(self);
                    }
                    if (playerNeedsSource && srcUri != null) {
                        exoPlayerView.invalidateAspectRatio();
                        // DRM session manager creation must be done on a different thread to prevent crashes so we start a new thread
                        ExecutorService es = Executors.newSingleThreadExecutor();
                        es.execute(new Runnable() {
                            @Override
                            public void run() {
                                // DRM initialization must run on a different thread
                                DrmSessionManager drmSessionManager = initializePlayerDrm(self);
                                if (drmSessionManager == null && self.drmUUID != null) {
                                    // Failed to intialize DRM session manager - cannot continue
                                    Log.e("ExoPlayer Exception", "Failed to initialize DRM Session Manager Framework!");
                                    eventEmitter.error("Failed to initialize DRM Session Manager Framework!", new Exception("DRM Session Manager Framework failure!"), "3003");
                                    return;
                                }

                                // Initialize handler to run on the main thread
                                activity.runOnUiThread(new Runnable() {
                                    public void run() {
                                        try {
                                            // Source initialization must run on the main thread
                                            initializePlayerSource(self, drmSessionManager);
                                        } catch (Exception ex) {
                                            self.playerNeedsSource = true;
                                            Log.e("ExoPlayer Exception", "Failed to initialize Player!");
                                            Log.e("ExoPlayer Exception", ex.toString());
                                            self.eventEmitter.error(ex.toString(), ex, "1001");
                                        }
                                    }
                                });
                            }
                        });
                    } else if (srcUri != null) {
                        initializePlayerSource(self, null);
                    }
                } catch (Exception ex) {
                    self.playerNeedsSource = true;
                    Log.e("ExoPlayer Exception", "Failed to initialize Player!");
                    Log.e("ExoPlayer Exception", ex.toString());
                    eventEmitter.error(ex.toString(), ex, "1001");
                }
            }
        }, 1);

    }

    private void initializePlayerCore(ReactExoplayerView self) {
        ExoTrackSelection.Factory videoTrackSelectionFactory = new AdaptiveTrackSelection.Factory();
        self.trackSelector = new DefaultTrackSelector(getContext(), videoTrackSelectionFactory);
        self.trackSelector.setParameters(trackSelector.buildUponParameters()
                .setMaxVideoBitrate(maxBitRate == 0 ? Integer.MAX_VALUE : maxBitRate));

        DefaultAllocator allocator = new DefaultAllocator(true, C.DEFAULT_BUFFER_SEGMENT_SIZE);
        RNVLoadControl loadControl = new RNVLoadControl(
                allocator,
                minBufferMs,
                maxBufferMs,
                bufferForPlaybackMs,
                bufferForPlaybackAfterRebufferMs,
                -1,
                true,
                backBufferDurationMs,
                DefaultLoadControl.DEFAULT_RETAIN_BACK_BUFFER_FROM_KEYFRAME
        );
        DefaultRenderersFactory renderersFactory =
                new DefaultRenderersFactory(getContext())
                        .setExtensionRendererMode(DefaultRenderersFactory.EXTENSION_RENDERER_MODE_OFF);
        player = new ExoPlayer.Builder(getContext(), renderersFactory)
                    .setTrackSelector(self.trackSelector)
                    .setBandwidthMeter(bandwidthMeter)
                    .setLoadControl(loadControl)
                    .build();
        player.addListener(self);
        exoPlayerView.setPlayer(player);
        audioBecomingNoisyReceiver.setListener(self);
        bandwidthMeter.addEventListener(new Handler(), self);
        setPlayWhenReady(!isPaused);
        playerNeedsSource = true;

        PlaybackParameters params = new PlaybackParameters(rate, 1f);
        player.setPlaybackParameters(params);
    }

    private DrmSessionManager initializePlayerDrm(ReactExoplayerView self) {
        DrmSessionManager drmSessionManager = null;
        if (self.drmUUID != null) {
            try {
                drmSessionManager = self.buildDrmSessionManager(self.drmUUID, self.drmLicenseUrl,
                        self.drmLicenseHeader);
            } catch (UnsupportedDrmException e) {
                int errorStringId = Util.SDK_INT < 18 ? R.string.error_drm_not_supported
                        : (e.reason == UnsupportedDrmException.REASON_UNSUPPORTED_SCHEME
                        ? R.string.error_drm_unsupported_scheme : R.string.error_drm_unknown);
                eventEmitter.error(getResources().getString(errorStringId), e, "3003");
                return null;
            }
        }
        return drmSessionManager;
    }

    private void initializePlayerSource(ReactExoplayerView self, DrmSessionManager drmSessionManager) {
        ArrayList<MediaSource> mediaSourceList = buildTextSources();
        MediaSource videoSource = buildMediaSource(self.srcUri, self.extension, drmSessionManager);
        MediaSource mediaSource;
        if (mediaSourceList.size() == 0) {
            mediaSource = videoSource;
        } else {
            mediaSourceList.add(0, videoSource);
            MediaSource[] textSourceArray = mediaSourceList.toArray(
                    new MediaSource[mediaSourceList.size()]
            );
            mediaSource = new MergingMediaSource(textSourceArray);
        }

        // wait for player to be set
        while (player == null) {
            try {
                wait();
            } catch (InterruptedException ex) {
                Thread.currentThread().interrupt();
                Log.e("ExoPlayer Exception", ex.toString());
            }
        }

        boolean haveResumePosition = resumeWindow != C.INDEX_UNSET;
        if (haveResumePosition) {
            player.seekTo(resumeWindow, resumePosition);
        }
        player.prepare(mediaSource, !haveResumePosition, false);
        playerNeedsSource = false;

        reLayout(exoPlayerView);
        eventEmitter.loadStart();
        loadVideoStarted = true;

        finishPlayerInitialization();
    }

    private void finishPlayerInitialization() {
        // Initializing the playerControlView
        initializePlayerControl();
        setControls(controls);
        applyModifiers();
        startBufferCheckTimer();
        fullScreenPlayerView = new FullScreenPlayerView(getContext(), exoPlayerView, playerControlView, new OnBackPressedCallback(true) {
            @Override
            public void handleOnBackPressed() {
                setFullscreen(false);
            }
        });
    }

    private DrmSessionManager buildDrmSessionManager(UUID uuid, String licenseUrl, String[] keyRequestPropertiesArray) throws UnsupportedDrmException {
        return buildDrmSessionManager(uuid, licenseUrl, keyRequestPropertiesArray, 0);
    }

    private DrmSessionManager buildDrmSessionManager(UUID uuid, String licenseUrl, String[] keyRequestPropertiesArray, int retryCount) throws UnsupportedDrmException {
        if (Util.SDK_INT < 18) {
            return null;
        }
        try {
            HttpMediaDrmCallback drmCallback = new HttpMediaDrmCallback(licenseUrl,
                    buildHttpDataSourceFactory(false));
            if (keyRequestPropertiesArray != null) {
                for (int i = 0; i < keyRequestPropertiesArray.length - 1; i += 2) {
                    drmCallback.setKeyRequestProperty(keyRequestPropertiesArray[i], keyRequestPropertiesArray[i + 1]);
                }
            }
            FrameworkMediaDrm mediaDrm = FrameworkMediaDrm.newInstance(uuid);
            if (hasDrmFailed) {
                // When DRM fails using L1 we want to switch to L3
                mediaDrm.setPropertyString("securityLevel", "L3");
            }
            return new DefaultDrmSessionManager(uuid, mediaDrm, drmCallback, null, false, 3);
        } catch(UnsupportedDrmException ex) {
            // Unsupported DRM exceptions are handled by the calling method
            throw ex;
        } catch (Exception ex) {
            if (retryCount < 3) {
                // Attempt retry 3 times in case where the OS Media DRM Framework fails for whatever reason
                return buildDrmSessionManager(uuid, licenseUrl, keyRequestPropertiesArray, ++retryCount);
            }
            // Handle the unknow exception and emit to JS
            eventEmitter.error(ex.toString(), ex, "3006");
            return null;
        }
    }

    private MediaSource buildMediaSource(Uri uri, String overrideExtension, DrmSessionManager drmSessionManager) {
        if (uri == null) {
            throw new IllegalStateException("Invalid video uri");
        }
        int type = Util.inferContentType(!TextUtils.isEmpty(overrideExtension) ? "." + overrideExtension
                : uri.getLastPathSegment());
        config.setDisableDisconnectError(this.disableDisconnectError);
        MediaItem mediaItem = new MediaItem.Builder().setUri(uri).build();
        DrmSessionManagerProvider drmProvider = null;
        if (drmSessionManager != null) {
            drmProvider = new DrmSessionManagerProvider() {
                @Override
                public DrmSessionManager get(MediaItem mediaItem) {
                    return drmSessionManager;
                }
            };
        } else {
            drmProvider = new DefaultDrmSessionManagerProvider();
        }
        switch (type) {
            case C.TYPE_SS:
                return new SsMediaSource.Factory(
                        new DefaultSsChunkSource.Factory(mediaDataSourceFactory),
                        buildDataSourceFactory(false)
                ).setDrmSessionManagerProvider(drmProvider)
                 .setLoadErrorHandlingPolicy(
                        config.buildLoadErrorHandlingPolicy(minLoadRetryCount)
                ).createMediaSource(mediaItem);
            case C.TYPE_DASH:
                return new DashMediaSource.Factory(
                        new DefaultDashChunkSource.Factory(mediaDataSourceFactory),
                        buildDataSourceFactory(false)
                ).setDrmSessionManagerProvider(drmProvider)
                 .setLoadErrorHandlingPolicy(
                        config.buildLoadErrorHandlingPolicy(minLoadRetryCount)
                ).createMediaSource(mediaItem);
            case C.TYPE_HLS:
                return new HlsMediaSource.Factory(
                        mediaDataSourceFactory
                ).setDrmSessionManagerProvider(drmProvider)
                 .setLoadErrorHandlingPolicy(
                        config.buildLoadErrorHandlingPolicy(minLoadRetryCount)
                ).createMediaSource(mediaItem);
            case C.TYPE_OTHER:
                return new ProgressiveMediaSource.Factory(
                        mediaDataSourceFactory
                ).setDrmSessionManagerProvider(drmProvider)
                 .setLoadErrorHandlingPolicy(
                        config.buildLoadErrorHandlingPolicy(minLoadRetryCount)
                ).createMediaSource(mediaItem);
            default: {
                throw new IllegalStateException("Unsupported type: " + type);
            }
        }
    }

    private ArrayList<MediaSource> buildTextSources() {
        ArrayList<MediaSource> textSources = new ArrayList<>();
        if (textTracks == null) {
            return textSources;
        }

        for (int i = 0; i < textTracks.size(); ++i) {
            ReadableMap textTrack = textTracks.getMap(i);
            String language = textTrack.getString("language");
            String title = textTrack.hasKey("title")
                    ? textTrack.getString("title") : language + " " + i;
            Uri uri = Uri.parse(textTrack.getString("uri"));
            MediaSource textSource = buildTextSource(title, uri, textTrack.getString("type"),
                    language);
            if (textSource != null) {
                textSources.add(textSource);
            }
        }
        return textSources;
    }

    private MediaSource buildTextSource(String title, Uri uri, String mimeType, String language) {
        MediaItem.SubtitleConfiguration subtitleConfiguration = new MediaItem.SubtitleConfiguration.Builder(uri)
                .setMimeType(mimeType)
                .setLanguage(language)
                .setSelectionFlags(C.SELECTION_FLAG_DEFAULT)
                .setRoleFlags(C.ROLE_FLAG_SUBTITLE)
                .setLabel(title)
                .build();
        return new SingleSampleMediaSource.Factory(mediaDataSourceFactory)
                .createMediaSource(subtitleConfiguration, C.TIME_UNSET);
    }

    private void releasePlayer() {
        if (player != null) {
            updateResumePosition();
            player.release();
            player.removeListener(this);
            trackSelector = null;
            player = null;
        }
        progressHandler.removeMessages(SHOW_PROGRESS);
        themedReactContext.removeLifecycleEventListener(this);
        audioBecomingNoisyReceiver.removeListener();
        bandwidthMeter.removeEventListener(this);
    }

    private boolean requestAudioFocus() {
        if (disableFocus || srcUri == null || this.hasAudioFocus) {
            return true;
        }
        int result = audioManager.requestAudioFocus(this,
                AudioManager.STREAM_MUSIC,
                AudioManager.AUDIOFOCUS_GAIN);
        return result == AudioManager.AUDIOFOCUS_REQUEST_GRANTED;
    }

    private void setPlayWhenReady(boolean playWhenReady) {
        if (player == null) {
            return;
        }

        if (playWhenReady) {
            this.hasAudioFocus = requestAudioFocus();
            if (this.hasAudioFocus) {
                player.setPlayWhenReady(true);
            }
        } else {
            // ensure playback is not ENDED, else it will trigger another ended event
            if (player.getPlaybackState() != Player.STATE_ENDED) {
                player.setPlayWhenReady(false);
            }
        }
    }

    private void startPlayback() {
        if (player != null) {
            switch (player.getPlaybackState()) {
                case Player.STATE_IDLE:
                case Player.STATE_ENDED:
                    initializePlayer();
                    break;
                case Player.STATE_BUFFERING:
                case Player.STATE_READY:
                    if (!player.getPlayWhenReady()) {
                        setPlayWhenReady(true);
                    }
                    break;
                default:
                    break;
            }
        } else {
            initializePlayer();
        }
        if (!disableFocus) {
            setKeepScreenOn(preventsDisplaySleepDuringVideoPlayback);
        }
    }

    private void pausePlayback() {
        if (player != null) {
            if (player.getPlayWhenReady()) {
                setPlayWhenReady(false);
            }
        }
        setKeepScreenOn(false);
    }

    private void stopPlayback() {
        onStopPlayback();
        releasePlayer();
    }

    private void onStopPlayback() {
        if (isFullscreen) {
            setFullscreen(false);
        }
        audioManager.abandonAudioFocus(this);
    }

    private void updateResumePosition() {
        resumeWindow = player.getCurrentMediaItemIndex();
        resumePosition = player.isCurrentMediaItemSeekable() ? Math.max(0, player.getCurrentPosition())
                : C.TIME_UNSET;
    }

    private void clearResumePosition() {
        resumeWindow = C.INDEX_UNSET;
        resumePosition = C.TIME_UNSET;
    }

    /**
     * Returns a new DataSource factory.
     *
     * @param useBandwidthMeter Whether to set {@link #bandwidthMeter} as a listener to the new
     *                          DataSource factory.
     * @return A new DataSource factory.
     */
    private DataSource.Factory buildDataSourceFactory(boolean useBandwidthMeter) {
        return DataSourceUtil.getDefaultDataSourceFactory(this.themedReactContext,
                useBandwidthMeter ? bandwidthMeter : null, requestHeaders);
    }

    /**
     * Returns a new HttpDataSource factory.
     *
     * @param useBandwidthMeter Whether to set {@link #bandwidthMeter} as a listener to the new
     *     DataSource factory.
     * @return A new HttpDataSource factory.
     */
    private HttpDataSource.Factory buildHttpDataSourceFactory(boolean useBandwidthMeter) {
        return DataSourceUtil.getDefaultHttpDataSourceFactory(this.themedReactContext, useBandwidthMeter ? bandwidthMeter : null, requestHeaders);
    }


    // AudioManager.OnAudioFocusChangeListener implementation

    @Override
    public void onAudioFocusChange(int focusChange) {
        switch (focusChange) {
            case AudioManager.AUDIOFOCUS_LOSS:
                this.hasAudioFocus = false;
                eventEmitter.audioFocusChanged(false);
                pausePlayback();
                audioManager.abandonAudioFocus(this);
                break;
            case AudioManager.AUDIOFOCUS_LOSS_TRANSIENT:
                eventEmitter.audioFocusChanged(false);
                break;
            case AudioManager.AUDIOFOCUS_GAIN:
                this.hasAudioFocus = true;
                eventEmitter.audioFocusChanged(true);
                break;
            default:
                break;
        }

        if (player != null) {
            if (focusChange == AudioManager.AUDIOFOCUS_LOSS_TRANSIENT_CAN_DUCK) {
                // Lower the volume
                if (!muted) {
                    player.setVolume(audioVolume * 0.8f);
                }
            } else if (focusChange == AudioManager.AUDIOFOCUS_GAIN) {
                // Raise it back to normal
                if (!muted) {
                    player.setVolume(audioVolume * 1);
                }
            }
        }
    }

    // AudioBecomingNoisyListener implementation

    @Override
    public void onAudioBecomingNoisy() {
        eventEmitter.audioBecomingNoisy();
    }

    // Player.Listener implementation

    @Override
    public void onIsLoadingChanged(boolean isLoading) {
        // Do nothing.
    }

    @Override
    public void onEvents(Player player, Player.Events events) {
        if (events.contains(Player.EVENT_PLAYBACK_STATE_CHANGED) || events.contains(Player.EVENT_PLAY_WHEN_READY_CHANGED)) {
            int playbackState = player.getPlaybackState();
            boolean playWhenReady = player.getPlayWhenReady();
            String text = "onStateChanged: playWhenReady=" + playWhenReady + ", playbackState=";
            eventEmitter.playbackRateChange(playWhenReady && playbackState == ExoPlayer.STATE_READY ? 1.0f : 0.0f);
            switch (playbackState) {
                case Player.STATE_IDLE:
                    text += "idle";
                    eventEmitter.idle();
                    clearProgressMessageHandler();
                    if (!player.getPlayWhenReady()) {
                        setKeepScreenOn(false);
                    }
                    break;
            case Player.STATE_BUFFERING:
                text += "buffering";
                onBuffering(true);
                clearProgressMessageHandler();
                setKeepScreenOn(preventsDisplaySleepDuringVideoPlayback);
                break;
            case Player.STATE_READY:
                text += "ready";
                eventEmitter.ready();
                onBuffering(false);
                startProgressHandler();
                videoLoaded();
                if (selectTrackWhenReady && isUsingContentResolution) {
                    selectTrackWhenReady = false;
                    setSelectedTrack(C.TRACK_TYPE_VIDEO, videoTrackType, videoTrackValue);
                }
                // Setting the visibility for the playerControlView
                if (playerControlView != null) {
                    playerControlView.show();
                }
                setKeepScreenOn(preventsDisplaySleepDuringVideoPlayback);
                break;
            case Player.STATE_ENDED:
                text += "ended";
                eventEmitter.end();
                onStopPlayback();
                setKeepScreenOn(false);
                break;
            default:
                text += "unknown";
                break;
            }
        }
    }

    private void startProgressHandler() {
        progressHandler.sendEmptyMessage(SHOW_PROGRESS);
    }

    /*
        The progress message handler will duplicate recursions of the onProgressMessage handler
        on change of player state from any state to STATE_READY with playWhenReady is true (when
        the video is not paused). This clears all existing messages.
     */
    private void clearProgressMessageHandler() {
         progressHandler.removeMessages(SHOW_PROGRESS);
    }

    private void videoLoaded() {
        if (loadVideoStarted) {
            loadVideoStarted = false;
            if (audioTrackType != null) {
                setSelectedAudioTrack(audioTrackType, audioTrackValue);
            }
            if (videoTrackType != null) {
                setSelectedVideoTrack(videoTrackType, videoTrackValue);
            }
            if (textTrackType != null) {
                setSelectedTextTrack(textTrackType, textTrackValue);
            }
            Format videoFormat = player.getVideoFormat();
            int width = videoFormat != null ? videoFormat.width : 0;
            int height = videoFormat != null ? videoFormat.height : 0;
            String trackId = videoFormat != null ? videoFormat.id : "-1";

            // Properties that must be accessed on the main thread
            long duration = player.getDuration();
            long currentPosition = player.getCurrentPosition();
            ArrayList<Track> audioTracks = getAudioTrackInfo();
            ArrayList<Track> textTracks  = getTextTrackInfo();

            if (this.contentStartTime != -1L) {
                ExecutorService es = Executors.newSingleThreadExecutor();
                es.execute(new Runnable() {
                    @Override
                    public void run() {
                        // To prevent ANRs caused by getVideoTrackInfo we run this on a different thread and notify the player only when we're done
                        ArrayList<VideoTrack> videoTracks = getVideoTrackInfoFromManifest();
                        if (videoTracks != null) {
                            isUsingContentResolution = true;
                        }
                        eventEmitter.load(duration, currentPosition, width, height,
                                audioTracks, textTracks, videoTracks, trackId );

                    }
                });
                return;
            }

            ArrayList<VideoTrack> videoTracks = getVideoTrackInfo();

            eventEmitter.load(duration, currentPosition, width, height,
                    audioTracks, textTracks, videoTracks, trackId);
        }
    }

    private static boolean isTrackSelected(TrackSelection selection, TrackGroup group,
                                           int trackIndex){
        return selection != null && selection.getTrackGroup() == group
                && selection.indexOf( trackIndex ) != C.INDEX_UNSET;
    }

    private ArrayList<Track> getAudioTrackInfo() {
        ArrayList<Track> audioTracks = new ArrayList<>();
        if (trackSelector == null) {
            // Likely player is unmounting so no audio tracks are available anymore
            return audioTracks;
        }

        MappingTrackSelector.MappedTrackInfo info = trackSelector.getCurrentMappedTrackInfo();
        int index = getTrackRendererIndex(C.TRACK_TYPE_AUDIO);
        if (info == null || index == C.INDEX_UNSET) {
            return audioTracks;
        }
        TrackGroupArray groups = info.getTrackGroups(index);
        TrackSelectionArray selectionArray = player.getCurrentTrackSelections();
        TrackSelection selection = selectionArray.get( C.TRACK_TYPE_AUDIO );

        for (int i = 0; i < groups.length; ++i) {
            TrackGroup group = groups.get(i);
            Format format = group.getFormat(0);
            Track audioTrack = new Track();
            audioTrack.m_index = i;
            audioTrack.m_title = format.id != null ? format.id : "";
            audioTrack.m_mimeType = format.sampleMimeType;
            audioTrack.m_language = format.language != null ? format.language : "";
            audioTrack.m_bitrate = format.bitrate == Format.NO_VALUE ? 0 : format.bitrate;
            audioTrack.m_isSelected = isTrackSelected(selection, group, 0 );
            audioTracks.add(audioTrack);
        }
        return audioTracks;
    }

    private ArrayList<VideoTrack> getVideoTrackInfo() {
        ArrayList<VideoTrack> videoTracks = new ArrayList<>();
        if (trackSelector == null) {
            // Likely player is unmounting so no audio tracks are available anymore
            return videoTracks;
        }
        MappingTrackSelector.MappedTrackInfo info = trackSelector.getCurrentMappedTrackInfo();
<<<<<<< HEAD
        int index = getTrackRendererIndex(C.TRACK_TYPE_VIDEO);
        if (info == null || index == C.INDEX_UNSET) {
=======

        if (info == null || trackRendererIndex == C.INDEX_UNSET) {
>>>>>>> 8b09cb58
            return videoTracks;
        }

        TrackGroupArray groups = info.getTrackGroups(index);
        for (int i = 0; i < groups.length; ++i) {
            TrackGroup group = groups.get(i);

            for (int trackIndex = 0; trackIndex < group.length; trackIndex++) {
                Format format = group.getFormat(trackIndex);
                if (isFormatSupported(format)) {
                    VideoTrack videoTrack = new VideoTrack();
                    videoTrack.m_width = format.width == Format.NO_VALUE ? 0 : format.width;
                    videoTrack.m_height = format.height == Format.NO_VALUE ? 0 : format.height;
                    videoTrack.m_bitrate = format.bitrate == Format.NO_VALUE ? 0 : format.bitrate;
                    videoTrack.m_codecs = format.codecs != null ? format.codecs : "";
                    videoTrack.m_trackId = format.id == null ? String.valueOf(trackIndex) : format.id;
                    videoTracks.add(videoTrack);
                }
            }
        }
        return videoTracks;
    }

    private ArrayList<VideoTrack> getVideoTrackInfoFromManifest() {
        return this.getVideoTrackInfoFromManifest(0);
    }

    // We need retry count to in case where minefest request fails from poor network conditions
    @WorkerThread
    private ArrayList<VideoTrack> getVideoTrackInfoFromManifest(int retryCount) {
        ExecutorService es = Executors.newSingleThreadExecutor();
        final DataSource dataSource = this.mediaDataSourceFactory.createDataSource();
        final Uri sourceUri = this.srcUri;
        final long startTime = this.contentStartTime * 1000 - 100; // s -> ms with 100ms offset

        Future<ArrayList<VideoTrack>> result = es.submit(new Callable<ArrayList<VideoTrack>>() {
            DataSource ds = dataSource;
            Uri uri = sourceUri;
            long startTimeUs = startTime * 1000; // ms -> us

            public ArrayList<VideoTrack> call() throws Exception {
                ArrayList<VideoTrack> videoTracks = new ArrayList<>();
                try  {
                    DashManifest manifest = DashUtil.loadManifest(this.ds, this.uri);
                    int periodCount = manifest.getPeriodCount();
                    for (int i = 0; i < periodCount; i++) {
                        Period period = manifest.getPeriod(i);
                        for (int adaptationIndex = 0; adaptationIndex < period.adaptationSets.size(); adaptationIndex++) {
                            AdaptationSet adaptation = period.adaptationSets.get(adaptationIndex);
                            if (adaptation.type != C.TRACK_TYPE_VIDEO) {
                                continue;
                            }
                            boolean hasFoundContentPeriod = false;
                            for (int representationIndex = 0; representationIndex < adaptation.representations.size(); representationIndex++) {
                                Representation representation = adaptation.representations.get(representationIndex);
                                Format format = representation.format;
                                if (isFormatSupported(format)) {
                                    if (representation.presentationTimeOffsetUs <= startTimeUs) {
                                        break;
                                    }
                                    hasFoundContentPeriod = true;
                                    VideoTrack videoTrack = new VideoTrack();
                                    videoTrack.m_width = format.width == Format.NO_VALUE ? 0 : format.width;
                                    videoTrack.m_height = format.height == Format.NO_VALUE ? 0 : format.height;
                                    videoTrack.m_bitrate = format.bitrate == Format.NO_VALUE ? 0 : format.bitrate;
                                    videoTrack.m_codecs = format.codecs != null ? format.codecs : "";
                                    videoTrack.m_trackId = format.id == null ? String.valueOf(representationIndex) : format.id;
                                    videoTracks.add(videoTrack);
                                }
                            }
                            if (hasFoundContentPeriod) {
                                return videoTracks;
                            }
                        }
                    }
                } catch (Exception e) {}
                return null;
            }
        });

        try {
            ArrayList<VideoTrack> results = result.get(3000, TimeUnit.MILLISECONDS);
            if (results == null && retryCount < 1) {
                return this.getVideoTrackInfoFromManifest(++retryCount);
            }
            es.shutdown();
            return results;
        } catch (Exception e) {}

        return null;
    }

    private ArrayList<Track> getTextTrackInfo() {
        ArrayList<Track> textTracks = new ArrayList<>();
        if (trackSelector == null) {
            return textTracks;
        }
        MappingTrackSelector.MappedTrackInfo info = trackSelector.getCurrentMappedTrackInfo();
        int index = getTrackRendererIndex(C.TRACK_TYPE_TEXT);
        if (info == null || index == C.INDEX_UNSET) {
            return textTracks;
        }
        TrackSelectionArray selectionArray = player.getCurrentTrackSelections();
        TrackSelection selection = selectionArray.get( C.TRACK_TYPE_VIDEO );
        TrackGroupArray groups = info.getTrackGroups(index);

        for (int i = 0; i < groups.length; ++i) {
            TrackGroup group = groups.get(i);
            Format format = group.getFormat(0);

            Track textTrack = new Track();
            textTrack.m_index = i;
            textTrack.m_title = format.id != null ? format.id : "";
            textTrack.m_mimeType = format.sampleMimeType;
            textTrack.m_language = format.language != null ? format.language : "";
            textTrack.m_isSelected = isTrackSelected(selection, group, 0 );
            textTracks.add(textTrack);
        }
        return textTracks;
    }

    private void onBuffering(boolean buffering) {
        if (isBuffering == buffering) {
            return;
        }

        isBuffering = buffering;
        if (buffering) {
            eventEmitter.buffering(true);
        } else {
            eventEmitter.buffering(false);
        }
    }

    @Override
    public void onPositionDiscontinuity(Player.PositionInfo oldPosition, Player.PositionInfo newPosition, int reason) {
        if (playerNeedsSource) {
            // This will only occur if the user has performed a seek whilst in the error state. Update the
            // resume position so that if the user then retries, playback will resume from the position to
            // which they seeked.
            updateResumePosition();
        }
        if (isUsingContentResolution) {
            // Discontinuity events might have a different track list so we update the selected track
            setSelectedTrack(C.TRACK_TYPE_VIDEO, videoTrackType, videoTrackValue);
            selectTrackWhenReady = true;
        }
        // When repeat is turned on, reaching the end of the video will not cause a state change
        // so we need to explicitly detect it.
        if (reason == Player.DISCONTINUITY_REASON_AUTO_TRANSITION
                && player.getRepeatMode() == Player.REPEAT_MODE_ONE) {
            eventEmitter.end();
        }

    }

    @Override
    public void onTimelineChanged(Timeline timeline, int reason) {
        // Do nothing.
    }

    @Override
    public void onPlaybackStateChanged(int playbackState) {
        if (playbackState == Player.STATE_READY && seekTime != C.TIME_UNSET) {
            eventEmitter.seek(player.getCurrentPosition(), seekTime);
            seekTime = C.TIME_UNSET;
            if (isUsingContentResolution) {
                // We need to update the selected track to make sure that it still matches user selection if track list has changed in this period
                setSelectedTrack(C.TRACK_TYPE_VIDEO, videoTrackType, videoTrackValue);
            }
        }
    }

    @Override
    public void onShuffleModeEnabledChanged(boolean shuffleModeEnabled) {
        // Do nothing.
    }

    @Override
    public void onRepeatModeChanged(int repeatMode) {
        // Do nothing.
    }

    @Override
    public void onTracksChanged(Tracks tracks) {
        eventEmitter.textTracks(getTextTrackInfo());
        eventEmitter.audioTracks(getAudioTrackInfo());
        eventEmitter.videoTracks(getVideoTrackInfo());
    }

    @Override
    public void onPlaybackParametersChanged(PlaybackParameters params) {
        eventEmitter.playbackRateChange(params.speed);
    }

    @Override
    public void onIsPlayingChanged(boolean isPlaying) {
        eventEmitter.playbackStateChanged(isPlaying);
    }

    @Override
    public void onPlayerError(PlaybackException e) {
        if (e == null) {
            return;
        }
        String errorString = "ExoPlaybackException: " + PlaybackException.getErrorCodeName(e.errorCode);
        String errorCode = "2" + String.valueOf(e.errorCode);
        boolean needsReInitialization = false;
        switch(e.errorCode) {
            case PlaybackException.ERROR_CODE_DRM_DEVICE_REVOKED:
            case PlaybackException.ERROR_CODE_DRM_LICENSE_ACQUISITION_FAILED:
            case PlaybackException.ERROR_CODE_DRM_PROVISIONING_FAILED:
            case PlaybackException.ERROR_CODE_DRM_SYSTEM_ERROR:
            case PlaybackException.ERROR_CODE_DRM_UNSPECIFIED:
                if (!hasDrmFailed) {
                    // When DRM fails to reach the app level certificate server it will fail with a source error so we assume that it is DRM related and try one more time
                    hasDrmFailed = true;
                    playerNeedsSource = true;
                    updateResumePosition();
                    initializePlayer();
                    setPlayWhenReady(true);
                    return;
                }
                break;
            default:
                break;
        }
        eventEmitter.error(errorString, e, errorCode);
        playerNeedsSource = true;
        if (isBehindLiveWindow(e)) {
            clearResumePosition();
            initializePlayer();
        } else {
            updateResumePosition();
            if (needsReInitialization) {
                initializePlayer();
            }
        }
    }

    private static boolean isBehindLiveWindow(PlaybackException e) {
        return e.errorCode == PlaybackException.ERROR_CODE_BEHIND_LIVE_WINDOW;
    }

    public int getTrackRendererIndex(int trackType) {
        if (player != null) {
            int rendererCount = player.getRendererCount();
            for (int rendererIndex = 0; rendererIndex < rendererCount; rendererIndex++) {
                if (player.getRendererType(rendererIndex) == trackType) {
                    return rendererIndex;
                }
            }
        }
        return C.INDEX_UNSET;
    }

    @Override
    public void onMetadata(Metadata metadata) {
        eventEmitter.timedMetadata(metadata);
    }

    // ReactExoplayerViewManager public api

    public void setSrc(final Uri uri, final String extension, Map<String, String> headers) {
        if (uri != null) {
            boolean isSourceEqual = uri.equals(srcUri);
            hasDrmFailed = false;
            this.srcUri = uri;
            this.extension = extension;
            this.requestHeaders = headers;
            this.mediaDataSourceFactory =
                    DataSourceUtil.getDefaultDataSourceFactory(this.themedReactContext, bandwidthMeter,
                            this.requestHeaders);

            if (!isSourceEqual) {
                reloadSource();
            }
        }
    }

    public void clearSrc() {
        if (srcUri != null) {
            player.stop();
            player.clearMediaItems();
            this.srcUri = null;
            this.extension = null;
            this.requestHeaders = null;
            this.mediaDataSourceFactory = null;
            clearResumePosition();
        }
    }

    public void setProgressUpdateInterval(final float progressUpdateInterval) {
        mProgressUpdateInterval = progressUpdateInterval;
    }

    public void setReportBandwidth(boolean reportBandwidth) {
        mReportBandwidth = reportBandwidth;
    }

    public void setRawSrc(final Uri uri, final String extension) {
        if (uri != null) {
            boolean isSourceEqual = uri.equals(srcUri);
            this.srcUri = uri;
            this.extension = extension;
            this.mediaDataSourceFactory = buildDataSourceFactory(true);

            if (!isSourceEqual) {
                reloadSource();
            }
        }
    }

    public void setTextTracks(ReadableArray textTracks) {
        this.textTracks = textTracks;
        reloadSource();
    }

    private void reloadSource() {
        playerNeedsSource = true;
        initializePlayer();
    }

    public void setResizeModeModifier(@ResizeMode.Mode int resizeMode) {
        exoPlayerView.setResizeMode(resizeMode);
    }

    private void applyModifiers() {
        setRepeatModifier(repeat);
        setMutedModifier(muted);
    }

    public void setRepeatModifier(boolean repeat) {
        if (player != null) {
            if (repeat) {
                player.setRepeatMode(Player.REPEAT_MODE_ONE);
            } else {
                player.setRepeatMode(Player.REPEAT_MODE_OFF);
            }
        }
        this.repeat = repeat;
    }

    public void setPreventsDisplaySleepDuringVideoPlayback(boolean preventsDisplaySleepDuringVideoPlayback) {
        this.preventsDisplaySleepDuringVideoPlayback = preventsDisplaySleepDuringVideoPlayback;
    }

    public void setSelectedTrack(int trackType, String type, Dynamic value) {
        if (player == null) return;
        int rendererIndex = getTrackRendererIndex(trackType);
        if (rendererIndex == C.INDEX_UNSET) {
            return;
        }
        MappingTrackSelector.MappedTrackInfo info = trackSelector.getCurrentMappedTrackInfo();
        if (info == null) {
            return;
        }

        TrackGroupArray groups = info.getTrackGroups(rendererIndex);
        int groupIndex = C.INDEX_UNSET;
        List<Integer> tracks = new ArrayList<>();
        tracks.add(0);

        if (TextUtils.isEmpty(type)) {
            type = "default";
        }

        DefaultTrackSelector.Parameters disableParameters = trackSelector.getParameters()
                .buildUpon()
                .setRendererDisabled(rendererIndex, true)
                .build();

        if (type.equals("disabled")) {
            trackSelector.setParameters(disableParameters);
            return;
        } else if (type.equals("language")) {
            for (int i = 0; i < groups.length; ++i) {
                Format format = groups.get(i).getFormat(0);
                if (format.language != null && format.language.equals(value.asString())) {
                    groupIndex = i;
                    break;
                }
            }
        } else if (type.equals("title")) {
            for (int i = 0; i < groups.length; ++i) {
                Format format = groups.get(i).getFormat(0);
                if (format.id != null && format.id.equals(value.asString())) {
                    groupIndex = i;
                    break;
                }
            }
        } else if (type.equals("index")) {
            if (value.asInt() < groups.length) {
                groupIndex = value.asInt();
            }
        } else if (type.equals("resolution")) {
            int height = value.asInt();
            for (int i = 0; i < groups.length; ++i) { // Search for the exact height
                TrackGroup group = groups.get(i);
                Format closestFormat = null;
                int closestTrackIndex = -1;
                boolean usingExactMatch = false;
                for (int j = 0; j < group.length; j++) {
                    Format format = group.getFormat(j);
                    if (format.height == height) {
                        groupIndex = i;
                        tracks.set(0, j);
                        closestFormat = null;
                        closestTrackIndex = -1;
                        usingExactMatch = true;
                        break;
                    } else if (isUsingContentResolution) {
                        // When using content resolution rather than ads, we need to try and find the closest match if there is no exact match
                        if (closestFormat != null) {
                            if ((format.bitrate > closestFormat.bitrate || format.height > closestFormat.height) && format.height < height) {
                                // Higher quality match
                                closestFormat = format;
                                closestTrackIndex = j;
                            }
                        } else if(format.height < height) {
                            closestFormat = format;
                            closestTrackIndex = j;
                        }
                    }
                }
                // This is a fallback if the new period contains only higher resolutions than the user has selected
                if (closestFormat == null && isUsingContentResolution && !usingExactMatch) {
                    // No close match found - so we pick the lowest quality
                    int minHeight = Integer.MAX_VALUE;
                    for (int j = 0; j < group.length; j++) {
                        Format format = group.getFormat(j);
                        if (format.height < minHeight) {
                            minHeight = format.height;
                            groupIndex = i;
                            tracks.set(0, j);
                        }
                    }
                }
                // Selecting the closest match found
                if (closestFormat != null && closestTrackIndex != -1) {
                    // We found the closest match instead of an exact one
                    groupIndex = i;
                    tracks.set(0, closestTrackIndex);
                }
            }
        } else if (trackType == C.TRACK_TYPE_TEXT && Util.SDK_INT > 18) { // Text default
            // Use system settings if possible
            CaptioningManager captioningManager
                    = (CaptioningManager)themedReactContext.getSystemService(Context.CAPTIONING_SERVICE);
            if (captioningManager != null && captioningManager.isEnabled()) {
                groupIndex = getGroupIndexForDefaultLocale(groups);
            }
        } else if (rendererIndex == C.TRACK_TYPE_AUDIO) { // Audio default
            groupIndex = getGroupIndexForDefaultLocale(groups);
        }

        if (groupIndex == C.INDEX_UNSET && trackType == C.TRACK_TYPE_VIDEO && groups.length != 0) { // Video auto
            // Add all tracks as valid options for ABR to choose from
            TrackGroup group = groups.get(0);
            tracks = new ArrayList<Integer>(group.length);
            ArrayList<Integer> allTracks = new ArrayList<Integer>(group.length);
            groupIndex = 0;
            for (int j = 0; j < group.length; j++) {
                allTracks.add(j);
            }

            // Valiate list of all tracks and add only supported formats
            int supportedFormatLength = 0;
            ArrayList<Integer> supportedTrackList = new ArrayList<Integer>();
            for (int g = 0; g < allTracks.size(); g++) {
                Format format = group.getFormat(g);
                if (isFormatSupported(format)) {
                    supportedFormatLength++;
                }
            }
            if (allTracks.size() == 1) {
                // With only one tracks we can't remove any tracks so attempt to play it anyway
                tracks = allTracks;
            } else {
                tracks =  new ArrayList<>(supportedFormatLength + 1);
                for (int k = 0; k < allTracks.size(); k++) {
                    Format format = group.getFormat(k);
                    if (isFormatSupported(format)) {
                        tracks.add(allTracks.get(k));
                        supportedTrackList.add(allTracks.get(k));
                    }
                }
            }
        }

        if (groupIndex == C.INDEX_UNSET) {
            trackSelector.setParameters(disableParameters);
            return;
        }

        TrackSelectionOverride selectionOverride = new TrackSelectionOverride(groups.get(groupIndex), tracks);

        DefaultTrackSelector.Parameters selectionParameters = trackSelector.getParameters()
            .buildUpon()
            .setRendererDisabled(rendererIndex, false)
            .addOverride(selectionOverride)
            .build();
        trackSelector.setParameters(selectionParameters);
    }

    private boolean isFormatSupported(Format format) {
        int width = format.width == Format.NO_VALUE ? 0 : format.width;
        int height = format.height == Format.NO_VALUE ? 0 : format.height;
        float frameRate = format.frameRate == Format.NO_VALUE ? 0 : format.frameRate;
        String mimeType = format.sampleMimeType;
        if (mimeType == null) {
            return true;
        }
        boolean isSupported = false;
        try {
            MediaCodecInfo codecInfo = MediaCodecUtil.getDecoderInfo(mimeType, false, false);
            isSupported = codecInfo.isVideoSizeAndRateSupportedV21(width, height, frameRate);
        } catch (Exception e) {
            // Failed to get decoder info - assume it is supported
            isSupported = true;
        }
        return isSupported;
    }

    private int getGroupIndexForDefaultLocale(TrackGroupArray groups) {
        if (groups.length == 0){
            return C.INDEX_UNSET;
        }

        int groupIndex = 0; // default if no match
        String locale2 = Locale.getDefault().getLanguage(); // 2 letter code
        String locale3 = Locale.getDefault().getISO3Language(); // 3 letter code
        for (int i = 0; i < groups.length; ++i) {
            Format format = groups.get(i).getFormat(0);
            String language = format.language;
            if (language != null && (language.equals(locale2) || language.equals(locale3))) {
                groupIndex = i;
                break;
            }
        }
        return groupIndex;
    }

    public void setSelectedVideoTrack(String type, Dynamic value) {
        videoTrackType = type;
        videoTrackValue = value;
        setSelectedTrack(C.TRACK_TYPE_VIDEO, videoTrackType, videoTrackValue);
    }

    public void setSelectedAudioTrack(String type, Dynamic value) {
        audioTrackType = type;
        audioTrackValue = value;
        setSelectedTrack(C.TRACK_TYPE_AUDIO, audioTrackType, audioTrackValue);
    }

    public void setSelectedTextTrack(String type, Dynamic value) {
        textTrackType = type;
        textTrackValue = value;
        setSelectedTrack(C.TRACK_TYPE_TEXT, textTrackType, textTrackValue);
    }

    public void setPausedModifier(boolean paused) {
        isPaused = paused;
        if (player != null) {
            if (!paused) {
                startPlayback();
            } else {
                pausePlayback();
            }
        }
    }

    public void setMutedModifier(boolean muted) {
        this.muted = muted;
        if (player != null) {
            player.setVolume(muted ? 0.f : audioVolume);
        }
    }

    public void setVolumeModifier(float volume) {
        audioVolume = volume;
        if (player != null) {
            player.setVolume(audioVolume);
        }
    }

    public void seekTo(long positionMs) {
        if (player != null) {
            player.seekTo(positionMs);
            eventEmitter.seek(player.getCurrentPosition(), positionMs);
        }
    }

    public void setRateModifier(float newRate) {
        rate = newRate;

        if (player != null) {
            PlaybackParameters params = new PlaybackParameters(rate, 1f);
            player.setPlaybackParameters(params);
        }
    }

    public void setMaxBitRateModifier(int newMaxBitRate) {
        maxBitRate = newMaxBitRate;
        if (player != null) {
            trackSelector.setParameters(trackSelector.buildUponParameters()
                    .setMaxVideoBitrate(maxBitRate == 0 ? Integer.MAX_VALUE : maxBitRate));
        }
    }

    public void setMinLoadRetryCountModifier(int newMinLoadRetryCount) {
        minLoadRetryCount = newMinLoadRetryCount;
        releasePlayer();
        initializePlayer();
    }

    public void setPlayInBackground(boolean playInBackground) {
        this.playInBackground = playInBackground;
    }

    public void setDisableFocus(boolean disableFocus) {
        this.disableFocus = disableFocus;
    }

    public void setFocusable(boolean focusable) {
        this.focusable = focusable;
        exoPlayerView.setFocusable(this.focusable);
    }

    public void setBackBufferDurationMs(int backBufferDurationMs) {
        Runtime runtime = Runtime.getRuntime();
        long usedMemory = runtime.totalMemory() - runtime.freeMemory();
        long freeMemory = runtime.maxMemory() - usedMemory;
        long reserveMemory = (long)minBackBufferMemoryReservePercent * runtime.maxMemory();
        if (reserveMemory > freeMemory) {
            // We don't have enough memory in reserve so we will
            Log.w("ExoPlayer Warning", "Not enough reserve memory, setting back buffer to 0ms to reduce memory pressure!");
            this.backBufferDurationMs = 0;
            return;
        }
        this.backBufferDurationMs = backBufferDurationMs;
    }

    public void setContentStartTime(int contentStartTime) {
        this.contentStartTime = (long)contentStartTime;
    }

    public void setDisableBuffering(boolean disableBuffering) {
        this.disableBuffering = disableBuffering;
    }

    public void setDisableDisconnectError(boolean disableDisconnectError) {
        this.disableDisconnectError = disableDisconnectError;
    }

    public void setFullscreen(boolean fullscreen) {
        if (fullscreen == isFullscreen) {
            return; // Avoid generating events when nothing is changing
        }
        isFullscreen = fullscreen;

        Activity activity = themedReactContext.getCurrentActivity();
        if (activity == null) {
            return;
        }

        if (fullScreenPlayerView == null) {
            fullScreenPlayerView = new FullScreenPlayerView(getContext(), exoPlayerView, playerControlView, new OnBackPressedCallback(true) {
                @Override
                public void handleOnBackPressed() {
                    setFullscreen(false);
                }
            });
        }

        Window window = activity.getWindow();
        View decorView = window.getDecorView();
        int uiOptions;
        if (isFullscreen) {
            if (Util.SDK_INT >= 19) { // 4.4+
                uiOptions = SYSTEM_UI_FLAG_HIDE_NAVIGATION
                        | SYSTEM_UI_FLAG_IMMERSIVE_STICKY
                        | SYSTEM_UI_FLAG_FULLSCREEN;
            } else {
                uiOptions = SYSTEM_UI_FLAG_HIDE_NAVIGATION
                        | SYSTEM_UI_FLAG_FULLSCREEN;
            }
            eventEmitter.fullscreenWillPresent();
            if (controls) {
                fullScreenPlayerView.show();
            }
            post(() -> {
                decorView.setSystemUiVisibility(uiOptions);
                eventEmitter.fullscreenDidPresent();
            });
        } else {
            uiOptions = View.SYSTEM_UI_FLAG_VISIBLE;
            eventEmitter.fullscreenWillDismiss();
            if (controls) {
                fullScreenPlayerView.dismiss();
                reLayout(exoPlayerView);
            }
            post(() -> {
                decorView.setSystemUiVisibility(uiOptions);
                eventEmitter.fullscreenDidDismiss();
            });
        }
    }

    public void setUseTextureView(boolean useTextureView) {
        boolean finallyUseTextureView = useTextureView && this.drmUUID == null;
        exoPlayerView.setUseTextureView(finallyUseTextureView);
    }

    public void useSecureView(boolean useSecureView) {
        exoPlayerView.useSecureView(useSecureView);
    }

    public void setHideShutterView(boolean hideShutterView) {
        exoPlayerView.setHideShutterView(hideShutterView);
    }

    public void setBufferConfig(int newMinBufferMs, int newMaxBufferMs, int newBufferForPlaybackMs, int newBufferForPlaybackAfterRebufferMs, double newMaxHeapAllocationPercent, double newMinBackBufferMemoryReservePercent, double newMinBufferMemoryReservePercent) {
        minBufferMs = newMinBufferMs;
        maxBufferMs = newMaxBufferMs;
        bufferForPlaybackMs = newBufferForPlaybackMs;
        bufferForPlaybackAfterRebufferMs = newBufferForPlaybackAfterRebufferMs;
        maxHeapAllocationPercent = newMaxHeapAllocationPercent;
        minBackBufferMemoryReservePercent = newMinBackBufferMemoryReservePercent;
        minBufferMemoryReservePercent = newMinBufferMemoryReservePercent;
        releasePlayer();
        initializePlayer();
    }

    public void setDrmType(UUID drmType) {
        this.drmUUID = drmType;
    }

    public void setDrmLicenseUrl(String licenseUrl){
        this.drmLicenseUrl = licenseUrl;
    }

    public void setDrmLicenseHeader(String[] header){
        this.drmLicenseHeader = header;
    }


    @Override
    public void onDrmKeysLoaded(int windowIndex, MediaSource.MediaPeriodId mediaPeriodId) {
        Log.d("DRM Info", "onDrmKeysLoaded");
    }

    @Override
    public void onDrmSessionManagerError(int windowIndex, MediaSource.MediaPeriodId mediaPeriodId, Exception e) {
        Log.d("DRM Info", "onDrmSessionManagerError");
        eventEmitter.error("onDrmSessionManagerError", e, "3002");
    }

    @Override
    public void onDrmKeysRestored(int windowIndex, MediaSource.MediaPeriodId mediaPeriodId) {
        Log.d("DRM Info", "onDrmKeysRestored");
    }

    @Override
    public void onDrmKeysRemoved(int windowIndex, MediaSource.MediaPeriodId mediaPeriodId) {
        Log.d("DRM Info", "onDrmKeysRemoved");
    }

    /**
     * Handling controls prop
     *
     * @param controls  Controls prop, if true enable controls, if false disable them
     */
    public void setControls(boolean controls) {
        this.controls = controls;
        if (player == null || exoPlayerView == null) return;
        if (controls) {
            addPlayerControl();
        } else {
            int indexOfPC = indexOfChild(playerControlView);
            if (indexOfPC != -1) {
                removeViewAt(indexOfPC);
            }
        }
    }

    public void setSubtitleStyle(SubtitleStyle style) {
        exoPlayerView.setSubtitleStyle(style);
    }
}<|MERGE_RESOLUTION|>--- conflicted
+++ resolved
@@ -1125,13 +1125,8 @@
             return videoTracks;
         }
         MappingTrackSelector.MappedTrackInfo info = trackSelector.getCurrentMappedTrackInfo();
-<<<<<<< HEAD
         int index = getTrackRendererIndex(C.TRACK_TYPE_VIDEO);
         if (info == null || index == C.INDEX_UNSET) {
-=======
-
-        if (info == null || trackRendererIndex == C.INDEX_UNSET) {
->>>>>>> 8b09cb58
             return videoTracks;
         }
 
