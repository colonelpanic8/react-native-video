--- conflicted
+++ resolved
@@ -252,13 +252,10 @@
 * [allowsExternalPlayback](#allowsexternalplayback)
 * [audioOnly](#audioonly)
 * [bufferConfig](#bufferconfig)
-<<<<<<< HEAD
-* [fullscreen (deprecated)](#fullscreen)
+* [controls](#controls)
+* [fullscreen](#fullscreen)
 * [fullscreenOptions](#fullscreenOptions)
-=======
-* [controls](#controls)
 * [headers](#headers)
->>>>>>> c427d0ba
 * [ignoreSilentSwitch](#ignoresilentswitch)
 * [muted](#muted)
 * [paused](#paused)
@@ -338,15 +335,21 @@
 
 Platforms: Android ExoPlayer
 
-<<<<<<< HEAD
-#### fullscreen (deprecated)
-
+#### controls
+Determines whether to show player controls.
+* ** false (default)** - Don't show player controls
+* **true** - Show player controls
+
+Note on iOS, controls are always shown when in fullscreen mode.
+
+Platforms: DOM, iOS
+
+#### fullscreen
 Controls whether the player enters fullscreen on play. Use fullscreenOptions for extended behaviour.
 
 Platforms: iOS
 
 #### fullscreenOptions
-
 Controls behaviour of the player entering fullscreen, such as forcing landscape playback on portrait devices
 
 Property | Type | Description
@@ -365,15 +368,6 @@
 ```
 
 Platforms: iOS
-=======
-#### controls
-Determines whether to show player controls.
-* ** false (default)** - Don't show player controls
-* **true** - Show player controls
-
-Note on iOS, controls are always shown when in fullscreen mode.
-
-Platforms: DOM, iOS
 
 #### headers
 Pass headers to the HTTP client. Can be used for authorization.
@@ -389,7 +383,6 @@
 ```
 
 Platforms: Android ExoPlayer
->>>>>>> c427d0ba
 
 #### ignoreSilentSwitch
 Controls the iOS silent switch behavior
