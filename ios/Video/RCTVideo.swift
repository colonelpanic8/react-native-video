--- conflicted
+++ resolved
@@ -61,13 +61,9 @@
     private var _presentingViewController: UIViewController?
     private var _startPosition: Float64 = -1
     private var _showNotificationControls = false
-<<<<<<< HEAD
-    private var _enterPictureInPictureOnLeave = false {
-=======
     // Buffer last bitrate value received. Initialized to -2 to ensure -1 (sometimes reported by AVPlayer) is not missed
     private var _lastBitrate = -2.0
-    private var _pictureInPictureEnabled = false {
->>>>>>> 17dc2c06
+    private var _enterPictureInPictureOnLeave = false {
         didSet {
             #if os(iOS)
                 if isPictureInPictureActive() { return }
@@ -329,17 +325,12 @@
 
     @objc
     func applicationDidEnterBackground(notification _: NSNotification!) {
-<<<<<<< HEAD
         if !_paused && isPictureInPictureActive() {
             _player?.play()
             _player?.rate = _rate
         }
-        let isExternalPlaybackActive = _player?.isExternalPlaybackActive ?? false
+        let isExternalPlaybackActive = getIsExternalPlaybackActive()
         if !_playInBackground || isExternalPlaybackActive || isPictureInPictureActive() { return }
-=======
-        let isExternalPlaybackActive = getIsExternalPlaybackActive()
-        if !_playInBackground || isExternalPlaybackActive || isPipActive() { return }
->>>>>>> 17dc2c06
         // Needed to play sound in background. See https://developer.apple.com/library/ios/qa/qa1668/_index.html
         _playerLayer?.player = nil
         _playerViewController?.player = nil
