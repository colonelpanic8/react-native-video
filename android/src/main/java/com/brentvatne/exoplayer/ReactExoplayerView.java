package com.brentvatne.exoplayer;

import static androidx.media3.common.C.CONTENT_TYPE_DASH;
import static androidx.media3.common.C.CONTENT_TYPE_HLS;
import static androidx.media3.common.C.CONTENT_TYPE_OTHER;
import static androidx.media3.common.C.CONTENT_TYPE_RTSP;
import static androidx.media3.common.C.CONTENT_TYPE_SS;
import static androidx.media3.common.C.TIME_END_OF_SOURCE;

import android.annotation.SuppressLint;
import android.app.Activity;
import android.app.ActivityManager;
import android.app.AlertDialog;
import android.content.ComponentName;
import android.content.Context;
import android.content.Intent;
import android.content.ServiceConnection;
import android.media.AudioManager;
import android.net.Uri;
import android.os.Build;
import android.os.Handler;
import android.os.IBinder;
import android.os.Looper;
import android.os.Message;
import android.text.TextUtils;
import android.view.View;
import android.view.accessibility.CaptioningManager;
import android.widget.FrameLayout;
import android.widget.ImageButton;
import android.widget.LinearLayout;
import android.widget.TextView;

import androidx.activity.OnBackPressedCallback;
import androidx.annotation.NonNull;
import androidx.annotation.WorkerThread;
import androidx.media3.common.AudioAttributes;
import androidx.media3.common.C;
import androidx.media3.common.Format;
import androidx.media3.common.MediaItem;
import androidx.media3.common.MediaMetadata;
import androidx.media3.common.Metadata;
import androidx.media3.common.PlaybackException;
import androidx.media3.common.PlaybackParameters;
import androidx.media3.common.Player;
import androidx.media3.common.StreamKey;
import androidx.media3.common.Timeline;
import androidx.media3.common.TrackGroup;
import androidx.media3.common.TrackSelectionOverride;
import androidx.media3.common.Tracks;
import androidx.media3.common.text.CueGroup;
import androidx.media3.common.util.Util;
import androidx.media3.datasource.DataSource;
import androidx.media3.datasource.DataSpec;
import androidx.media3.datasource.HttpDataSource;
import androidx.media3.exoplayer.DefaultLoadControl;
import androidx.media3.exoplayer.DefaultRenderersFactory;
import androidx.media3.exoplayer.ExoPlayer;
import androidx.media3.exoplayer.dash.DashMediaSource;
import androidx.media3.exoplayer.dash.DashUtil;
import androidx.media3.exoplayer.dash.DefaultDashChunkSource;
import androidx.media3.exoplayer.dash.manifest.AdaptationSet;
import androidx.media3.exoplayer.dash.manifest.DashManifest;
import androidx.media3.exoplayer.dash.manifest.Period;
import androidx.media3.exoplayer.dash.manifest.Representation;
import androidx.media3.exoplayer.drm.DefaultDrmSessionManager;
import androidx.media3.exoplayer.drm.DefaultDrmSessionManagerProvider;
import androidx.media3.exoplayer.drm.DrmSessionEventListener;
import androidx.media3.exoplayer.drm.DrmSessionManager;
import androidx.media3.exoplayer.drm.DrmSessionManagerProvider;
import androidx.media3.exoplayer.drm.FrameworkMediaDrm;
import androidx.media3.exoplayer.drm.HttpMediaDrmCallback;
import androidx.media3.exoplayer.drm.UnsupportedDrmException;
import androidx.media3.exoplayer.hls.HlsMediaSource;
import androidx.media3.exoplayer.ima.ImaAdsLoader;
import androidx.media3.exoplayer.mediacodec.MediaCodecInfo;
import androidx.media3.exoplayer.mediacodec.MediaCodecUtil;
import androidx.media3.exoplayer.rtsp.RtspMediaSource;
import androidx.media3.exoplayer.smoothstreaming.DefaultSsChunkSource;
import androidx.media3.exoplayer.smoothstreaming.SsMediaSource;
import androidx.media3.exoplayer.source.ClippingMediaSource;
import androidx.media3.exoplayer.source.DefaultMediaSourceFactory;
import androidx.media3.exoplayer.source.MediaSource;
import androidx.media3.exoplayer.source.MergingMediaSource;
import androidx.media3.exoplayer.source.ProgressiveMediaSource;
import androidx.media3.exoplayer.source.SingleSampleMediaSource;
import androidx.media3.exoplayer.source.TrackGroupArray;
import androidx.media3.exoplayer.source.ads.AdsMediaSource;
import androidx.media3.exoplayer.trackselection.AdaptiveTrackSelection;
import androidx.media3.exoplayer.trackselection.DefaultTrackSelector;
import androidx.media3.exoplayer.trackselection.ExoTrackSelection;
import androidx.media3.exoplayer.trackselection.MappingTrackSelector;
import androidx.media3.exoplayer.trackselection.TrackSelection;
import androidx.media3.exoplayer.trackselection.TrackSelectionArray;
import androidx.media3.exoplayer.upstream.BandwidthMeter;
import androidx.media3.exoplayer.upstream.CmcdConfiguration;
import androidx.media3.exoplayer.upstream.DefaultAllocator;
import androidx.media3.exoplayer.upstream.DefaultBandwidthMeter;
import androidx.media3.exoplayer.util.EventLogger;
import androidx.media3.extractor.metadata.emsg.EventMessage;
import androidx.media3.extractor.metadata.id3.Id3Frame;
import androidx.media3.extractor.metadata.id3.TextInformationFrame;
import androidx.media3.session.MediaSessionService;
import androidx.media3.ui.LegacyPlayerControlView;

import com.brentvatne.common.api.AdsProps;
import com.brentvatne.common.api.BufferConfig;
import com.brentvatne.common.api.BufferingStrategy;
import com.brentvatne.common.api.ControlsConfig;
import com.brentvatne.common.api.DRMProps;
import com.brentvatne.common.api.ResizeMode;
import com.brentvatne.common.api.SideLoadedTextTrack;
import com.brentvatne.common.api.Source;
import com.brentvatne.common.api.SubtitleStyle;
import com.brentvatne.common.api.TimedMetadata;
import com.brentvatne.common.api.Track;
import com.brentvatne.common.api.VideoTrack;
import com.brentvatne.common.react.VideoEventEmitter;
import com.brentvatne.common.toolbox.DebugLog;
import com.brentvatne.common.toolbox.ReactBridgeUtils;
import com.brentvatne.react.BuildConfig;
import com.brentvatne.react.R;
import com.brentvatne.react.ReactNativeVideoManager;
import com.brentvatne.receiver.AudioBecomingNoisyReceiver;
import com.brentvatne.receiver.BecomingNoisyListener;
import com.facebook.react.bridge.LifecycleEventListener;
import com.facebook.react.bridge.Promise;
import com.facebook.react.bridge.UiThreadUtil;
import com.facebook.react.uimanager.ThemedReactContext;
import com.google.ads.interactivemedia.v3.api.AdError;
import com.google.ads.interactivemedia.v3.api.AdErrorEvent;
import com.google.ads.interactivemedia.v3.api.AdEvent;
import com.google.ads.interactivemedia.v3.api.ImaSdkFactory;
import com.google.ads.interactivemedia.v3.api.ImaSdkSettings;
import com.google.common.collect.ImmutableList;

import java.net.CookieHandler;
import java.net.CookieManager;
import java.net.CookiePolicy;
import java.util.ArrayList;
import java.util.List;
import java.util.Locale;
import java.util.Map;
import java.util.UUID;
import java.util.concurrent.Callable;
import java.util.concurrent.ExecutorService;
import java.util.concurrent.Executors;
import java.util.concurrent.Future;
import java.util.concurrent.TimeUnit;

@SuppressLint("ViewConstructor")
public class ReactExoplayerView extends FrameLayout implements
        LifecycleEventListener,
        Player.Listener,
        BandwidthMeter.EventListener,
        BecomingNoisyListener,
        DrmSessionEventListener,
        AdEvent.AdEventListener,
        AdErrorEvent.AdErrorListener {

    public static final double DEFAULT_MAX_HEAP_ALLOCATION_PERCENT = 1;
    public static final double DEFAULT_MIN_BUFFER_MEMORY_RESERVE = 0;

    private static final String TAG = "ReactExoplayerView";

    private static final CookieManager DEFAULT_COOKIE_MANAGER;
    private static final int SHOW_PROGRESS = 1;

    static {
        DEFAULT_COOKIE_MANAGER = new CookieManager();
        DEFAULT_COOKIE_MANAGER.setCookiePolicy(CookiePolicy.ACCEPT_ORIGINAL_SERVER);
    }

    protected final VideoEventEmitter eventEmitter;
    private final ReactExoplayerConfig config;
    private final DefaultBandwidthMeter bandwidthMeter;
    private LegacyPlayerControlView playerControlView;
    private View playPauseControlContainer;
    private Player.Listener eventListener;

    private ExoPlayerView exoPlayerView;
    private FullScreenPlayerView fullScreenPlayerView;
    private ImaAdsLoader adsLoader;

    private DataSource.Factory mediaDataSourceFactory;
    private ExoPlayer player;
    private DefaultTrackSelector trackSelector;
    private boolean playerNeedsSource;
    private ServiceConnection playbackServiceConnection;
    private PlaybackServiceBinder playbackServiceBinder;

    // logger to be enable by props
    private EventLogger debugEventLogger = null;
    private boolean enableDebug = false;
    private static final String TAG_EVENT_LOGGER = "RNVExoplayer";

    private int resumeWindow;
    private long resumePosition;
    private boolean loadVideoStarted;
    private boolean isFullscreen;
    private boolean isInBackground;
    private boolean isPaused;
    private boolean isBuffering;
    private boolean muted = false;
    private boolean hasAudioFocus = false;
    private float rate = 1f;
    private AudioOutput audioOutput = AudioOutput.SPEAKER;
    private float audioVolume = 1f;
    private int minLoadRetryCount = 3;
    private BufferConfig bufferConfig = new BufferConfig();
    private int maxBitRate = 0;
    private boolean hasDrmFailed = false;
    private boolean isUsingContentResolution = false;
    private boolean selectTrackWhenReady = false;
    private final Handler mainHandler;
    private Runnable mainRunnable;
    private boolean useCache = false;
    private ControlsConfig controlsConfig = new ControlsConfig();

    /*
    * When user is seeking first called is on onPositionDiscontinuity -> DISCONTINUITY_REASON_SEEK
    * Then we set if to false when playback is back in onIsPlayingChanged -> true
    */
    private boolean isSeeking = false;
    private long seekPosition = -1;

    // Props from React
    private Source source = new Source();
    private boolean repeat;
    private String audioTrackType;
    private String audioTrackValue;
    private String videoTrackType;
    private String videoTrackValue;
    private String textTrackType = "disabled";
    private String textTrackValue;
    private boolean disableFocus;
    private boolean focusable = true;
    private BufferingStrategy.BufferingStrategyEnum bufferingStrategy;
    private boolean disableDisconnectError;
    private boolean preventsDisplaySleepDuringVideoPlayback = true;
    private float mProgressUpdateInterval = 250.0f;
    private boolean playInBackground = false;
    private boolean mReportBandwidth = false;
    private boolean controls;

    private boolean showNotificationControls = false;
    // \ End props

    // React
    private final ThemedReactContext themedReactContext;
    private final AudioManager audioManager;
    private final AudioBecomingNoisyReceiver audioBecomingNoisyReceiver;
    private final AudioManager.OnAudioFocusChangeListener audioFocusChangeListener;

    // store last progress event values to avoid sending unnecessary messages
    private long lastPos = -1;
    private long lastBufferDuration = -1;
    private long lastDuration = -1;

    private boolean viewHasDropped = false;
    private int selectedSpeedIndex = 1; // Default is 1.0x

    private final String instanceId = String.valueOf(UUID.randomUUID());

    private CmcdConfiguration.Factory cmcdConfigurationFactory;

    public void setCmcdConfigurationFactory(CmcdConfiguration.Factory factory) {
        this.cmcdConfigurationFactory = factory;
    }

    private void updateProgress() {
        if (player != null) {
            if (playerControlView != null && isPlayingAd() && controls) {
                playerControlView.hide();
            }
            long bufferedDuration = player.getBufferedPercentage() * player.getDuration() / 100;
            long duration = player.getDuration();
            long pos = player.getCurrentPosition();
            if (pos > duration) {
                pos = duration;
            }

            if (lastPos != pos
                    || lastBufferDuration != bufferedDuration
                    || lastDuration != duration) {
                lastPos = pos;
                lastBufferDuration = bufferedDuration;
                lastDuration = duration;
                eventEmitter.onVideoProgress.invoke(pos, bufferedDuration, player.getDuration(), getPositionInFirstPeriodMsForCurrentWindow(pos));
            }
        }
    }

    private final Handler progressHandler = new Handler(Looper.getMainLooper()) {
        @Override
        public void handleMessage(Message msg) {
            if (msg.what == SHOW_PROGRESS) {
                updateProgress();
                msg = obtainMessage(SHOW_PROGRESS);
                sendMessageDelayed(msg, Math.round(mProgressUpdateInterval));
            }
        }
    };

    public double getPositionInFirstPeriodMsForCurrentWindow(long currentPosition) {
        Timeline.Window window = new Timeline.Window();
        if(!player.getCurrentTimeline().isEmpty()) {
            player.getCurrentTimeline().getWindow(player.getCurrentMediaItemIndex(), window);
        }
        return window.windowStartTimeMs + currentPosition;
    }

    public ReactExoplayerView(ThemedReactContext context, ReactExoplayerConfig config) {
        super(context);
        this.themedReactContext = context;
        this.eventEmitter = new VideoEventEmitter();
        this.config = config;
        this.bandwidthMeter = config.getBandwidthMeter();
        mainHandler = new Handler();
        createViews();

        audioManager = (AudioManager) context.getSystemService(Context.AUDIO_SERVICE);
        themedReactContext.addLifecycleEventListener(this);
        audioBecomingNoisyReceiver = new AudioBecomingNoisyReceiver(themedReactContext);
        audioFocusChangeListener = new OnAudioFocusChangedListener(this, themedReactContext);
    }

    private boolean isPlayingAd() {
        return player != null && player.isPlayingAd();
    }

    private void createViews() {
        if (CookieHandler.getDefault() != DEFAULT_COOKIE_MANAGER) {
            CookieHandler.setDefault(DEFAULT_COOKIE_MANAGER);
        }

        LayoutParams layoutParams = new LayoutParams(
                LayoutParams.MATCH_PARENT,
                LayoutParams.MATCH_PARENT);
        exoPlayerView = new ExoPlayerView(getContext());
        exoPlayerView.setLayoutParams(layoutParams);
        addView(exoPlayerView, 0, layoutParams);

        exoPlayerView.setFocusable(this.focusable);
    }

    // LifecycleEventListener implementation
    @Override
    public void onHostResume() {
        if (!playInBackground || !isInBackground) {
            setPlayWhenReady(!isPaused);
        }
        isInBackground = false;
    }

    @Override
    public void onHostPause() {
        isInBackground = true;
        if (playInBackground) {
            return;
        }
        setPlayWhenReady(false);
    }

    @Override
    public void onHostDestroy() {
        cleanUpResources();
    }

    @Override
    protected void onDetachedFromWindow() {
        cleanupPlaybackService();
        super.onDetachedFromWindow();
    }

    public void cleanUpResources() {
        stopPlayback();
        themedReactContext.removeLifecycleEventListener(this);
        releasePlayer();
        viewHasDropped = true;
    }

    //BandwidthMeter.EventListener implementation
    @Override
    public void onBandwidthSample(int elapsedMs, long bytes, long bitrate) {
        if (mReportBandwidth) {
            if (player == null) {
                eventEmitter.onVideoBandwidthUpdate.invoke(bitrate, 0, 0, null);
            } else {
                Format videoFormat = player.getVideoFormat();
                boolean isRotatedContent = videoFormat != null && (videoFormat.rotationDegrees == 90 || videoFormat.rotationDegrees == 270);
                int width = videoFormat != null ? (isRotatedContent ? videoFormat.height : videoFormat.width) : 0;
                int height = videoFormat != null ? (isRotatedContent ? videoFormat.width : videoFormat.height) : 0;
                String trackId = videoFormat != null ? videoFormat.id : null;
                eventEmitter.onVideoBandwidthUpdate.invoke(bitrate, height, width, trackId);
            }
        }
    }

    // Internal methods

    /**
     * Toggling the visibility of the player control view
     */
    private void togglePlayerControlVisibility() {
        if (player == null) return;
        reLayoutControls();
        if (playerControlView.isVisible()) {
            playerControlView.hide();
        } else {
            playerControlView.show();
        }
    }

    /**
     * Initializing Player control
     */
    private void initializePlayerControl() {
        if (playerControlView == null) {
            playerControlView = new LegacyPlayerControlView(getContext());
            playerControlView.addVisibilityListener(new LegacyPlayerControlView.VisibilityListener() {
                @Override
                public void onVisibilityChange(int visibility) {
                    eventEmitter.onControlsVisibilityChange.invoke(visibility == View.VISIBLE);
                }
            });
        }

        // Setting the player for the playerControlView
        playerControlView.setPlayer(player);
        playPauseControlContainer = playerControlView.findViewById(R.id.exo_play_pause_container);

        // Invoking onClick event for exoplayerView
        exoPlayerView.setOnClickListener((View v) -> {
            if (!isPlayingAd()) {
                togglePlayerControlVisibility();
            }
        });

        //Handling the playButton click event
        ImageButton playButton = playerControlView.findViewById(R.id.exo_play);

        playButton.setOnClickListener((View v) -> {
            if (player != null && player.getPlaybackState() == Player.STATE_ENDED) {
                player.seekTo(0);
            }
            setPausedModifier(false);
        });

        //Handling the rewind and forward button click events
        ImageButton exoRewind = playerControlView.findViewById(R.id.exo_rew);
        ImageButton exoForward = playerControlView.findViewById(R.id.exo_ffwd);
        exoRewind.setOnClickListener((View v) -> {
            seekTo(player.getCurrentPosition() - controlsConfig.getSeekIncrementMS());
        });

        exoForward.setOnClickListener((View v) -> {
            seekTo(player.getCurrentPosition() + controlsConfig.getSeekIncrementMS());
        });

        //Handling the pauseButton click event
        ImageButton pauseButton = playerControlView.findViewById(R.id.exo_pause);
        pauseButton.setOnClickListener((View v) ->
                setPausedModifier(true)
        );

        //Handling the settingButton click event
        final ImageButton settingButton = playerControlView.findViewById(R.id.exo_settings);
        settingButton.setOnClickListener(v -> openSettings());

        //Handling the fullScreenButton click event
        final ImageButton fullScreenButton = playerControlView.findViewById(R.id.exo_fullscreen);
        fullScreenButton.setOnClickListener(v -> setFullscreen(!isFullscreen));
        updateFullScreenButtonVisibility();
        refreshControlsStyles();

        // Invoking onPlaybackStateChanged and onPlayWhenReadyChanged events for Player
        eventListener = new Player.Listener() {
            @Override
            public void onPlaybackStateChanged(int playbackState) {
                View playButton = playerControlView.findViewById(R.id.exo_play);
                View pauseButton = playerControlView.findViewById(R.id.exo_pause);
                if (playButton != null && playButton.getVisibility() == GONE) {
                    playButton.setVisibility(INVISIBLE);
                }
                if (pauseButton != null && pauseButton.getVisibility() == GONE) {
                    pauseButton.setVisibility(INVISIBLE);
                }

                reLayout(playPauseControlContainer);
                //Remove this eventListener once its executed. since UI will work fine once after the reLayout is done
                player.removeListener(eventListener);
            }

            @Override
            public void onPlayWhenReadyChanged(boolean playWhenReady, int reason) {
                reLayout(playPauseControlContainer);
                //Remove this eventListener once its executed. since UI will work fine once after the reLayout is done
                player.removeListener(eventListener);
            }
        };
        player.addListener(eventListener);
    }
    private void openSettings() {
        AlertDialog.Builder builder = new AlertDialog.Builder(themedReactContext);
        builder.setTitle(R.string.settings);
        String[] settingsOptions = {themedReactContext.getString(R.string.playback_speed)};
        builder.setItems(settingsOptions, (dialog, which) -> {
            if (which == 0) {
                showPlaybackSpeedOptions();
            }
        });
        builder.show();
    }

    private void showPlaybackSpeedOptions() {
        String[] speedOptions = {"0.5x", "1.0x", "1.5x", "2.0x"};
        AlertDialog.Builder builder = new AlertDialog.Builder(themedReactContext);
        builder.setTitle(R.string.select_playback_speed);

        builder.setSingleChoiceItems(speedOptions, selectedSpeedIndex, (dialog, which) -> {
            selectedSpeedIndex = which;
            float speed = switch (which) {
                case 0 -> 0.5f;
                case 2 -> 1.5f;
                case 3 -> 2.0f;
                default -> 1.0f;
            };
            setRateModifier(speed);
        });
        builder.show();
    }

    /**
     * Adding Player control to the frame layout
     */
    private void addPlayerControl() {
        if (playerControlView == null) return;
        LayoutParams layoutParams = new LayoutParams(
                LayoutParams.MATCH_PARENT,
                LayoutParams.MATCH_PARENT);
        playerControlView.setLayoutParams(layoutParams);
        int indexOfPC = indexOfChild(playerControlView);
        if (indexOfPC != -1) {
            removeViewAt(indexOfPC);
        }
        addView(playerControlView, 1, layoutParams);
        reLayout(playerControlView);
    }

    /**
     * Update the layout
     * @param view  view needs to update layout
     *
     * This is a workaround for the open bug in react-native: <a href="https://github.com/facebook/react-native/issues/17968">...</a>
     */
    private void reLayout(View view) {
        if (view == null) return;
        view.measure(MeasureSpec.makeMeasureSpec(getMeasuredWidth(), MeasureSpec.EXACTLY),
                MeasureSpec.makeMeasureSpec(getMeasuredHeight(), MeasureSpec.EXACTLY));
        view.layout(view.getLeft(), view.getTop(), view.getMeasuredWidth(), view.getMeasuredHeight());
    }

    private void refreshControlsStyles() {
        if (playerControlView == null || player == null || !controls) return;
        updateLiveContent();
        updatePlayPauseButtons();
        updateButtonVisibility(controlsConfig.getHideForward(), R.id.exo_ffwd);
        updateButtonVisibility(controlsConfig.getHideRewind(), R.id.exo_rew);
        updateButtonVisibility(controlsConfig.getHideNext(), R.id.exo_next);
        updateButtonVisibility(controlsConfig.getHidePrevious(), R.id.exo_prev);
        updateViewVisibility(playerControlView.findViewById(R.id.exo_fullscreen), controlsConfig.getHideFullscreen(), GONE);
        updateViewVisibility(playerControlView.findViewById(R.id.exo_position), controlsConfig.getHidePosition(), GONE);
        updateViewVisibility(playerControlView.findViewById(R.id.exo_progress), controlsConfig.getHideSeekBar(), INVISIBLE);
        updateViewVisibility(playerControlView.findViewById(R.id.exo_duration), controlsConfig.getHideDuration(), GONE);
        updateViewVisibility(playerControlView.findViewById(R.id.exo_settings), controlsConfig.getHideSettingButton(), GONE );
    }

    private void updateLiveContent() {
        LinearLayout exoLiveContainer = playerControlView.findViewById(R.id.exo_live_container);
        TextView exoLiveLabel = playerControlView.findViewById(R.id.exo_live_label);

        boolean isLive = false;
        Timeline timeline = player.getCurrentTimeline();

        // Determine if the content is live
        if (!timeline.isEmpty()) {
            Timeline.Window window = new Timeline.Window();
            timeline.getWindow(player.getCurrentMediaItemIndex(), window);
            isLive = window.isLive();
        }

        if (isLive && controlsConfig.getLiveLabel() != null) {
            exoLiveLabel.setText(controlsConfig.getLiveLabel());
            exoLiveContainer.setVisibility(VISIBLE);
        } else {
            exoLiveContainer.setVisibility(GONE);
        }
    }

    private void updatePlayPauseButtons() {
        final ImageButton playButton = playerControlView.findViewById(R.id.exo_play);
        final ImageButton pauseButton = playerControlView.findViewById(R.id.exo_pause);

        if (controlsConfig.getHidePlayPause()) {
            playPauseControlContainer.setAlpha(0);
            playButton.setClickable(false);
            pauseButton.setClickable(false);
        } else {
            playPauseControlContainer.setAlpha(1.0f);
            playButton.setClickable(true);
            pauseButton.setClickable(true);
        }
    }

    private void updateButtonVisibility(boolean hide, int buttonID) {
        ImageButton button = playerControlView.findViewById(buttonID);
        if (hide) {
            button.setImageAlpha(0);
            button.setClickable(false);
        } else {
            button.setImageAlpha(255);
            button.setClickable(true);
        }
    }

    private void updateViewVisibility(View view, boolean hide, int hideVisibility) {
        if (hide) {
            view.setVisibility(hideVisibility);
        } else if (view.getVisibility() == hideVisibility) {
            view.setVisibility(VISIBLE);
        }
    }



    private void reLayoutControls() {
        reLayout(exoPlayerView);
        reLayout(playerControlView);
    }

    /// returns true is adaptive bitrate shall be used
    public boolean isUsingVideoABR() {
        return videoTrackType == null || "auto".equals(videoTrackType);
    }

    public void setDebug(boolean enableDebug) {
        this.enableDebug = enableDebug;
        refreshDebugState();
    }

    private void refreshDebugState() {
        if (player == null) {
            return;
        }
        if (enableDebug) {
            debugEventLogger = new EventLogger(TAG_EVENT_LOGGER);
            player.addAnalyticsListener(debugEventLogger);
        } else if (debugEventLogger != null) {
            player.removeAnalyticsListener(debugEventLogger);
            debugEventLogger = null;
        }
    }

    public void setViewType(int viewType) {
        exoPlayerView.updateSurfaceView(viewType);
    }

    private class RNVLoadControl extends DefaultLoadControl {
        private final int availableHeapInBytes;
        private final Runtime runtime;
        public RNVLoadControl(DefaultAllocator allocator, BufferConfig config) {
            super(allocator,
                    config.getMinBufferMs() != BufferConfig.Companion.getBufferConfigPropUnsetInt()
                            ? config.getMinBufferMs()
                            : DefaultLoadControl.DEFAULT_MIN_BUFFER_MS,
                    config.getMaxBufferMs() != BufferConfig.Companion.getBufferConfigPropUnsetInt()
                            ? config.getMaxBufferMs()
                            : DefaultLoadControl.DEFAULT_MAX_BUFFER_MS,
                    config.getBufferForPlaybackMs() != BufferConfig.Companion.getBufferConfigPropUnsetInt()
                            ? config.getBufferForPlaybackMs()
                            : DefaultLoadControl.DEFAULT_BUFFER_FOR_PLAYBACK_MS ,
                    config.getBufferForPlaybackAfterRebufferMs() != BufferConfig.Companion.getBufferConfigPropUnsetInt()
                            ? config.getBufferForPlaybackAfterRebufferMs()
                            : DefaultLoadControl.DEFAULT_BUFFER_FOR_PLAYBACK_AFTER_REBUFFER_MS,
                    -1,
                    true,
                    config.getBackBufferDurationMs() != BufferConfig.Companion.getBufferConfigPropUnsetInt()
                            ? config.getBackBufferDurationMs()
                            : DefaultLoadControl.DEFAULT_BACK_BUFFER_DURATION_MS,
                    DefaultLoadControl.DEFAULT_RETAIN_BACK_BUFFER_FROM_KEYFRAME);
            runtime = Runtime.getRuntime();
            ActivityManager activityManager = (ActivityManager) themedReactContext.getSystemService(ThemedReactContext.ACTIVITY_SERVICE);
            double maxHeap = config.getMaxHeapAllocationPercent() != BufferConfig.Companion.getBufferConfigPropUnsetDouble()
                    ? bufferConfig.getMaxHeapAllocationPercent()
                    : DEFAULT_MAX_HEAP_ALLOCATION_PERCENT;
            availableHeapInBytes = (int) Math.floor(activityManager.getMemoryClass() * maxHeap * 1024 * 1024);
        }

        @Override
        public boolean shouldContinueLoading(long playbackPositionUs, long bufferedDurationUs, float playbackSpeed) {
            if (bufferingStrategy == BufferingStrategy.BufferingStrategyEnum.DisableBuffering) {
                return false;
            } else if (bufferingStrategy == BufferingStrategy.BufferingStrategyEnum.DependingOnMemory) {
                // The goal of this algorithm is to pause video loading (increasing the buffer)
                // when available memory on device become low.
                int loadedBytes = getAllocator().getTotalBytesAllocated();
                boolean isHeapReached = availableHeapInBytes > 0 && loadedBytes >= availableHeapInBytes;
                if (isHeapReached) {
                    return false;
                }
                long usedMemory = runtime.totalMemory() - runtime.freeMemory();
                long freeMemory = runtime.maxMemory() - usedMemory;
                double minBufferMemoryReservePercent = bufferConfig.getMinBufferMemoryReservePercent() != BufferConfig.Companion.getBufferConfigPropUnsetDouble()
                        ? bufferConfig.getMinBufferMemoryReservePercent()
                        : ReactExoplayerView.DEFAULT_MIN_BUFFER_MEMORY_RESERVE;
                long reserveMemory = (long) minBufferMemoryReservePercent * runtime.maxMemory();
                long bufferedMs = bufferedDurationUs / (long) 1000;
                if (reserveMemory > freeMemory && bufferedMs > 2000) {
                    // We don't have enough memory in reserve so we stop buffering to allow other components to use it instead
                    return false;
                }
                if (runtime.freeMemory() == 0) {
                    DebugLog.w(TAG, "Free memory reached 0, forcing garbage collection");
                    runtime.gc();
                    return false;
                }
            }
            // "default" case or normal case for "DependingOnMemory"
            return super.shouldContinueLoading(playbackPositionUs, bufferedDurationUs, playbackSpeed);
        }
    }

    private void initializePlayer() {
        ReactExoplayerView self = this;
        Activity activity = themedReactContext.getCurrentActivity();
        // This ensures all props have been settled, to avoid async racing conditions.
        Source runningSource = source;
        mainRunnable = () -> {
            if (viewHasDropped && runningSource == source) {
                return;
            }
            try {
                if (runningSource.getUri() == null) {
                    return;
                }
                if (player == null) {
                    // Initialize core configuration and listeners
                    initializePlayerCore(self);
                }
                if (playerNeedsSource) {
                    // Will force display of shutter view if needed
                    exoPlayerView.updateShutterViewVisibility();
                    exoPlayerView.invalidateAspectRatio();
                    // DRM session manager creation must be done on a different thread to prevent crashes so we start a new thread
                    ExecutorService es = Executors.newSingleThreadExecutor();
                    es.execute(() -> {
                        // DRM initialization must run on a different thread
                        if (viewHasDropped && runningSource == source) {
                            return;
                        }
                        if (activity == null) {
                            DebugLog.e(TAG, "Failed to initialize Player!, null activity");
                            eventEmitter.onVideoError.invoke("Failed to initialize Player!", new Exception("Current Activity is null!"), "1001");
                            return;
                        }

                        // Initialize handler to run on the main thread
                        activity.runOnUiThread(() -> {
                            if (viewHasDropped && runningSource == source) {
                                return;
                            }
                            try {
                                // Source initialization must run on the main thread
                                initializePlayerSource(runningSource);
                            } catch (Exception ex) {
                                self.playerNeedsSource = true;
                                DebugLog.e(TAG, "Failed to initialize Player! 1");
                                DebugLog.e(TAG, ex.toString());
                                ex.printStackTrace();
                                eventEmitter.onVideoError.invoke(ex.toString(), ex, "1001");
                            }
                        });
                    });
                } else if (runningSource == source) {
                    initializePlayerSource(runningSource);
                }
            } catch (Exception ex) {
                self.playerNeedsSource = true;
                DebugLog.e(TAG, "Failed to initialize Player! 2");
                DebugLog.e(TAG, ex.toString());
                ex.printStackTrace();
                eventEmitter.onVideoError.invoke(ex.toString(), ex, "1001");
            }
        };
        mainHandler.postDelayed(mainRunnable, 1);
    }

    public void getCurrentPosition(Promise promise) {
        if (player != null) {
            float currentPosition = player.getCurrentPosition() / 1000.0f;
            promise.resolve(currentPosition);
        } else {
            promise.reject("PLAYER_NOT_AVAILABLE", "Player is not initialized.");
        }
    }

    private void initializePlayerCore(ReactExoplayerView self) {
        ExoTrackSelection.Factory videoTrackSelectionFactory = new AdaptiveTrackSelection.Factory();
        self.trackSelector = new DefaultTrackSelector(getContext(), videoTrackSelectionFactory);
        self.trackSelector.setParameters(trackSelector.buildUponParameters()
                .setMaxVideoBitrate(maxBitRate == 0 ? Integer.MAX_VALUE : maxBitRate));

        DefaultAllocator allocator = new DefaultAllocator(true, C.DEFAULT_BUFFER_SEGMENT_SIZE);
        RNVLoadControl loadControl = new RNVLoadControl(
                allocator,
                bufferConfig
        );
        DefaultRenderersFactory renderersFactory =
                new DefaultRenderersFactory(getContext())
                        .setExtensionRendererMode(DefaultRenderersFactory.EXTENSION_RENDERER_MODE_OFF)
                        .setEnableDecoderFallback(true)
                        .forceEnableMediaCodecAsynchronousQueueing();

<<<<<<< HEAD
        if (BuildConfig.USE_EXOPLAYER_IMA) {
            AdsProps adProps = source.getAdsProps();

            // Create an AdsLoader.
            ImaAdsLoader.Builder imaLoaderBuilder = new ImaAdsLoader
                    .Builder(themedReactContext)
                    .setAdEventListener(this)
                    .setAdErrorListener(this);

            if (adProps != null && adProps.getAdLanguage() != null) {
                ImaSdkSettings imaSdkSettings = ImaSdkFactory.getInstance().createImaSdkSettings();
                imaSdkSettings.setLanguage(adProps.getAdLanguage());
                imaLoaderBuilder.setImaSdkSettings(imaSdkSettings);
            }
            adsLoader = imaLoaderBuilder.build();
        }
        DefaultMediaSourceFactory mediaSourceFactory = new DefaultMediaSourceFactory(mediaDataSourceFactory);
        if (useCache) {
            mediaSourceFactory.setDataSourceFactory(RNVSimpleCache.INSTANCE.getCacheFactory(buildHttpDataSourceFactory(true)));
        }

        if (adsLoader != null) {
            mediaSourceFactory.setLocalAdInsertionComponents(unusedAdTagUri -> adsLoader, exoPlayerView);
        }
=======
        DefaultMediaSourceFactory mediaSourceFactory = new DefaultMediaSourceFactory(mediaDataSourceFactory);
        if (useCache) {
            mediaSourceFactory.setDataSourceFactory(RNVSimpleCache.INSTANCE.getCacheFactory(buildHttpDataSourceFactory(true)));
        }

        ImaSdkSettings imaSdkSettings = ImaSdkFactory.getInstance().createImaSdkSettings();
        imaSdkSettings.setLanguage(adLanguage);

        // Create an AdsLoader.
        adsLoader = new ImaAdsLoader
                .Builder(themedReactContext)
                .setImaSdkSettings(imaSdkSettings)
                .setAdEventListener(this)
                .setAdErrorListener(this)
                .build();
        mediaSourceFactory.setLocalAdInsertionComponents(unusedAdTagUri -> adsLoader, exoPlayerView);
>>>>>>> 9a3fcda3

        player = new ExoPlayer.Builder(getContext(), renderersFactory)
                .setTrackSelector(self.trackSelector)
                .setBandwidthMeter(bandwidthMeter)
                .setLoadControl(loadControl)
                .setMediaSourceFactory(mediaSourceFactory)
                .build();
        ReactNativeVideoManager.Companion.getInstance().onInstanceCreated(instanceId, player);
        refreshDebugState();
        player.addListener(self);
        player.setVolume(muted ? 0.f : audioVolume * 1);
        exoPlayerView.setPlayer(player);

        if (adsLoader != null) {
            adsLoader.setPlayer(player);
        }
        audioBecomingNoisyReceiver.setListener(self);
        bandwidthMeter.addEventListener(new Handler(), self);
        setPlayWhenReady(!isPaused);
        playerNeedsSource = true;

        PlaybackParameters params = new PlaybackParameters(rate, 1f);
        player.setPlaybackParameters(params);
        changeAudioOutput(this.audioOutput);

        if(showNotificationControls) {
            setupPlaybackService();
        }
    }

    private DrmSessionManager initializePlayerDrm() {
        DrmSessionManager drmSessionManager = null;
        DRMProps drmProps = source.getDrmProps();
        // need to realign UUID in DRM Props from source
        if (drmProps != null && drmProps.getDrmType() != null) {
            UUID uuid = Util.getDrmUuid(drmProps.getDrmType());
            if (uuid != null) {
                try {
                    DebugLog.w(TAG, "drm buildDrmSessionManager");
                    drmSessionManager = buildDrmSessionManager(uuid, drmProps);
                } catch (UnsupportedDrmException e) {
                    int errorStringId = Util.SDK_INT < 18 ? R.string.error_drm_not_supported
                            : (e.reason == UnsupportedDrmException.REASON_UNSUPPORTED_SCHEME
                            ? R.string.error_drm_unsupported_scheme : R.string.error_drm_unknown);
                    eventEmitter.onVideoError.invoke(getResources().getString(errorStringId), e, "3003");
                        }
            }
        }
        return drmSessionManager;
    }

    private void initializePlayerSource(Source runningSource) {
        if (runningSource.getUri() == null) {
            return;
        }
        /// init DRM
        DrmSessionManager drmSessionManager = initializePlayerDrm();
        if (drmSessionManager == null && runningSource.getDrmProps() != null && runningSource.getDrmProps().getDrmType() != null) {
            // Failed to initialize DRM session manager - cannot continue
            DebugLog.e(TAG, "Failed to initialize DRM Session Manager Framework!");
            return;
        }
        // init source to manage ads and external text tracks
        ArrayList<MediaSource> mediaSourceList = buildTextSources();
        MediaSource videoSource = buildMediaSource(runningSource.getUri(), runningSource.getExtension(), drmSessionManager, runningSource.getCropStartMs(), runningSource.getCropEndMs());
        MediaSource mediaSourceWithAds = null;
<<<<<<< HEAD
        Uri adTagUrl = null;
        if (source.getAdsProps() != null) {
            adTagUrl = source.getAdsProps().getAdTagUrl();
        }
        if (adTagUrl != null && adsLoader != null) {
=======
        if (adTagUrl != null && BuildConfig.USE_EXOPLAYER_IMA) {
>>>>>>> 9a3fcda3
            DefaultMediaSourceFactory mediaSourceFactory = new DefaultMediaSourceFactory(mediaDataSourceFactory)
                    .setLocalAdInsertionComponents(unusedAdTagUri -> adsLoader, exoPlayerView);
            DataSpec adTagDataSpec = new DataSpec(adTagUrl);
            DebugLog.w(TAG, "ads " + adTagUrl);
            mediaSourceWithAds = new AdsMediaSource(videoSource, adTagDataSpec, ImmutableList.of(runningSource.getUri(), adTagUrl), mediaSourceFactory, adsLoader, exoPlayerView);
            exoPlayerView.showAds();
        }
        MediaSource mediaSource;
        if (mediaSourceList.isEmpty()) {
            if (mediaSourceWithAds != null) {
                mediaSource = mediaSourceWithAds;
            } else {
                mediaSource = videoSource;
            }
        } else {
            if (mediaSourceWithAds != null) {
                mediaSourceList.add(0, mediaSourceWithAds);
            } else {
                mediaSourceList.add(0, videoSource);
            }
            MediaSource[] textSourceArray = mediaSourceList.toArray(
                    new MediaSource[mediaSourceList.size()]
            );
            mediaSource = new MergingMediaSource(textSourceArray);
        }

        // wait for player to be set
        while (player == null) {
            try {
                wait();
            } catch (InterruptedException ex) {
                Thread.currentThread().interrupt();
                DebugLog.e(TAG, ex.toString());
            }
        }

        boolean haveResumePosition = resumeWindow != C.INDEX_UNSET;
        if (haveResumePosition) {
            player.seekTo(resumeWindow, resumePosition);
            player.setMediaSource(mediaSource, false);
        } else if (runningSource.getStartPositionMs() > 0) {
            player.setMediaSource(mediaSource, runningSource.getStartPositionMs());
        } else {
            player.setMediaSource(mediaSource, true);
        }
        player.prepare();
        playerNeedsSource = false;

        reLayoutControls();

        eventEmitter.onVideoLoadStart.invoke();
        loadVideoStarted = true;

        finishPlayerInitialization();
    }

    private void finishPlayerInitialization() {
        // Initializing the playerControlView
        initializePlayerControl();
        setControls(controls);
        applyModifiers();
    }

    private void setupPlaybackService() {
        if (!showNotificationControls || player == null) {
            return;
        }

        playbackServiceConnection = new ServiceConnection() {
            @Override
            public void onServiceConnected(ComponentName name, IBinder service) {
                playbackServiceBinder = (PlaybackServiceBinder) service;

                try {
                    Activity currentActivity = themedReactContext.getCurrentActivity();
                    if (currentActivity != null) {
                        playbackServiceBinder.getService().registerPlayer(player,
                                (Class<Activity>) currentActivity.getClass());
                    } else {
                        // Handle the case where currentActivity is null
                        DebugLog.w(TAG, "Could not register ExoPlayer: currentActivity is null");
                    }
                } catch (Exception e) {
                    DebugLog.e(TAG, "Could not register ExoPlayer: " + e.getMessage());
                }
            }

            @Override
            public void onServiceDisconnected(ComponentName name) {
                try {
                    if (playbackServiceBinder != null) {
                        playbackServiceBinder.getService().unregisterPlayer(player);
                    }
                } catch (Exception ignored) {}

                playbackServiceBinder = null;
            }

            @Override
            public void onNullBinding(ComponentName name) {
                DebugLog.e(TAG, "Could not register ExoPlayer");
            }
        };

        Intent intent = new Intent(themedReactContext, VideoPlaybackService.class);
        intent.setAction(MediaSessionService.SERVICE_INTERFACE);

        if (Build.VERSION.SDK_INT >= Build.VERSION_CODES.O) {
            themedReactContext.startForegroundService(intent);
        } else {
            themedReactContext.startService(intent);
        }

        int flags;
        if (Build.VERSION.SDK_INT >= 29) {
            flags = Context.BIND_AUTO_CREATE | Context.BIND_INCLUDE_CAPABILITIES;
        } else {
            flags = Context.BIND_AUTO_CREATE;
        }

        themedReactContext.bindService(intent, playbackServiceConnection, flags);
    }

    private void cleanupPlaybackService() {
        try {
            if(player != null && playbackServiceBinder != null) {
                playbackServiceBinder.getService().unregisterPlayer(player);
            }

            playbackServiceBinder = null;

            if(playbackServiceConnection != null) {
                themedReactContext.unbindService(playbackServiceConnection);
            }
        } catch(Exception e) {
            DebugLog.w(TAG, "Cloud not cleanup playback service");
        }
    }

    private DrmSessionManager buildDrmSessionManager(UUID uuid, DRMProps drmProps) throws UnsupportedDrmException {
        return buildDrmSessionManager(uuid, drmProps, 0);
    }

    private DrmSessionManager buildDrmSessionManager(UUID uuid, DRMProps drmProps, int retryCount) throws UnsupportedDrmException {
        if (Util.SDK_INT < 18) {
            return null;
        }
        try {
            HttpMediaDrmCallback drmCallback = new HttpMediaDrmCallback(drmProps.getDrmLicenseServer(),
                    buildHttpDataSourceFactory(false));

            String[] keyRequestPropertiesArray = drmProps.getDrmLicenseHeader();
            for (int i = 0; i < keyRequestPropertiesArray.length - 1; i += 2) {
                drmCallback.setKeyRequestProperty(keyRequestPropertiesArray[i], keyRequestPropertiesArray[i + 1]);
            }
            FrameworkMediaDrm mediaDrm = FrameworkMediaDrm.newInstance(uuid);
            if (hasDrmFailed) {
                // When DRM fails using L1 we want to switch to L3
                mediaDrm.setPropertyString("securityLevel", "L3");
            }
            return new DefaultDrmSessionManager.Builder()
                    .setUuidAndExoMediaDrmProvider(uuid, (_uuid) -> mediaDrm)
                    .setKeyRequestParameters(null)
                    .setMultiSession(drmProps.getMultiDrm())
                    .build(drmCallback);
        } catch (UnsupportedDrmException ex) {
            // Unsupported DRM exceptions are handled by the calling method
            throw ex;
        } catch (Exception ex) {
            if (retryCount < 3) {
                // Attempt retry 3 times in case where the OS Media DRM Framework fails for whatever reason
                return buildDrmSessionManager(uuid, drmProps, ++retryCount);
            }
            // Handle the unknow exception and emit to JS
            eventEmitter.onVideoError.invoke(ex.toString(), ex, "3006");
            return null;
        }
    }

    private MediaSource buildMediaSource(Uri uri, String overrideExtension, DrmSessionManager drmSessionManager, long cropStartMs, long cropEndMs) {
        if (uri == null) {
            throw new IllegalStateException("Invalid video uri");
        }
        int type;
        if ("rtsp".equals(overrideExtension)) {
            type = CONTENT_TYPE_RTSP;
        } else {
            type = Util.inferContentType(!TextUtils.isEmpty(overrideExtension) ? "." + overrideExtension
                    : uri.getLastPathSegment());
        }
        config.setDisableDisconnectError(this.disableDisconnectError);

        MediaItem.Builder mediaItemBuilder = new MediaItem.Builder()
                .setUri(uri);

        // refresh custom Metadata
        MediaMetadata customMetadata = ConfigurationUtils.buildCustomMetadata(source.getMetadata());
        if (customMetadata != null) {
            mediaItemBuilder.setMediaMetadata(customMetadata);
        }
        if (source.getAdsProps() != null) {
            Uri adTagUrl = source.getAdsProps().getAdTagUrl();
            if (adTagUrl != null) {
                mediaItemBuilder.setAdsConfiguration(
                        new MediaItem.AdsConfiguration.Builder(adTagUrl).build()
                );
            }
        }

        MediaItem.LiveConfiguration.Builder liveConfiguration = ConfigurationUtils.getLiveConfiguration(bufferConfig);
        mediaItemBuilder.setLiveConfiguration(liveConfiguration.build());

        MediaSource.Factory mediaSourceFactory;
        DrmSessionManagerProvider drmProvider;
        List<StreamKey> streamKeys = new ArrayList<>();
        if (drmSessionManager != null) {
            drmProvider = ((_mediaItem) -> drmSessionManager);
        } else {
            drmProvider = new DefaultDrmSessionManagerProvider();
        }

        switch (type) {
            case CONTENT_TYPE_SS:
                if(!BuildConfig.USE_EXOPLAYER_SMOOTH_STREAMING) {
                    DebugLog.e("Exo Player Exception", "Smooth Streaming is not enabled!");
                    throw new IllegalStateException("Smooth Streaming is not enabled!");
                }

                mediaSourceFactory = new SsMediaSource.Factory(
                        new DefaultSsChunkSource.Factory(mediaDataSourceFactory),
                        buildDataSourceFactory(false)
                );
                break;
            case CONTENT_TYPE_DASH:
                if(!BuildConfig.USE_EXOPLAYER_DASH) {
                    DebugLog.e("Exo Player Exception", "DASH is not enabled!");
                    throw new IllegalStateException("DASH is not enabled!");
                }

                mediaSourceFactory = new DashMediaSource.Factory(
                        new DefaultDashChunkSource.Factory(mediaDataSourceFactory),
                        buildDataSourceFactory(false)
                );
                break;
            case CONTENT_TYPE_HLS:
                if (!BuildConfig.USE_EXOPLAYER_HLS) {
                    DebugLog.e("Exo Player Exception", "HLS is not enabled!");
                    throw new IllegalStateException("HLS is not enabled!");
                }

                mediaSourceFactory = new HlsMediaSource.Factory(
                        mediaDataSourceFactory
                ).setAllowChunklessPreparation(source.getTextTracksAllowChunklessPreparation());
                break;
            case CONTENT_TYPE_OTHER:
                if ("asset".equals(uri.getScheme())) {
                    try {
                        DataSource.Factory assetDataSourceFactory = DataSourceUtil.buildAssetDataSourceFactory(themedReactContext, uri);
                        mediaSourceFactory = new ProgressiveMediaSource.Factory(assetDataSourceFactory);
                    } catch (Exception e) {
                        throw new IllegalStateException("cannot open input file" + uri);
                    }
                } else if ("file".equals(uri.getScheme()) ||
                        !useCache) {
                    mediaSourceFactory = new ProgressiveMediaSource.Factory(
                            mediaDataSourceFactory
                    );
                } else {
                    mediaSourceFactory = new ProgressiveMediaSource.Factory(
                            RNVSimpleCache.INSTANCE.getCacheFactory(buildHttpDataSourceFactory(true))
                    );

                }
                break;
            case CONTENT_TYPE_RTSP:
                if (!BuildConfig.USE_EXOPLAYER_RTSP) {
                    DebugLog.e("Exo Player Exception", "RTSP is not enabled!");
                    throw new IllegalStateException("RTSP is not enabled!");
                }

                mediaSourceFactory = new RtspMediaSource.Factory();
                break;
            default: {
                throw new IllegalStateException("Unsupported type: " + type);
            }
        }

        if (cmcdConfigurationFactory != null) {
            mediaSourceFactory = mediaSourceFactory.setCmcdConfigurationFactory(
                    cmcdConfigurationFactory::createCmcdConfiguration
            );
        }

        MediaItem mediaItem = mediaItemBuilder.setStreamKeys(streamKeys).build();
        MediaSource mediaSource = mediaSourceFactory
                .setDrmSessionManagerProvider(drmProvider)
                .setLoadErrorHandlingPolicy(
                        config.buildLoadErrorHandlingPolicy(minLoadRetryCount)
                )
                .createMediaSource(mediaItem);

        if (cropStartMs >= 0 && cropEndMs >= 0) {
            return new ClippingMediaSource(mediaSource, cropStartMs * 1000, cropEndMs * 1000);
        } else if (cropStartMs >= 0) {
            return new ClippingMediaSource(mediaSource, cropStartMs * 1000, TIME_END_OF_SOURCE);
        } else if (cropEndMs >= 0) {
            return new ClippingMediaSource(mediaSource, 0, cropEndMs * 1000);
        }

        return mediaSource;
    }

    private ArrayList<MediaSource> buildTextSources() {
        ArrayList<MediaSource> textSources = new ArrayList<>();
        if (source.getSideLoadedTextTracks() == null) {
            return textSources;
        }

        for (SideLoadedTextTrack track : source.getSideLoadedTextTracks().getTracks()) {
            MediaSource textSource = buildTextSource(track.getTitle(),
                    track.getUri(),
                    track.getType(),
                    track.getLanguage());
            textSources.add(textSource);
        }
        return textSources;
    }

    private MediaSource buildTextSource(String title, Uri uri, String mimeType, String language) {
        MediaItem.SubtitleConfiguration subtitleConfiguration = new MediaItem.SubtitleConfiguration.Builder(uri)
                .setMimeType(mimeType)
                .setLanguage(language)
                .setSelectionFlags(C.SELECTION_FLAG_DEFAULT)
                .setRoleFlags(C.ROLE_FLAG_SUBTITLE)
                .setLabel(title)
                .build();
        return new SingleSampleMediaSource.Factory(mediaDataSourceFactory)
                .createMediaSource(subtitleConfiguration, C.TIME_UNSET);
    }

    private void releasePlayer() {
        if (player != null) {
            if(playbackServiceBinder != null) {
                playbackServiceBinder.getService().unregisterPlayer(player);
                themedReactContext.unbindService(playbackServiceConnection);
            }

            updateResumePosition();
            player.release();
            player.removeListener(this);
            trackSelector = null;

            ReactNativeVideoManager.Companion.getInstance().onInstanceRemoved(instanceId, player);
            player = null;
        }

        if (adsLoader != null) {
            adsLoader.release();
            adsLoader = null;
        }
        progressHandler.removeMessages(SHOW_PROGRESS);
        audioBecomingNoisyReceiver.removeListener();
        bandwidthMeter.removeEventListener(this);

        if (mainHandler != null && mainRunnable != null) {
            mainHandler.removeCallbacks(mainRunnable);
            mainRunnable = null;
        }
    }

    private static class OnAudioFocusChangedListener implements AudioManager.OnAudioFocusChangeListener {
        private final ReactExoplayerView view;
        private final ThemedReactContext themedReactContext;

        private OnAudioFocusChangedListener(ReactExoplayerView view, ThemedReactContext themedReactContext) {
            this.view = view;
            this.themedReactContext = themedReactContext;
        }

        @Override
        public void onAudioFocusChange(int focusChange) {
            Activity activity = themedReactContext.getCurrentActivity();

            switch (focusChange) {
                case AudioManager.AUDIOFOCUS_LOSS:
                    view.hasAudioFocus = false;
                    view.eventEmitter.onAudioFocusChanged.invoke(false);
                    // FIXME this pause can cause issue if content doesn't have pause capability (can happen on live channel)
                    if (activity != null) {
                        activity.runOnUiThread(view::pausePlayback);
                    }
                    view.audioManager.abandonAudioFocus(this);
                    break;
                case AudioManager.AUDIOFOCUS_LOSS_TRANSIENT:
                    view.eventEmitter.onAudioFocusChanged.invoke(false);
                    break;
                case AudioManager.AUDIOFOCUS_GAIN:
                    view.hasAudioFocus = true;
                    view.eventEmitter.onAudioFocusChanged.invoke(true);
                    break;
                default:
                    break;
            }

            if (view.player != null && activity != null) {
                if (focusChange == AudioManager.AUDIOFOCUS_LOSS_TRANSIENT_CAN_DUCK) {
                    // Lower the volume
                    if (!view.muted) {
                        activity.runOnUiThread(() ->
                                view.player.setVolume(view.audioVolume * 0.8f)
                        );
                    }
                } else if (focusChange == AudioManager.AUDIOFOCUS_GAIN) {
                    // Raise it back to normal
                    if (!view.muted) {
                        activity.runOnUiThread(() ->
                                view.player.setVolume(view.audioVolume * 1)
                        );
                    }
                }
            }
        }
    }

    private boolean requestAudioFocus() {
        if (disableFocus || source.getUri() == null || this.hasAudioFocus) {
            return true;
        }
        int result = audioManager.requestAudioFocus(audioFocusChangeListener,
                AudioManager.STREAM_MUSIC,
                AudioManager.AUDIOFOCUS_GAIN);
        return result == AudioManager.AUDIOFOCUS_REQUEST_GRANTED;
    }

    private void setPlayWhenReady(boolean playWhenReady) {
        if (player == null) {
            return;
        }

        if (playWhenReady) {
            this.hasAudioFocus = requestAudioFocus();
            if (this.hasAudioFocus) {
                player.setPlayWhenReady(true);
            }
        } else {
            player.setPlayWhenReady(false);
        }
    }

    private void resumePlayback() {
        if (player != null) {
            if (!player.getPlayWhenReady()) {
                setPlayWhenReady(true);
            }
            setKeepScreenOn(preventsDisplaySleepDuringVideoPlayback);
        }
    }

    private void pausePlayback() {
        if (player != null) {
            if (player.getPlayWhenReady()) {
                setPlayWhenReady(false);
            }
        }
        setKeepScreenOn(false);
    }

    private void stopPlayback() {
        onStopPlayback();
        releasePlayer();
    }

    private void onStopPlayback() {
        audioManager.abandonAudioFocus(audioFocusChangeListener);
    }

    private void updateResumePosition() {
        resumeWindow = player.getCurrentMediaItemIndex();
        resumePosition = player.isCurrentMediaItemSeekable() ? Math.max(0, player.getCurrentPosition())
                : C.TIME_UNSET;
    }

    private void clearResumePosition() {
        resumeWindow = C.INDEX_UNSET;
        resumePosition = C.TIME_UNSET;
    }

    /**
     * Returns a new DataSource factory.
     *
     * @param useBandwidthMeter Whether to set {@link #bandwidthMeter} as a listener to the new
     *                          DataSource factory.
     * @return A new DataSource factory.
     */
    private DataSource.Factory buildDataSourceFactory(boolean useBandwidthMeter) {
        return DataSourceUtil.getDefaultDataSourceFactory(this.themedReactContext,
                useBandwidthMeter ? bandwidthMeter : null, source.getHeaders());
    }

    /**
     * Returns a new HttpDataSource factory.
     *
     * @param useBandwidthMeter Whether to set {@link #bandwidthMeter} as a listener to the new
     *     DataSource factory.
     * @return A new HttpDataSource factory.
     */
    private HttpDataSource.Factory buildHttpDataSourceFactory(boolean useBandwidthMeter) {
        return DataSourceUtil.getDefaultHttpDataSourceFactory(this.themedReactContext, useBandwidthMeter ? bandwidthMeter : null, source.getHeaders());
    }

    // AudioBecomingNoisyListener implementation
    @Override
    public void onAudioBecomingNoisy() {
        eventEmitter.onVideoAudioBecomingNoisy.invoke();
    }

    // Player.Listener implementation
    @Override
    public void onIsLoadingChanged(boolean isLoading) {
        // Do nothing.
    }

    @Override
    public void onEvents(@NonNull Player player, Player.Events events) {
        if (events.contains(Player.EVENT_PLAYBACK_STATE_CHANGED) || events.contains(Player.EVENT_PLAY_WHEN_READY_CHANGED)) {
            int playbackState = player.getPlaybackState();
            boolean playWhenReady = player.getPlayWhenReady();
            String text = "onStateChanged: playWhenReady=" + playWhenReady + ", playbackState=";
            eventEmitter.onPlaybackRateChange.invoke(playWhenReady && playbackState == ExoPlayer.STATE_READY ? 1.0f : 0.0f);
            switch (playbackState) {
                case Player.STATE_IDLE:
                    text += "idle";
                    eventEmitter.onVideoIdle.invoke();
                    clearProgressMessageHandler();
                    if (!player.getPlayWhenReady()) {
                        setKeepScreenOn(false);
                    }
                    break;
                case Player.STATE_BUFFERING:
                    text += "buffering";
                    onBuffering(true);
                    clearProgressMessageHandler();
                    setKeepScreenOn(preventsDisplaySleepDuringVideoPlayback);
                    break;
                case Player.STATE_READY:
                    text += "ready";
                    eventEmitter.onReadyForDisplay.invoke();
                    onBuffering(false);
                    clearProgressMessageHandler(); // ensure there is no other message
                    startProgressHandler();
                    videoLoaded();
                    if (selectTrackWhenReady && isUsingContentResolution) {
                        selectTrackWhenReady = false;
                        setSelectedTrack(C.TRACK_TYPE_VIDEO, videoTrackType, videoTrackValue);
                    }
                    // Setting the visibility for the playerControlView
                    if (playerControlView != null) {
                        playerControlView.show();
                    }
                    setKeepScreenOn(preventsDisplaySleepDuringVideoPlayback);
                    break;
                case Player.STATE_ENDED:
                    text += "ended";
                    updateProgress();
                    eventEmitter.onVideoEnd.invoke();
                    onStopPlayback();
                    setKeepScreenOn(false);
                    break;
                default:
                    text += "unknown";
                    break;
            }
            DebugLog.d(TAG, text);
        }
    }

    private void startProgressHandler() {
        progressHandler.sendEmptyMessage(SHOW_PROGRESS);
    }

    /**
     *  The progress message handler will duplicate recursions of the onProgressMessage handler
     *  on change of player state from any state to STATE_READY with playWhenReady is true (when
     *  the video is not paused). This clears all existing messages.
     */
    private void clearProgressMessageHandler() {
        progressHandler.removeMessages(SHOW_PROGRESS);
    }

    private void videoLoaded() {
        if (!player.isPlayingAd() && loadVideoStarted) {
            loadVideoStarted = false;
            if (audioTrackType != null) {
                setSelectedAudioTrack(audioTrackType, audioTrackValue);
            }
            if (videoTrackType != null) {
                setSelectedVideoTrack(videoTrackType, videoTrackValue);
            }
            if (textTrackType != null) {
                setSelectedTextTrack(textTrackType, textTrackValue);
            }
            Format videoFormat = player.getVideoFormat();
            boolean isRotatedContent = videoFormat != null && (videoFormat.rotationDegrees == 90 || videoFormat.rotationDegrees == 270);
            int width = videoFormat != null ? (isRotatedContent ? videoFormat.height : videoFormat.width) : 0;
            int height = videoFormat != null ? (isRotatedContent ? videoFormat.width : videoFormat.height) : 0;
            String trackId = videoFormat != null ? videoFormat.id : null;

            // Properties that must be accessed on the main thread
            long duration = player.getDuration();
            long currentPosition = player.getCurrentPosition();
            ArrayList<Track> audioTracks = getAudioTrackInfo();
            ArrayList<Track> textTracks  = getTextTrackInfo();

            if (source.getContentStartTime() != -1) {
                ExecutorService es = Executors.newSingleThreadExecutor();
                es.execute(() -> {
                    // To prevent ANRs caused by getVideoTrackInfo we run this on a different thread and notify the player only when we're done
                    ArrayList<VideoTrack> videoTracks = getVideoTrackInfoFromManifest();
                    if (videoTracks != null) {
                        isUsingContentResolution = true;
                    }
                    eventEmitter.onVideoLoad.invoke(duration, currentPosition, width, height,
                            audioTracks, textTracks, videoTracks, trackId );

                });
                return;
            }

            ArrayList<VideoTrack> videoTracks = getVideoTrackInfo();

            eventEmitter.onVideoLoad.invoke(duration, currentPosition, width, height,
                    audioTracks, textTracks, videoTracks, trackId);
            refreshControlsStyles();
        }
    }

    private static boolean isTrackSelected(TrackSelection selection, TrackGroup group,
                                           int trackIndex){
        return selection != null && selection.getTrackGroup() == group
                && selection.indexOf( trackIndex ) != C.INDEX_UNSET;
    }

    private ArrayList<Track> getAudioTrackInfo() {
        ArrayList<Track> audioTracks = new ArrayList<>();
        if (trackSelector == null) {
            // Likely player is unmounting so no audio tracks are available anymore
            return audioTracks;
        }

        MappingTrackSelector.MappedTrackInfo info = trackSelector.getCurrentMappedTrackInfo();
        int index = getTrackRendererIndex(C.TRACK_TYPE_AUDIO);
        if (info == null || index == C.INDEX_UNSET) {
            return audioTracks;
        }
        TrackGroupArray groups = info.getTrackGroups(index);
        TrackSelectionArray selectionArray = player.getCurrentTrackSelections();
        TrackSelection selection = selectionArray.get( C.TRACK_TYPE_AUDIO );

        for (int i = 0; i < groups.length; ++i) {
            TrackGroup group = groups.get(i);
            Format format = group.getFormat(0);
            Track audioTrack = exoplayerTrackToGenericTrack(format, i, selection, group);
            audioTrack.setBitrate(format.bitrate == Format.NO_VALUE ? 0 : format.bitrate);
            audioTracks.add(audioTrack);
        }
        return audioTracks;
    }

    private VideoTrack exoplayerVideoTrackToGenericVideoTrack(Format format, int trackIndex) {
        VideoTrack videoTrack = new VideoTrack();
        videoTrack.setWidth(format.width == Format.NO_VALUE ? 0 : format.width);
        videoTrack.setHeight(format.height == Format.NO_VALUE ? 0 : format.height);
        videoTrack.setBitrate(format.bitrate == Format.NO_VALUE ? 0 : format.bitrate);
        videoTrack.setRotation(format.rotationDegrees);
        if (format.codecs != null) videoTrack.setCodecs(format.codecs);
        videoTrack.setTrackId(format.id == null ? String.valueOf(trackIndex) : format.id);
        videoTrack.setIndex(trackIndex);
        return videoTrack;
    }

    private ArrayList<VideoTrack> getVideoTrackInfo() {
        ArrayList<VideoTrack> videoTracks = new ArrayList<>();
        if (trackSelector == null) {
            // Likely player is unmounting so no video tracks are available anymore
            return videoTracks;
        }
        MappingTrackSelector.MappedTrackInfo info = trackSelector.getCurrentMappedTrackInfo();
        int index = getTrackRendererIndex(C.TRACK_TYPE_VIDEO);
        if (info == null || index == C.INDEX_UNSET) {
            return videoTracks;
        }

        TrackGroupArray groups = info.getTrackGroups(index);
        for (int i = 0; i < groups.length; ++i) {
            TrackGroup group = groups.get(i);

            for (int trackIndex = 0; trackIndex < group.length; trackIndex++) {
                Format format = group.getFormat(trackIndex);
                if (isFormatSupported(format)) {
                    VideoTrack videoTrack = exoplayerVideoTrackToGenericVideoTrack(format, trackIndex);
                    videoTracks.add(videoTrack);
                }
            }
        }
        return videoTracks;
    }

    private ArrayList<VideoTrack> getVideoTrackInfoFromManifest() {
        return this.getVideoTrackInfoFromManifest(0);
    }

    // We need retry count to in case where minefest request fails from poor network conditions
    @WorkerThread
    private ArrayList<VideoTrack> getVideoTrackInfoFromManifest(int retryCount) {
        ExecutorService es = Executors.newSingleThreadExecutor();
        final DataSource dataSource = this.mediaDataSourceFactory.createDataSource();
        final Uri sourceUri = source.getUri();
        final long startTime = source.getContentStartTime() * 1000 - 100; // s -> ms with 100ms offset

        Future<ArrayList<VideoTrack>> result = es.submit(new Callable() {
            final DataSource ds = dataSource;
            final Uri uri = sourceUri;
            final long startTimeUs = startTime * 1000; // ms -> us

            public ArrayList<VideoTrack> call() {
                ArrayList<VideoTrack> videoTracks = new ArrayList<>();
                try  {
                    DashManifest manifest = DashUtil.loadManifest(this.ds, this.uri);
                    int periodCount = manifest.getPeriodCount();
                    for (int i = 0; i < periodCount; i++) {
                        Period period = manifest.getPeriod(i);
                        for (int adaptationIndex = 0; adaptationIndex < period.adaptationSets.size(); adaptationIndex++) {
                            AdaptationSet adaptation = period.adaptationSets.get(adaptationIndex);
                            if (adaptation.type != C.TRACK_TYPE_VIDEO) {
                                continue;
                            }
                            boolean hasFoundContentPeriod = false;
                            for (int representationIndex = 0; representationIndex < adaptation.representations.size(); representationIndex++) {
                                Representation representation = adaptation.representations.get(representationIndex);
                                Format format = representation.format;
                                if (isFormatSupported(format)) {
                                    if (representation.presentationTimeOffsetUs <= startTimeUs) {
                                        break;
                                    }
                                    hasFoundContentPeriod = true;
                                    VideoTrack videoTrack = exoplayerVideoTrackToGenericVideoTrack(format, representationIndex);
                                    videoTracks.add(videoTrack);
                                }
                            }
                            if (hasFoundContentPeriod) {
                                return videoTracks;
                            }
                        }
                    }
                } catch (Exception e) {
                    DebugLog.w(TAG, "error in getVideoTrackInfoFromManifest:" + e.getMessage());
                }
                return null;
            }
        });

        try {
            ArrayList<VideoTrack> results = result.get(3000, TimeUnit.MILLISECONDS);
            if (results == null && retryCount < 1) {
                return this.getVideoTrackInfoFromManifest(++retryCount);
            }
            es.shutdown();
            return results;
        } catch (Exception e) {
            DebugLog.w(TAG, "error in getVideoTrackInfoFromManifest handling request:" + e.getMessage());
        }

        return null;
    }

    private Track exoplayerTrackToGenericTrack(Format format, int trackIndex, TrackSelection selection, TrackGroup group) {
        Track track = new Track();
        track.setIndex(trackIndex);
        if (format.sampleMimeType != null) track.setMimeType(format.sampleMimeType);
        if (format.language != null) track.setLanguage(format.language);
        if (format.label != null) track.setTitle(format.label);
        track.setSelected(isTrackSelected(selection, group, trackIndex));
        return track;
    }

    private ArrayList<Track> getTextTrackInfo() {
        ArrayList<Track> textTracks = new ArrayList<>();
        if (trackSelector == null) {
            return textTracks;
        }
        MappingTrackSelector.MappedTrackInfo info = trackSelector.getCurrentMappedTrackInfo();
        int index = getTrackRendererIndex(C.TRACK_TYPE_TEXT);
        if (info == null || index == C.INDEX_UNSET) {
            return textTracks;
        }
        TrackSelectionArray selectionArray = player.getCurrentTrackSelections();
        TrackSelection selection = selectionArray.get( C.TRACK_TYPE_VIDEO );
        TrackGroupArray groups = info.getTrackGroups(index);

        for (int i = 0; i < groups.length; ++i) {
            TrackGroup group = groups.get(i);
            Format format = group.getFormat(0);
            Track textTrack = exoplayerTrackToGenericTrack(format, i, selection, group);
            textTracks.add(textTrack);
        }
        return textTracks;
    }

    private void onBuffering(boolean buffering) {
        if (isBuffering == buffering) {
            return;
        }

        if (isPaused && isSeeking && !buffering) {
            eventEmitter.onVideoSeek.invoke(player.getCurrentPosition(), seekPosition);
            isSeeking = false;
        }

        isBuffering = buffering;
        eventEmitter.onVideoBuffer.invoke(buffering);
    }

    @Override
    public void onPositionDiscontinuity(@NonNull Player.PositionInfo oldPosition, @NonNull Player.PositionInfo newPosition, @Player.DiscontinuityReason int reason) {
        if (reason == Player.DISCONTINUITY_REASON_SEEK) {
            isSeeking = true;
            seekPosition = newPosition.positionMs;
            if (isUsingContentResolution) {
                // We need to update the selected track to make sure that it still matches user selection if track list has changed in this period
                setSelectedTrack(C.TRACK_TYPE_VIDEO, videoTrackType, videoTrackValue);
            }
        }

        if (playerNeedsSource) {
            // This will only occur if the user has performed a seek whilst in the error state. Update the
            // resume position so that if the user then retries, playback will resume from the position to
            // which they seeked.
            updateResumePosition();
        }
        if (isUsingContentResolution) {
            // Discontinuity events might have a different track list so we update the selected track
            setSelectedTrack(C.TRACK_TYPE_VIDEO, videoTrackType, videoTrackValue);
            selectTrackWhenReady = true;
        }
        // When repeat is turned on, reaching the end of the video will not cause a state change
        // so we need to explicitly detect it.
        if (reason == Player.DISCONTINUITY_REASON_AUTO_TRANSITION
                && player.getRepeatMode() == Player.REPEAT_MODE_ONE) {
            updateProgress();
            eventEmitter.onVideoEnd.invoke();
        }
    }

    @Override
    public void onTimelineChanged(@NonNull Timeline timeline, int reason) {
        // Do nothing.
    }

    @Override
    public void onTracksChanged(@NonNull Tracks tracks) {
        eventEmitter.onTextTracks.invoke(getTextTrackInfo());
        eventEmitter.onAudioTracks.invoke(getAudioTrackInfo());
        eventEmitter.onVideoTracks.invoke(getVideoTrackInfo());
    }

    @Override
    public void onPlaybackParametersChanged(PlaybackParameters params) {
        eventEmitter.onPlaybackRateChange.invoke(params.speed);
    }

    @Override
    public void onVolumeChanged(float volume) {
        eventEmitter.onVolumeChange.invoke(volume);
    }

    @Override
    public void onIsPlayingChanged(boolean isPlaying) {
        if (isPlaying && isSeeking) {
            eventEmitter.onVideoSeek.invoke(player.getCurrentPosition(), seekPosition);
        }

        eventEmitter.onVideoPlaybackStateChanged.invoke(isPlaying, isSeeking);

        if (isPlaying) {
            isSeeking = false;
        }
    }

    @Override
    public void onPlayerError(@NonNull PlaybackException e) {
        String errorString = "ExoPlaybackException: " + PlaybackException.getErrorCodeName(e.errorCode);
        String errorCode = "2" + e.errorCode;
        switch(e.errorCode) {
            case PlaybackException.ERROR_CODE_DRM_DEVICE_REVOKED:
            case PlaybackException.ERROR_CODE_DRM_LICENSE_ACQUISITION_FAILED:
            case PlaybackException.ERROR_CODE_DRM_PROVISIONING_FAILED:
            case PlaybackException.ERROR_CODE_DRM_SYSTEM_ERROR:
            case PlaybackException.ERROR_CODE_DRM_UNSPECIFIED:
                if (!hasDrmFailed) {
                    // When DRM fails to reach the app level certificate server it will fail with a source error so we assume that it is DRM related and try one more time
                    hasDrmFailed = true;
                    playerNeedsSource = true;
                    updateResumePosition();
                    initializePlayer();
                    setPlayWhenReady(true);
                    return;
                }
                break;
            default:
                break;
        }
        eventEmitter.onVideoError.invoke(errorString, e, errorCode);
        playerNeedsSource = true;
        if (isBehindLiveWindow(e)) {
            clearResumePosition();
            if (player != null) {
                player.seekToDefaultPosition();
                player.prepare();
            }
        } else {
            updateResumePosition();
        }
    }

    private static boolean isBehindLiveWindow(PlaybackException e) {
        return e.errorCode == PlaybackException.ERROR_CODE_BEHIND_LIVE_WINDOW;
    }

    public int getTrackRendererIndex(int trackType) {
        if (player != null) {
            int rendererCount = player.getRendererCount();
            for (int rendererIndex = 0; rendererIndex < rendererCount; rendererIndex++) {
                if (player.getRendererType(rendererIndex) == trackType) {
                    return rendererIndex;
                }
            }
        }
        return C.INDEX_UNSET;
    }

    @Override
    public void onMetadata(@NonNull Metadata metadata) {
        ArrayList<TimedMetadata> metadataArray = new ArrayList<>();
        for (int i = 0; i < metadata.length(); i++) {
            Metadata.Entry entry = metadata.get(i);

            if (entry instanceof Id3Frame) {
                Id3Frame frame = (Id3Frame) metadata.get(i);

                String value = "";

                if (frame instanceof TextInformationFrame) {
                    TextInformationFrame txxxFrame = (TextInformationFrame) frame;
                    value = txxxFrame.value;
                }
                TimedMetadata timedMetadata = new TimedMetadata(frame.id, value);
                metadataArray.add(timedMetadata);
            } else if (entry instanceof EventMessage) {
                EventMessage eventMessage = (EventMessage) entry;
                TimedMetadata timedMetadata = new TimedMetadata(eventMessage.schemeIdUri, eventMessage.value);
                metadataArray.add(timedMetadata);
            } else {
                DebugLog.d(TAG, "unhandled metadata " + entry);
            }
        }
        eventEmitter.onTimedMetadata.invoke(metadataArray);
    }

    public void onCues(CueGroup cueGroup) {
        if (!cueGroup.cues.isEmpty() && cueGroup.cues.get(0).text != null) {
            String subtitleText = cueGroup.cues.get(0).text.toString();
            eventEmitter.onTextTrackDataChanged.invoke(subtitleText);
        }
    }

    // ReactExoplayerViewManager public api

    public void setSrc(Source source) {
        if (source.getUri() != null) {
            clearResumePosition();
            boolean isSourceEqual = source.isEquals(this.source);
            hasDrmFailed = false;
            this.source = source;
            this.mediaDataSourceFactory =
                    DataSourceUtil.getDefaultDataSourceFactory(this.themedReactContext, bandwidthMeter,
                            source.getHeaders());

            if (source.getCmcdProps() != null) {
                CMCDConfig cmcdConfig = new CMCDConfig(source.getCmcdProps());
                CmcdConfiguration.Factory factory = cmcdConfig.toCmcdConfigurationFactory();
                this.setCmcdConfigurationFactory(factory);
            } else {
                this.setCmcdConfigurationFactory(null);
            }

            if (!isSourceEqual) {
                reloadSource();
            }
        } else {
            clearSrc();
        }
    }
    public void clearSrc() {
        if (source.getUri() != null) {
            if (player != null) {
                player.stop();
                player.clearMediaItems();
            }
        }
        exoPlayerView.hideAds();
        this.source = new Source();
        this.mediaDataSourceFactory = null;
        clearResumePosition();
    }

    public void setProgressUpdateInterval(final float progressUpdateInterval) {
        mProgressUpdateInterval = progressUpdateInterval;
    }

    public void setReportBandwidth(boolean reportBandwidth) {
        mReportBandwidth = reportBandwidth;
    }

<<<<<<< HEAD
=======
    public void setAdTagUrl(final Uri uri) {
        DebugLog.w(TAG, "setAdTagUrl" + uri);
        adTagUrl = uri;
    }

    public void setAdLanguage(final String language) {
        adLanguage = language;
    }

>>>>>>> 9a3fcda3
    private void reloadSource() {
        playerNeedsSource = true;
        initializePlayer();
    }

    public void setResizeModeModifier(@ResizeMode.Mode int resizeMode) {
        if (exoPlayerView != null) {
            exoPlayerView.setResizeMode(resizeMode);
        }
    }

    private void applyModifiers() {
        setRepeatModifier(repeat);
        setMutedModifier(muted);
    }

    public void setRepeatModifier(boolean repeat) {
        if (player != null) {
            if (repeat) {
                player.setRepeatMode(Player.REPEAT_MODE_ONE);
            } else {
                player.setRepeatMode(Player.REPEAT_MODE_OFF);
            }
        }
        this.repeat = repeat;
    }

    public void setPreventsDisplaySleepDuringVideoPlayback(boolean preventsDisplaySleepDuringVideoPlayback) {
        this.preventsDisplaySleepDuringVideoPlayback = preventsDisplaySleepDuringVideoPlayback;
    }

    public void disableTrack(int rendererIndex) {
        DefaultTrackSelector.Parameters disableParameters = trackSelector.getParameters()
                .buildUpon()
                .setRendererDisabled(rendererIndex, true)
                .build();
        trackSelector.setParameters(disableParameters);
    }

    public void setSelectedTrack(int trackType, String type, String value) {
        if (player == null) return;
        int rendererIndex = getTrackRendererIndex(trackType);
        if (rendererIndex == C.INDEX_UNSET) {
            return;
        }
        MappingTrackSelector.MappedTrackInfo info = trackSelector.getCurrentMappedTrackInfo();
        if (info == null) {
            return;
        }

        TrackGroupArray groups = info.getTrackGroups(rendererIndex);
        int groupIndex = C.INDEX_UNSET;
        List<Integer> tracks = new ArrayList<>();
        tracks.add(0);

        if (TextUtils.isEmpty(type)) {
            type = "default";
        }

        if ("disabled".equals(type)) {
            disableTrack(rendererIndex);
            return;
        } else if ("language".equals(type)) {
            for (int i = 0; i < groups.length; ++i) {
                Format format = groups.get(i).getFormat(0);
                if (format.language != null && format.language.equals(value)) {
                    groupIndex = i;
                    break;
                }
            }
        } else if ("title".equals(type)) {
            for (int i = 0; i < groups.length; ++i) {
                Format format = groups.get(i).getFormat(0);
                if (format.label != null && format.label.equals(value)) {
                    groupIndex = i;
                    break;
                }
            }
        } else if ("index".equals(type)) {
            int iValue = ReactBridgeUtils.safeParseInt(value, -1);
            if (iValue != -1) {
                if (trackType == C.TRACK_TYPE_VIDEO && groups.length == 1) {
                    groupIndex = 0;
                    if (iValue < groups.get(groupIndex).length) {
                        tracks.set(0, iValue);
                    }
                } else if (iValue < groups.length) {
                    groupIndex = iValue;
                }
            }
        } else if ("resolution".equals(type)) {
            int height = ReactBridgeUtils.safeParseInt(value, -1);
            if (height != -1) {
                for (int i = 0; i < groups.length; ++i) { // Search for the exact height
                    TrackGroup group = groups.get(i);
                    Format closestFormat = null;
                    int closestTrackIndex = -1;
                    boolean usingExactMatch = false;
                    for (int j = 0; j < group.length; j++) {
                        Format format = group.getFormat(j);
                        if (format.height == height) {
                            groupIndex = i;
                            tracks.set(0, j);
                            closestFormat = null;
                            closestTrackIndex = -1;
                            usingExactMatch = true;
                            break;
                        } else if (isUsingContentResolution) {
                            // When using content resolution rather than ads, we need to try and find the closest match if there is no exact match
                            if (closestFormat != null) {
                                if ((format.bitrate > closestFormat.bitrate || format.height > closestFormat.height) && format.height < height) {
                                    // Higher quality match
                                    closestFormat = format;
                                    closestTrackIndex = j;
                                }
                            } else if (format.height < height) {
                                closestFormat = format;
                                closestTrackIndex = j;
                            }
                        }
                    }
                    // This is a fallback if the new period contains only higher resolutions than the user has selected
                    if (closestFormat == null && isUsingContentResolution && !usingExactMatch) {
                        // No close match found - so we pick the lowest quality
                        int minHeight = Integer.MAX_VALUE;
                        for (int j = 0; j < group.length; j++) {
                            Format format = group.getFormat(j);
                            if (format.height < minHeight) {
                                minHeight = format.height;
                                groupIndex = i;
                                tracks.set(0, j);
                            }
                        }
                    }
                    // Selecting the closest match found
                    if (closestFormat != null && closestTrackIndex != -1) {
                        // We found the closest match instead of an exact one
                        groupIndex = i;
                        tracks.set(0, closestTrackIndex);
                    }
                }
            }
        } else if (trackType == C.TRACK_TYPE_TEXT && Util.SDK_INT > 18) { // Text default
            // Use system settings if possible
            CaptioningManager captioningManager
                    = (CaptioningManager)themedReactContext.getSystemService(Context.CAPTIONING_SERVICE);
            if (captioningManager != null && captioningManager.isEnabled()) {
                groupIndex = getGroupIndexForDefaultLocale(groups);
            }
        } else if (rendererIndex == C.TRACK_TYPE_AUDIO) { // Audio default
            groupIndex = getGroupIndexForDefaultLocale(groups);
        }

        if (groupIndex == C.INDEX_UNSET && trackType == C.TRACK_TYPE_VIDEO && groups.length != 0) { // Video auto
            // Add all tracks as valid options for ABR to choose from
            TrackGroup group = groups.get(0);
            ArrayList<Integer> allTracks = new ArrayList<>(group.length);
            groupIndex = 0;
            for (int j = 0; j < group.length; j++) {
                allTracks.add(j);
            }

            // Valiate list of all tracks and add only supported formats
            int supportedFormatLength = 0;
            for (int g = 0; g < allTracks.size(); g++) {
                Format format = group.getFormat(g);
                if (isFormatSupported(format)) {
                    supportedFormatLength++;
                }
            }
            if (allTracks.size() == 1) {
                // With only one tracks we can't remove any tracks so attempt to play it anyway
                tracks = allTracks;
            } else {
                tracks =  new ArrayList<>(supportedFormatLength + 1);
                for (int k = 0; k < allTracks.size(); k++) {
                    Format format = group.getFormat(k);
                    if (isFormatSupported(format)) {
                        tracks.add(allTracks.get(k));
                    }
                }
            }
        }

        if (groupIndex == C.INDEX_UNSET) {
            disableTrack(rendererIndex);
            return;
        }

        TrackSelectionOverride selectionOverride = new TrackSelectionOverride(groups.get(groupIndex), tracks);

        DefaultTrackSelector.Parameters.Builder selectionParameters = trackSelector.getParameters()
                .buildUpon()
                .setExceedAudioConstraintsIfNecessary(true)
                .setExceedRendererCapabilitiesIfNecessary(true)
                .setExceedVideoConstraintsIfNecessary(true)
                .setRendererDisabled(rendererIndex, false)
                .clearOverridesOfType(selectionOverride.getType());

        if (trackType == C.TRACK_TYPE_VIDEO && isUsingVideoABR()) {
            selectionParameters.setMaxVideoBitrate(maxBitRate == 0 ? Integer.MAX_VALUE : maxBitRate);
        } else {
            selectionParameters.addOverride(selectionOverride);
        }

        trackSelector.setParameters(selectionParameters.build());
    }

    private boolean isFormatSupported(Format format) {
        int width = format.width == Format.NO_VALUE ? 0 : format.width;
        int height = format.height == Format.NO_VALUE ? 0 : format.height;
        float frameRate = format.frameRate == Format.NO_VALUE ? 0 : format.frameRate;
        String mimeType = format.sampleMimeType;
        if (mimeType == null) {
            return true;
        }
        boolean isSupported;
        try {
            MediaCodecInfo codecInfo = MediaCodecUtil.getDecoderInfo(mimeType, false, false);
            isSupported = codecInfo.isVideoSizeAndRateSupportedV21(width, height, frameRate);
        } catch (Exception e) {
            // Failed to get decoder info - assume it is supported
            isSupported = true;
        }
        return isSupported;
    }

    private int getGroupIndexForDefaultLocale(TrackGroupArray groups) {
        if (groups.length == 0){
            return C.INDEX_UNSET;
        }

        int groupIndex = 0; // default if no match
        String locale2 = Locale.getDefault().getLanguage(); // 2 letter code
        String locale3 = Locale.getDefault().getISO3Language(); // 3 letter code
        for (int i = 0; i < groups.length; ++i) {
            Format format = groups.get(i).getFormat(0);
            String language = format.language;
            if (language != null && (language.equals(locale2) || language.equals(locale3))) {
                groupIndex = i;
                break;
            }
        }
        return groupIndex;
    }

    public void setSelectedVideoTrack(String type, String value) {
        videoTrackType = type;
        videoTrackValue = value;
        if (!loadVideoStarted) setSelectedTrack(C.TRACK_TYPE_VIDEO, videoTrackType, videoTrackValue);
    }

    public void setSelectedAudioTrack(String type, String value) {
        audioTrackType = type;
        audioTrackValue = value;
        setSelectedTrack(C.TRACK_TYPE_AUDIO, audioTrackType, audioTrackValue);
    }

    public void setSelectedTextTrack(String type, String value) {
        textTrackType = type;
        textTrackValue = value;
        setSelectedTrack(C.TRACK_TYPE_TEXT, textTrackType, textTrackValue);
    }

    public void setPausedModifier(boolean paused) {
        isPaused = paused;
        if (player != null) {
            if (!paused) {
                resumePlayback();
            } else {
                pausePlayback();
            }
        }
    }

    public void setMutedModifier(boolean muted) {
        this.muted = muted;
        if (player != null) {
            player.setVolume(muted ? 0.f : audioVolume);
        }
    }

    private void changeAudioOutput(AudioOutput output) {
        if (player != null) {
            int streamType = output.getStreamType();
            int usage = Util.getAudioUsageForStreamType(streamType);
            int contentType = Util.getAudioContentTypeForStreamType(streamType);
            AudioAttributes audioAttributes = new AudioAttributes.Builder().setUsage(usage)
                    .setContentType(contentType)
                    .build();
            player.setAudioAttributes(audioAttributes, false);
            AudioManager audioManager = (AudioManager) themedReactContext.getSystemService(Context.AUDIO_SERVICE);
            boolean isSpeakerOutput = output == AudioOutput.SPEAKER;
            audioManager.setMode(
                    isSpeakerOutput ? AudioManager.MODE_NORMAL
                            : AudioManager.MODE_IN_COMMUNICATION);
            audioManager.setSpeakerphoneOn(isSpeakerOutput);
        }
    }

    public void setAudioOutput(AudioOutput output) {
        if (audioOutput != output) {
            this.audioOutput = output;
            changeAudioOutput(output);
        }
    }

    public void setVolumeModifier(float volume) {
        audioVolume = volume;
        if (player != null) {
            player.setVolume(audioVolume);
        }
    }

    public void seekTo(long positionMs) {
        if (player != null) {
            player.seekTo(positionMs);
        }
    }

    public void setRateModifier(float newRate) {
        if (newRate <= 0) {
            DebugLog.w(TAG, "cannot set rate <= 0");
            return;
        }

        rate = newRate;

        if (player != null) {
            PlaybackParameters params = new PlaybackParameters(rate, 1f);
            player.setPlaybackParameters(params);
        }
    }

    public void setMaxBitRateModifier(int newMaxBitRate) {
        maxBitRate = newMaxBitRate;
        if (player != null && isUsingVideoABR()) {
            // do not apply yet if not auto
            trackSelector.setParameters(trackSelector.buildUponParameters()
                    .setMaxVideoBitrate(maxBitRate == 0 ? Integer.MAX_VALUE : maxBitRate));
        }
    }

    public void setMinLoadRetryCountModifier(int newMinLoadRetryCount) {
        minLoadRetryCount = newMinLoadRetryCount;
        releasePlayer();
        initializePlayer();
    }

    public void setPlayInBackground(boolean playInBackground) {
        this.playInBackground = playInBackground;
    }

    public void setDisableFocus(boolean disableFocus) {
        this.disableFocus = disableFocus;
    }

    public void setFocusable(boolean focusable) {
        this.focusable = focusable;
        exoPlayerView.setFocusable(this.focusable);
    }

    public void setShowNotificationControls(boolean showNotificationControls) {
        this.showNotificationControls = showNotificationControls;

        if (playbackServiceConnection == null && showNotificationControls) {
            setupPlaybackService();
        } else if(!showNotificationControls && playbackServiceConnection != null) {
            cleanupPlaybackService();
        }
    }

    public void setBufferingStrategy(BufferingStrategy.BufferingStrategyEnum _bufferingStrategy) {
        bufferingStrategy = _bufferingStrategy;
    }

    public boolean getPreventsDisplaySleepDuringVideoPlayback() {
        return preventsDisplaySleepDuringVideoPlayback;
    }

    private void updateFullScreenButtonVisibility() {
        if (playerControlView != null) {
            final ImageButton fullScreenButton = playerControlView.findViewById(R.id.exo_fullscreen);
            //Handling the fullScreenButton click event
            if (isFullscreen && fullScreenPlayerView != null && !fullScreenPlayerView.isShowing()) {
                fullScreenButton.setVisibility(GONE);
            } else {
                fullScreenButton.setVisibility(VISIBLE);
            }
        }
    }

    public void setDisableDisconnectError(boolean disableDisconnectError) {
        this.disableDisconnectError = disableDisconnectError;
    }

    public void setFullscreen(boolean fullscreen) {
        if (fullscreen == isFullscreen) {
            return; // Avoid generating events when nothing is changing
        }
        isFullscreen = fullscreen;

        Activity activity = themedReactContext.getCurrentActivity();
        if (activity == null) {
            return;
        }

        if (isFullscreen) {
            fullScreenPlayerView = new FullScreenPlayerView(getContext(), exoPlayerView, this, playerControlView, new OnBackPressedCallback(true) {
                @Override
                public void handleOnBackPressed() {
                    setFullscreen(false);
                }
            }, controlsConfig);
            eventEmitter.onVideoFullscreenPlayerWillPresent.invoke();
            if (fullScreenPlayerView != null) {
                fullScreenPlayerView.show();
            }
            UiThreadUtil.runOnUiThread(() -> {
                eventEmitter.onVideoFullscreenPlayerDidPresent.invoke();
            });
        } else {
            eventEmitter.onVideoFullscreenPlayerWillDismiss.invoke();
            if (fullScreenPlayerView != null) {
                fullScreenPlayerView.dismiss();
                reLayoutControls();
                setControls(controls);
            }
            UiThreadUtil.runOnUiThread(() -> {
                eventEmitter.onVideoFullscreenPlayerDidDismiss.invoke();
            });
        }
        // need to be done at the end to avoid hiding fullscreen control button when fullScreenPlayerView is shown
        updateFullScreenButtonVisibility();
    }

    public void setHideShutterView(boolean hideShutterView) {
        exoPlayerView.setHideShutterView(hideShutterView);
    }

    public void setBufferConfig(BufferConfig config) {
        bufferConfig = config;
        if (bufferConfig.getCacheSize() > 0) {
            RNVSimpleCache.INSTANCE.setSimpleCache(
                    this.getContext(),
                    bufferConfig.getCacheSize()
            );
            useCache = true;
        } else {
            useCache = false;
        }
        releasePlayer();
        initializePlayer();
    }

    @Override
    public void onDrmKeysLoaded(int windowIndex, MediaSource.MediaPeriodId mediaPeriodId) {
        DebugLog.d("DRM Info", "onDrmKeysLoaded");
    }

    @Override
    public void onDrmSessionAcquired(int windowIndex, MediaSource.MediaPeriodId mediaPeriodId, int state) {
        DebugLog.d("DRM Info", "onDrmSessionAcquired");
    }

    @Override
    public void onDrmSessionReleased(int windowIndex, MediaSource.MediaPeriodId mediaPeriodId) {
        DebugLog.d("DRM Info", "onDrmSessionReleased");
    }

    @Override
    public void onDrmSessionManagerError(int windowIndex, MediaSource.MediaPeriodId mediaPeriodId, @NonNull Exception e) {
        DebugLog.d("DRM Info", "onDrmSessionManagerError");
        eventEmitter.onVideoError.invoke("onDrmSessionManagerError", e, "3002");
    }

    @Override
    public void onDrmKeysRestored(int windowIndex, MediaSource.MediaPeriodId mediaPeriodId) {
        DebugLog.d("DRM Info", "onDrmKeysRestored");
    }

    @Override
    public void onDrmKeysRemoved(int windowIndex, MediaSource.MediaPeriodId mediaPeriodId) {
        DebugLog.d("DRM Info", "onDrmKeysRemoved");
    }

    /**
     * Handling controls prop
     *
     * @param controls  Controls prop, if true enable controls, if false disable them
     */
    public void setControls(boolean controls) {
        this.controls = controls;
        if (controls) {
            addPlayerControl();
            updateFullScreenButtonVisibility();
        } else {
            int indexOfPC = indexOfChild(playerControlView);
            if (indexOfPC != -1) {
                removeViewAt(indexOfPC);
            }
        }
        refreshControlsStyles();
    }

    public void setSubtitleStyle(SubtitleStyle style) {
        exoPlayerView.setSubtitleStyle(style);
    }

    public void setShutterColor(Integer color) {
        exoPlayerView.setShutterColor(color);
    }

    @Override
    public void onAdEvent(AdEvent adEvent) {
        if (adEvent.getAdData() != null) {
            eventEmitter.onReceiveAdEvent.invoke(adEvent.getType().name(), adEvent.getAdData());
        } else {
            eventEmitter.onReceiveAdEvent.invoke(adEvent.getType().name(), null);
        }
    }

    @Override
    public void onAdError(AdErrorEvent adErrorEvent) {
        AdError error = adErrorEvent.getError();
        Map<String, String> errMap = Map.of(
                "message", error.getMessage(),
                "code", String.valueOf(error.getErrorCode()),
                "type", String.valueOf(error.getErrorType())
        );
        eventEmitter.onReceiveAdEvent.invoke("ERROR", errMap);
    }

    public void setControlsStyles(ControlsConfig controlsStyles) {
        controlsConfig = controlsStyles;
        refreshControlsStyles();
    }
}<|MERGE_RESOLUTION|>--- conflicted
+++ resolved
@@ -821,7 +821,11 @@
                         .setEnableDecoderFallback(true)
                         .forceEnableMediaCodecAsynchronousQueueing();
 
-<<<<<<< HEAD
+        DefaultMediaSourceFactory mediaSourceFactory = new DefaultMediaSourceFactory(mediaDataSourceFactory);
+        if (useCache) {
+            mediaSourceFactory.setDataSourceFactory(RNVSimpleCache.INSTANCE.getCacheFactory(buildHttpDataSourceFactory(true)));
+        }
+
         if (BuildConfig.USE_EXOPLAYER_IMA) {
             AdsProps adProps = source.getAdsProps();
 
@@ -838,32 +842,8 @@
             }
             adsLoader = imaLoaderBuilder.build();
         }
-        DefaultMediaSourceFactory mediaSourceFactory = new DefaultMediaSourceFactory(mediaDataSourceFactory);
-        if (useCache) {
-            mediaSourceFactory.setDataSourceFactory(RNVSimpleCache.INSTANCE.getCacheFactory(buildHttpDataSourceFactory(true)));
-        }
-
-        if (adsLoader != null) {
-            mediaSourceFactory.setLocalAdInsertionComponents(unusedAdTagUri -> adsLoader, exoPlayerView);
-        }
-=======
-        DefaultMediaSourceFactory mediaSourceFactory = new DefaultMediaSourceFactory(mediaDataSourceFactory);
-        if (useCache) {
-            mediaSourceFactory.setDataSourceFactory(RNVSimpleCache.INSTANCE.getCacheFactory(buildHttpDataSourceFactory(true)));
-        }
-
-        ImaSdkSettings imaSdkSettings = ImaSdkFactory.getInstance().createImaSdkSettings();
-        imaSdkSettings.setLanguage(adLanguage);
-
-        // Create an AdsLoader.
-        adsLoader = new ImaAdsLoader
-                .Builder(themedReactContext)
-                .setImaSdkSettings(imaSdkSettings)
-                .setAdEventListener(this)
-                .setAdErrorListener(this)
-                .build();
+
         mediaSourceFactory.setLocalAdInsertionComponents(unusedAdTagUri -> adsLoader, exoPlayerView);
->>>>>>> 9a3fcda3
 
         player = new ExoPlayer.Builder(getContext(), renderersFactory)
                 .setTrackSelector(self.trackSelector)
@@ -930,15 +910,11 @@
         ArrayList<MediaSource> mediaSourceList = buildTextSources();
         MediaSource videoSource = buildMediaSource(runningSource.getUri(), runningSource.getExtension(), drmSessionManager, runningSource.getCropStartMs(), runningSource.getCropEndMs());
         MediaSource mediaSourceWithAds = null;
-<<<<<<< HEAD
         Uri adTagUrl = null;
         if (source.getAdsProps() != null) {
             adTagUrl = source.getAdsProps().getAdTagUrl();
         }
         if (adTagUrl != null && adsLoader != null) {
-=======
-        if (adTagUrl != null && BuildConfig.USE_EXOPLAYER_IMA) {
->>>>>>> 9a3fcda3
             DefaultMediaSourceFactory mediaSourceFactory = new DefaultMediaSourceFactory(mediaDataSourceFactory)
                     .setLocalAdInsertionComponents(unusedAdTagUri -> adsLoader, exoPlayerView);
             DataSpec adTagDataSpec = new DataSpec(adTagUrl);
@@ -1962,18 +1938,6 @@
         mReportBandwidth = reportBandwidth;
     }
 
-<<<<<<< HEAD
-=======
-    public void setAdTagUrl(final Uri uri) {
-        DebugLog.w(TAG, "setAdTagUrl" + uri);
-        adTagUrl = uri;
-    }
-
-    public void setAdLanguage(final String language) {
-        adLanguage = language;
-    }
-
->>>>>>> 9a3fcda3
     private void reloadSource() {
         playerNeedsSource = true;
         initializePlayer();
