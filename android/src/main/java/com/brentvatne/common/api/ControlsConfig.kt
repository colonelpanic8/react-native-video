package com.brentvatne.common.api

import com.brentvatne.common.toolbox.ReactBridgeUtils
import com.facebook.react.bridge.ReadableMap

class ControlsConfig {
    var hideSeekBar: Boolean = false
    var seekIncrementMS: Int = 10000
    var hideDuration: Boolean = false
<<<<<<< HEAD
    var hideNavigationBarOnFullScreenMode: Boolean = false
=======
    var hideNavigationBarOnFullScreenMode: Boolean = true
>>>>>>> 666b31f0

    companion object {
        @JvmStatic
        fun parse(src: ReadableMap?): ControlsConfig {
            val config = ControlsConfig()

            if (src != null) {
                config.hideSeekBar = ReactBridgeUtils.safeGetBool(src, "hideSeekBar", false)
                config.seekIncrementMS = ReactBridgeUtils.safeGetInt(src, "seekIncrementMS", 10000)
                config.hideDuration = ReactBridgeUtils.safeGetBool(src, "hideDuration", false)
<<<<<<< HEAD
                config.hideNavigationBarOnFullScreenMode = ReactBridgeUtils.safeGetBool(src, "hideNavigationBarOnFullScreenMode", false)
=======
                config.hideNavigationBarOnFullScreenMode = ReactBridgeUtils.safeGetBool(src, "hideNavigationBarOnFullScreenMode", true)
>>>>>>> 666b31f0
            }
            return config
        }
    }
}<|MERGE_RESOLUTION|>--- conflicted
+++ resolved
@@ -7,11 +7,7 @@
     var hideSeekBar: Boolean = false
     var seekIncrementMS: Int = 10000
     var hideDuration: Boolean = false
-<<<<<<< HEAD
-    var hideNavigationBarOnFullScreenMode: Boolean = false
-=======
     var hideNavigationBarOnFullScreenMode: Boolean = true
->>>>>>> 666b31f0
 
     companion object {
         @JvmStatic
@@ -22,11 +18,7 @@
                 config.hideSeekBar = ReactBridgeUtils.safeGetBool(src, "hideSeekBar", false)
                 config.seekIncrementMS = ReactBridgeUtils.safeGetInt(src, "seekIncrementMS", 10000)
                 config.hideDuration = ReactBridgeUtils.safeGetBool(src, "hideDuration", false)
-<<<<<<< HEAD
-                config.hideNavigationBarOnFullScreenMode = ReactBridgeUtils.safeGetBool(src, "hideNavigationBarOnFullScreenMode", false)
-=======
                 config.hideNavigationBarOnFullScreenMode = ReactBridgeUtils.safeGetBool(src, "hideNavigationBarOnFullScreenMode", true)
->>>>>>> 666b31f0
             }
             return config
         }
