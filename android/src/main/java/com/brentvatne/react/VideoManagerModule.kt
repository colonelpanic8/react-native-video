package com.brentvatne.react

import android.os.Build
import com.brentvatne.common.toolbox.ReactBridgeUtils
import com.brentvatne.exoplayer.ReactExoplayerView
import com.facebook.react.bridge.Promise
import com.facebook.react.bridge.ReactApplicationContext
import com.facebook.react.bridge.ReactContextBaseJavaModule
import com.facebook.react.bridge.ReactMethod
import com.facebook.react.bridge.ReadableMap
import com.facebook.react.bridge.UiThreadUtil
import com.facebook.react.uimanager.UIManagerHelper
import com.facebook.react.uimanager.common.UIManagerType
import kotlin.math.roundToInt

class VideoManagerModule(reactContext: ReactApplicationContext?) : ReactContextBaseJavaModule(reactContext) {
    override fun getName(): String = REACT_CLASS

    private fun performOnPlayerView(reactTag: Int, callback: (ReactExoplayerView?) -> Unit) {
        UiThreadUtil.runOnUiThread {
            try {
                val uiManager = UIManagerHelper.getUIManager(
                    reactApplicationContext,
                    if (BuildConfig.IS_NEW_ARCHITECTURE_ENABLED) UIManagerType.FABRIC else UIManagerType.DEFAULT
                )

                val view = uiManager?.resolveView(reactTag)

                if (view is ReactExoplayerView) {
                    callback(view)
                } else {
                    callback(null)
                }
            } catch (e: Exception) {
                callback(null)
            }
        }
    }

    @ReactMethod
    fun setPlayerPauseState(paused: Boolean?, reactTag: Int) {
        performOnPlayerView(reactTag) {
            it?.setPausedModifier(paused!!)
        }
    }

    @ReactMethod
    fun seek(info: ReadableMap, reactTag: Int) {
        if (!info.hasKey("time")) {
            return
        }

        val time = ReactBridgeUtils.safeGetInt(info, "time")
        performOnPlayerView(reactTag) {
            it?.seekTo((time * 1000f).roundToInt().toLong())
        }
    }

    @ReactMethod
    fun setVolume(volume: Float, reactTag: Int) {
        performOnPlayerView(reactTag) {
            it?.setVolumeModifier(volume)
        }
    }

    @ReactMethod
<<<<<<< HEAD
    fun enterPictureInPicture(reactTag: Int) {
        performOnPlayerView(reactTag) {
            it?.enterPictureInPictureMode()
        }
    }

    @ReactMethod
    fun exitPictureInPicture(reactTag: Int) {
        val activity = reactApplicationContext.currentActivity
        activity?.let {
            if (Build.VERSION.SDK_INT >= Build.VERSION_CODES.N && it.isInPictureInPictureMode) {
                it.moveTaskToBack(false)
            }
=======
    fun getCurrentPosition(reactTag: Int, promise: Promise) {
        performOnPlayerView(reactTag) {
            it?.getCurrentPosition(promise)
>>>>>>> a604cd75
        }
    }

    companion object {
        private const val REACT_CLASS = "VideoManager"
    }
}<|MERGE_RESOLUTION|>--- conflicted
+++ resolved
@@ -64,7 +64,13 @@
     }
 
     @ReactMethod
-<<<<<<< HEAD
+    fun getCurrentPosition(reactTag: Int, promise: Promise) {
+        performOnPlayerView(reactTag) {
+            it?.getCurrentPosition(promise)
+        }
+    }
+
+    @ReactMethod
     fun enterPictureInPicture(reactTag: Int) {
         performOnPlayerView(reactTag) {
             it?.enterPictureInPictureMode()
@@ -78,11 +84,6 @@
             if (Build.VERSION.SDK_INT >= Build.VERSION_CODES.N && it.isInPictureInPictureMode) {
                 it.moveTaskToBack(false)
             }
-=======
-    fun getCurrentPosition(reactTag: Int, promise: Promise) {
-        performOnPlayerView(reactTag) {
-            it?.getCurrentPosition(promise)
->>>>>>> a604cd75
         }
     }
 
