#import <React/RCTConvert.h>
#import "RCTVideo.h"
#import <React/RCTBridgeModule.h>
#import <React/RCTEventDispatcher.h>
#import <React/UIView+React.h>
#include <MediaAccessibility/MediaAccessibility.h>
#include <AVFoundation/AVFoundation.h>

static NSString *const statusKeyPath = @"status";
static NSString *const playbackLikelyToKeepUpKeyPath = @"playbackLikelyToKeepUp";
static NSString *const playbackBufferEmptyKeyPath = @"playbackBufferEmpty";
static NSString *const readyForDisplayKeyPath = @"readyForDisplay";
static NSString *const playbackRate = @"rate";
static NSString *const timedMetadata = @"timedMetadata";
static NSString *const externalPlaybackActive = @"externalPlaybackActive";

static int const RCTVideoUnset = -1;

#ifdef DEBUG
    #define DebugLog(...) NSLog(__VA_ARGS__)
#else
    #define DebugLog(...) (void)0
#endif

@implementation RCTVideo
{
  AVPlayer *_player;
  AVPlayerItem *_playerItem;
  NSDictionary *_source;
  BOOL _playerItemObserversSet;
  BOOL _playerBufferEmpty;
  AVPlayerLayer *_playerLayer;
  BOOL _playerLayerObserverSet;
  RCTVideoPlayerViewController *_playerViewController;
  NSURL *_videoURL;
  BOOL _requestingCertificate;
  BOOL _requestingCertificateErrored;
  
  /* DRM */
  NSDictionary *_drm;
  AVAssetResourceLoadingRequest *_loadingRequest;
  
  /* Required to publish events */
  RCTEventDispatcher *_eventDispatcher;
  BOOL _playbackRateObserverRegistered;
  BOOL _isExternalPlaybackActiveObserverRegistered;
  BOOL _videoLoadStarted;
  BOOL _isRequestAds;
  
  bool _pendingSeek;
  float _pendingSeekTime;
  float _lastSeekTime;
  
  /* For sending videoProgress events */
  Float64 _progressUpdateInterval;
  BOOL _controls;
  id _timeObserver;
  
  /* Keep track of any modifiers, need to be applied after each play */
  float _volume;
  float _rate;
  float _maxBitRate;

  BOOL _automaticallyWaitsToMinimizeStalling;
  BOOL _muted;
  BOOL _paused;
  BOOL _repeat;
  BOOL _allowsExternalPlayback;
  NSArray * _textTracks;
  NSDictionary * _selectedTextTrack;
  NSDictionary * _selectedAudioTrack;
  BOOL _playbackStalled;
  BOOL _playInBackground;
  BOOL _preventsDisplaySleepDuringVideoPlayback;
  float _preferredForwardBufferDuration;
  BOOL _playWhenInactive;
  BOOL _pictureInPicture;
  NSString * _ignoreSilentSwitch;
  NSString * _mixWithOthers;
  NSString * _resizeMode;
  BOOL _fullscreen;
  BOOL _fullscreenAutorotate;
  NSString * _fullscreenOrientation;
  BOOL _fullscreenPlayerPresented;
  NSString *_filterName;
  NSString * _adTagUrl;
  BOOL _filterEnabled;
  UIViewController * _presentingViewController;
#if __has_include(<react-native-video/RCTVideoCache.h>)
  RCTVideoCache * _videoCache;
#endif
#if TARGET_OS_IOS
  void (^__strong _Nonnull _restoreUserInterfaceForPIPStopCompletionHandler)(BOOL);
  AVPictureInPictureController *_pipController;
#endif
}

- (instancetype)initWithEventDispatcher:(RCTEventDispatcher *)eventDispatcher
{
  if ((self = [super init])) {
    _eventDispatcher = eventDispatcher;
	  _automaticallyWaitsToMinimizeStalling = YES;
    _playbackRateObserverRegistered = NO;
    _isExternalPlaybackActiveObserverRegistered = NO;
    _playbackStalled = NO;
    _rate = 1.0;
    _volume = 1.0;
    _resizeMode = @"AVLayerVideoGravityResizeAspectFill";
    _fullscreenAutorotate = YES;
    _fullscreenOrientation = @"all";
    _pendingSeek = false;
    _pendingSeekTime = 0.0f;
    _lastSeekTime = 0.0f;
    _progressUpdateInterval = 250;
    _controls = NO;
    _playerBufferEmpty = YES;
    _playInBackground = false;
    _preventsDisplaySleepDuringVideoPlayback = true;
    _preferredForwardBufferDuration = 0.0f;
    _allowsExternalPlayback = YES;
    _playWhenInactive = false;
    _pictureInPicture = false;
    _isRequestAds = false;
    _ignoreSilentSwitch = @"inherit"; // inherit, ignore, obey
    _mixWithOthers = @"inherit"; // inherit, mix, duck
#if TARGET_OS_IOS
    _restoreUserInterfaceForPIPStopCompletionHandler = NULL;
#endif
#if __has_include(<react-native-video/RCTVideoCache.h>)
    _videoCache = [RCTVideoCache sharedInstance];
#endif
    [[NSNotificationCenter defaultCenter] addObserver:self
                                             selector:@selector(applicationWillResignActive:)
                                                 name:UIApplicationWillResignActiveNotification
                                               object:nil];
    
    [[NSNotificationCenter defaultCenter] addObserver:self
                                             selector:@selector(applicationDidEnterBackground:)
                                                 name:UIApplicationDidEnterBackgroundNotification
                                               object:nil];
    
    [[NSNotificationCenter defaultCenter] addObserver:self
                                             selector:@selector(applicationWillEnterForeground:)
                                                 name:UIApplicationWillEnterForegroundNotification
                                               object:nil];
    
    [[NSNotificationCenter defaultCenter] addObserver:self
                                             selector:@selector(audioRouteChanged:)
                                                 name:AVAudioSessionRouteChangeNotification
                                               object:nil];
  }
  
  return self;
}

- (RCTVideoPlayerViewController*)createPlayerViewController:(AVPlayer*)player
                                             withPlayerItem:(AVPlayerItem*)playerItem {
<<<<<<< HEAD
  RCTVideoPlayerViewController* viewController = [[RCTVideoPlayerViewController alloc] init];
  viewController.showsPlaybackControls = YES;
  viewController.rctDelegate = self;
  viewController.preferredOrientation = _fullscreenOrientation;
  
  viewController.view.frame = self.bounds;
  viewController.player = player;
  return viewController;
=======
    RCTVideoPlayerViewController* viewController = [[RCTVideoPlayerViewController alloc] init];
    viewController.showsPlaybackControls = YES;
    viewController.rctDelegate = self;
    viewController.preferredOrientation = _fullscreenOrientation;
    self.contentPlayhead = [[IMAAVPlayerContentPlayhead alloc] initWithAVPlayer:player];
    [self setupAdsLoader];
    
    viewController.view.frame = self.bounds;
    viewController.player = player;
    return viewController;
>>>>>>> e1d24fce
}

/* ---------------------------------------------------------
 **  Get the duration for a AVPlayerItem.
 ** ------------------------------------------------------- */

- (CMTime)playerItemDuration
{
  AVPlayerItem *playerItem = [_player currentItem];
  if (playerItem.status == AVPlayerItemStatusReadyToPlay)
  {
    return([playerItem duration]);
  }
  
  return(kCMTimeInvalid);
}

- (CMTimeRange)playerItemSeekableTimeRange
{
  AVPlayerItem *playerItem = [_player currentItem];
  if (playerItem.status == AVPlayerItemStatusReadyToPlay)
  {
    return [playerItem seekableTimeRanges].firstObject.CMTimeRangeValue;
  }
  
  return (kCMTimeRangeZero);
}

-(void)addPlayerTimeObserver
{
  const Float64 progressUpdateIntervalMS = _progressUpdateInterval / 1000;
  // @see endScrubbing in AVPlayerDemoPlaybackViewController.m
  // of https://developer.apple.com/library/ios/samplecode/AVPlayerDemo/Introduction/Intro.html
  __weak RCTVideo *weakSelf = self;
  _timeObserver = [_player addPeriodicTimeObserverForInterval:CMTimeMakeWithSeconds(progressUpdateIntervalMS, NSEC_PER_SEC)
                                                        queue:NULL
                                                   usingBlock:^(CMTime time) { [weakSelf sendProgressUpdate]; }
                   ];
}

/* Cancels the previously registered time observer. */
-(void)removePlayerTimeObserver
{
  if (_timeObserver)
  {
    [_player removeTimeObserver:_timeObserver];
    _timeObserver = nil;
  }
}

#pragma mark - Progress

- (void)dealloc
{
  [[NSNotificationCenter defaultCenter] removeObserver:self];
  [self removePlayerLayer];
  [self removePlayerItemObservers];
  [_player removeObserver:self forKeyPath:playbackRate context:nil];
  [_player removeObserver:self forKeyPath:externalPlaybackActive context: nil];
}

#pragma mark - App lifecycle handlers

- (void)applicationWillResignActive:(NSNotification *)notification
{
  if (_playInBackground || _playWhenInactive || _paused) return;
  
  [_player pause];
  [_player setRate:0.0];
}

- (void)applicationDidEnterBackground:(NSNotification *)notification
{
  if (_playInBackground) {
    // Needed to play sound in background. See https://developer.apple.com/library/ios/qa/qa1668/_index.html
    [_playerLayer setPlayer:nil];
    [_playerViewController setPlayer:nil];
  }
}

- (void)applicationWillEnterForeground:(NSNotification *)notification
{
  [self applyModifiers];
  if (_playInBackground) {
    [_playerLayer setPlayer:_player];
    [_playerViewController setPlayer:_player];
  }
}

#pragma mark - Audio events

- (void)audioRouteChanged:(NSNotification *)notification
{
  NSNumber *reason = [[notification userInfo] objectForKey:AVAudioSessionRouteChangeReasonKey];
  NSNumber *previousRoute = [[notification userInfo] objectForKey:AVAudioSessionRouteChangePreviousRouteKey];
  if (reason.unsignedIntValue == AVAudioSessionRouteChangeReasonOldDeviceUnavailable) {
    self.onVideoAudioBecomingNoisy(@{@"target": self.reactTag});
  }
}

#pragma mark - Progress

- (void)sendProgressUpdate
{
  AVPlayerItem *video = [_player currentItem];
  if (video == nil || video.status != AVPlayerItemStatusReadyToPlay) {
    return;
  }
  
  CMTime playerDuration = [self playerItemDuration];
  if (CMTIME_IS_INVALID(playerDuration)) {
    return;
  }
  
  CMTime currentTime = _player.currentTime;
  NSDate *currentPlaybackTime = _player.currentItem.currentDate;
  const Float64 duration = CMTimeGetSeconds(playerDuration);
  const Float64 currentTimeSecs = CMTimeGetSeconds(currentTime);
  
  [[NSNotificationCenter defaultCenter] postNotificationName:@"RCTVideo_progress" object:nil userInfo:@{@"progress": [NSNumber numberWithDouble: currentTimeSecs / duration]}];
    
  if( currentTimeSecs >= 0 && self.onVideoProgress) {
    if(!_isRequestAds && currentTimeSecs >= 0.0001) {
      [self requestAds];
      _isRequestAds = true;
    }
    self.onVideoProgress(@{
                           @"currentTime": [NSNumber numberWithFloat:CMTimeGetSeconds(currentTime)],
                           @"playableDuration": [self calculatePlayableDuration],
                           @"atValue": [NSNumber numberWithLongLong:currentTime.value],
                           @"atTimescale": [NSNumber numberWithInt:currentTime.timescale],
                           @"currentPlaybackTime": [NSNumber numberWithLongLong:[@(floor([currentPlaybackTime timeIntervalSince1970] * 1000)) longLongValue]],
                           @"target": self.reactTag,
                           @"seekableDuration": [self calculateSeekableDuration],
                           });
  }
}

/*!
 * Calculates and returns the playable duration of the current player item using its loaded time ranges.
 *
 * \returns The playable duration of the current player item in seconds.
 */
- (NSNumber *)calculatePlayableDuration
{
  AVPlayerItem *video = _player.currentItem;
  if (video.status == AVPlayerItemStatusReadyToPlay) {
    __block CMTimeRange effectiveTimeRange;
    [video.loadedTimeRanges enumerateObjectsUsingBlock:^(id obj, NSUInteger idx, BOOL *stop) {
      CMTimeRange timeRange = [obj CMTimeRangeValue];
      if (CMTimeRangeContainsTime(timeRange, video.currentTime)) {
        effectiveTimeRange = timeRange;
        *stop = YES;
      }
    }];
    Float64 playableDuration = CMTimeGetSeconds(CMTimeRangeGetEnd(effectiveTimeRange));
    if (playableDuration > 0) {
      return [NSNumber numberWithFloat:playableDuration];
    }
  }
  return [NSNumber numberWithInteger:0];
}

- (NSNumber *)calculateSeekableDuration
{
  CMTimeRange timeRange = [self playerItemSeekableTimeRange];
  if (CMTIME_IS_NUMERIC(timeRange.duration))
  {
    return [NSNumber numberWithFloat:CMTimeGetSeconds(timeRange.duration)];
  }
  return [NSNumber numberWithInteger:0];
}

- (void)addPlayerItemObservers
{
  [_playerItem addObserver:self forKeyPath:statusKeyPath options:0 context:nil];
  [_playerItem addObserver:self forKeyPath:playbackBufferEmptyKeyPath options:0 context:nil];
  [_playerItem addObserver:self forKeyPath:playbackLikelyToKeepUpKeyPath options:0 context:nil];
  [_playerItem addObserver:self forKeyPath:timedMetadata options:NSKeyValueObservingOptionNew context:nil];
  _playerItemObserversSet = YES;
}

/* Fixes https://github.com/brentvatne/react-native-video/issues/43
 * Crashes caused when trying to remove the observer when there is no
 * observer set */
- (void)removePlayerItemObservers
{
  if (_playerItemObserversSet) {
    [_playerItem removeObserver:self forKeyPath:statusKeyPath];
    [_playerItem removeObserver:self forKeyPath:playbackBufferEmptyKeyPath];
    [_playerItem removeObserver:self forKeyPath:playbackLikelyToKeepUpKeyPath];
    [_playerItem removeObserver:self forKeyPath:timedMetadata];
    _playerItemObserversSet = NO;
  }
}

#pragma mark - Player and source

- (void)setSrc:(NSDictionary *)source
{
  _source = source;
  [self removePlayerLayer];
  [self removePlayerTimeObserver];
  [self removePlayerItemObservers];
  dispatch_after(dispatch_time(DISPATCH_TIME_NOW, (int64_t) 0), dispatch_get_main_queue(), ^{
    
    // perform on next run loop, otherwise other passed react-props may not be set
    [self playerItemForSource:self->_source withCallback:^(AVPlayerItem * playerItem) {
      self->_playerItem = playerItem;
      _playerItem = playerItem;
      [self setPreferredForwardBufferDuration:_preferredForwardBufferDuration];
      [self addPlayerItemObservers];
      [self setFilter:self->_filterName];
      [self setMaxBitRate:self->_maxBitRate];
      
      [_player pause];
        
      if (_playbackRateObserverRegistered) {
        [_player removeObserver:self forKeyPath:playbackRate context:nil];
        _playbackRateObserverRegistered = NO;
      }
      if (self->_isExternalPlaybackActiveObserverRegistered) {
        [self->_player removeObserver:self forKeyPath:externalPlaybackActive context:nil];
        self->_isExternalPlaybackActiveObserverRegistered = NO;
      }
      
      self->_player = [AVPlayer playerWithPlayerItem:self->_playerItem];
      self->_player.actionAtItemEnd = AVPlayerActionAtItemEndNone;
      
      [self->_player addObserver:self forKeyPath:playbackRate options:0 context:nil];
      self->_playbackRateObserverRegistered = YES;
      
      [self->_player addObserver:self forKeyPath:externalPlaybackActive options:0 context:nil];
      self->_isExternalPlaybackActiveObserverRegistered = YES;
      
      [self addPlayerTimeObserver];
      if (@available(iOS 10.0, *)) {
        [self setAutomaticallyWaitsToMinimizeStalling:_automaticallyWaitsToMinimizeStalling];
      }

      //Perform on next run loop, otherwise onVideoLoadStart is nil
      if (self.onVideoLoadStart) {
        id uri = [self->_source objectForKey:@"uri"];
        id type = [self->_source objectForKey:@"type"];
        self.onVideoLoadStart(@{@"src": @{
                                    @"uri": uri ? uri : [NSNull null],
                                    @"type": type ? type : [NSNull null],
                                    @"isNetwork": [NSNumber numberWithBool:(bool)[self->_source objectForKey:@"isNetwork"]]},
                                @"drm": self->_drm ? self->_drm : [NSNull null],
                                @"target": self.reactTag
                                });
      }
    }];
  });
  _videoLoadStarted = YES;
}

- (void)setDrm:(NSDictionary *)drm {
  _drm = drm;
}

- (NSURL*) urlFilePath:(NSString*) filepath {
  if ([filepath containsString:@"file://"]) {
    return [NSURL URLWithString:filepath];
  }
  
  // if no file found, check if the file exists in the Document directory
  NSArray *paths = NSSearchPathForDirectoriesInDomains(NSDocumentDirectory, NSUserDomainMask, YES);
  NSString* relativeFilePath = [filepath lastPathComponent];
  // the file may be multiple levels below the documents directory
  NSArray* fileComponents = [filepath componentsSeparatedByString:@"Documents/"];
  if (fileComponents.count > 1) {
    relativeFilePath = [fileComponents objectAtIndex:1];
  }
  
  NSString *path = [paths.firstObject stringByAppendingPathComponent:relativeFilePath];
  if ([[NSFileManager defaultManager] fileExistsAtPath:path]) {
    return [NSURL fileURLWithPath:path];
  }
  return nil;
}

- (void)playerItemPrepareText:(AVAsset *)asset assetOptions:(NSDictionary * __nullable)assetOptions withCallback:(void(^)(AVPlayerItem *))handler
{
  if (!_textTracks || _textTracks.count==0) {
    handler([AVPlayerItem playerItemWithAsset:asset]);
    return;
  }
  
  // AVPlayer can't airplay AVMutableCompositions
  _allowsExternalPlayback = NO;
  
  // sideload text tracks
  AVMutableComposition *mixComposition = [[AVMutableComposition alloc] init];
  
  AVAssetTrack *videoAsset = [asset tracksWithMediaType:AVMediaTypeVideo].firstObject;
  AVMutableCompositionTrack *videoCompTrack = [mixComposition addMutableTrackWithMediaType:AVMediaTypeVideo preferredTrackID:kCMPersistentTrackID_Invalid];
  [videoCompTrack insertTimeRange:CMTimeRangeMake(kCMTimeZero, videoAsset.timeRange.duration)
                          ofTrack:videoAsset
                           atTime:kCMTimeZero
                            error:nil];
  
  AVAssetTrack *audioAsset = [asset tracksWithMediaType:AVMediaTypeAudio].firstObject;
  AVMutableCompositionTrack *audioCompTrack = [mixComposition addMutableTrackWithMediaType:AVMediaTypeAudio preferredTrackID:kCMPersistentTrackID_Invalid];
  [audioCompTrack insertTimeRange:CMTimeRangeMake(kCMTimeZero, videoAsset.timeRange.duration)
                          ofTrack:audioAsset
                           atTime:kCMTimeZero
                            error:nil];
  
  NSMutableArray* validTextTracks = [NSMutableArray array];
  for (int i = 0; i < _textTracks.count; ++i) {
    AVURLAsset *textURLAsset;
    NSString *textUri = [_textTracks objectAtIndex:i][@"uri"];
    if ([[textUri lowercaseString] hasPrefix:@"http"]) {
      textURLAsset = [AVURLAsset URLAssetWithURL:[NSURL URLWithString:textUri] options:assetOptions];
    } else {
      textURLAsset = [AVURLAsset URLAssetWithURL:[self urlFilePath:textUri] options:nil];
    }
    AVAssetTrack *textTrackAsset = [textURLAsset tracksWithMediaType:AVMediaTypeText].firstObject;
    if (!textTrackAsset) continue; // fix when there's no textTrackAsset
    [validTextTracks addObject:[_textTracks objectAtIndex:i]];
    AVMutableCompositionTrack *textCompTrack = [mixComposition
                                                addMutableTrackWithMediaType:AVMediaTypeText
                                                preferredTrackID:kCMPersistentTrackID_Invalid];
    [textCompTrack insertTimeRange:CMTimeRangeMake(kCMTimeZero, videoAsset.timeRange.duration)
                           ofTrack:textTrackAsset
                            atTime:kCMTimeZero
                             error:nil];
  }
  if (validTextTracks.count != _textTracks.count) {
    [self setTextTracks:validTextTracks];
  }
  
  handler([AVPlayerItem playerItemWithAsset:mixComposition]);
}

- (void)playerItemForSource:(NSDictionary *)source withCallback:(void(^)(AVPlayerItem *))handler
{
  bool isNetwork = [RCTConvert BOOL:[source objectForKey:@"isNetwork"]];
  bool isAsset = [RCTConvert BOOL:[source objectForKey:@"isAsset"]];
  bool shouldCache = [RCTConvert BOOL:[source objectForKey:@"shouldCache"]];
  NSString *uri = [source objectForKey:@"uri"];
  NSString *type = [source objectForKey:@"type"];
  AVURLAsset *asset;
  if (!uri || [uri isEqualToString:@""]) {
    DebugLog(@"Could not find video URL in source '%@'", source);
    return;
  }
  
  NSURL *url = isNetwork || isAsset
    ? [NSURL URLWithString:uri]
    : [[NSURL alloc] initFileURLWithPath:[[NSBundle mainBundle] pathForResource:uri ofType:type]];
  NSMutableDictionary *assetOptions = [[NSMutableDictionary alloc] init];
  
  if (isNetwork) {
    NSDictionary *headers = [source objectForKey:@"requestHeaders"];
    if ([headers count] > 0) {
      [assetOptions setObject:headers forKey:@"AVURLAssetHTTPHeaderFieldsKey"];
    }
    NSArray *cookies = [[NSHTTPCookieStorage sharedHTTPCookieStorage] cookies];
    [assetOptions setObject:cookies forKey:AVURLAssetHTTPCookiesKey];
    
#if __has_include(<react-native-video/RCTVideoCache.h>)
    if (shouldCache && (!_textTracks || !_textTracks.count)) {
      /* The DVURLAsset created by cache doesn't have a tracksWithMediaType property, so trying
       * to bring in the text track code will crash. I suspect this is because the asset hasn't fully loaded.
       * Until this is fixed, we need to bypass caching when text tracks are specified.
       */
      DebugLog(@"Caching is not supported for uri '%@' because text tracks are not compatible with the cache. Checkout https://github.com/react-native-community/react-native-video/blob/master/docs/caching.md", uri);
      [self playerItemForSourceUsingCache:uri assetOptions:assetOptions withCallback:handler];
      return;
    }
#endif
    
    asset = [AVURLAsset URLAssetWithURL:url options:assetOptions];
  } else if (isAsset) {
    asset = [AVURLAsset URLAssetWithURL:url options:nil];
  } else {
    asset = [AVURLAsset URLAssetWithURL:[[NSURL alloc] initFileURLWithPath:[[NSBundle mainBundle] pathForResource:uri ofType:type]] options:nil];
  }
  // Reset _loadingRequest
  if (_loadingRequest != nil) {
    [_loadingRequest finishLoading];
  }
  _requestingCertificate = NO;
  _requestingCertificateErrored = NO;
  // End Reset _loadingRequest
  if (self->_drm != nil) {
    dispatch_queue_t queue = dispatch_queue_create("assetQueue", nil);
    [asset.resourceLoader setDelegate:self queue:queue];
  }
  
  [self playerItemPrepareText:asset assetOptions:assetOptions withCallback:handler];
}

#if __has_include(<react-native-video/RCTVideoCache.h>)

- (void)playerItemForSourceUsingCache:(NSString *)uri assetOptions:(NSDictionary *)options withCallback:(void(^)(AVPlayerItem *))handler {
  NSURL *url = [NSURL URLWithString:uri];
  [_videoCache getItemForUri:uri withCallback:^(RCTVideoCacheStatus videoCacheStatus, AVAsset * _Nullable cachedAsset) {
    switch (videoCacheStatus) {
      case RCTVideoCacheStatusMissingFileExtension: {
        DebugLog(@"Could not generate cache key for uri '%@'. It is currently not supported to cache urls that do not include a file extension. The video file will not be cached. Checkout https://github.com/react-native-community/react-native-video/blob/master/docs/caching.md", uri);
        AVURLAsset *asset = [AVURLAsset URLAssetWithURL:url options:options];
        [self playerItemPrepareText:asset assetOptions:options withCallback:handler];
        return;
      }
      case RCTVideoCacheStatusUnsupportedFileExtension: {
        DebugLog(@"Could not generate cache key for uri '%@'. The file extension of that uri is currently not supported. The video file will not be cached. Checkout https://github.com/react-native-community/react-native-video/blob/master/docs/caching.md", uri);
        AVURLAsset *asset = [AVURLAsset URLAssetWithURL:url options:options];
        [self playerItemPrepareText:asset assetOptions:options withCallback:handler];
        return;
      }
      default:
        if (cachedAsset) {
          DebugLog(@"Playing back uri '%@' from cache", uri);
          // See note in playerItemForSource about not being able to support text tracks & caching
          handler([AVPlayerItem playerItemWithAsset:cachedAsset]);
          return;
        }
    }
    
    DVURLAsset *asset = [[DVURLAsset alloc] initWithURL:url options:options networkTimeout:10000];
    asset.loaderDelegate = self;
    
    /* More granular code to have control over the DVURLAsset
     DVAssetLoaderDelegate *resourceLoaderDelegate = [[DVAssetLoaderDelegate alloc] initWithURL:url];
     resourceLoaderDelegate.delegate = self;
     NSURLComponents *components = [[NSURLComponents alloc] initWithURL:url resolvingAgainstBaseURL:NO];
     components.scheme = [DVAssetLoaderDelegate scheme];
     AVURLAsset *asset = [[AVURLAsset alloc] initWithURL:[components URL] options:options];
     [asset.resourceLoader setDelegate:resourceLoaderDelegate queue:dispatch_get_main_queue()];
     */
    
    handler([AVPlayerItem playerItemWithAsset:asset]);
  }];
}

#pragma mark - DVAssetLoaderDelegate

- (void)dvAssetLoaderDelegate:(DVAssetLoaderDelegate *)loaderDelegate
                  didLoadData:(NSData *)data
                       forURL:(NSURL *)url {
  [_videoCache storeItem:data forUri:[url absoluteString] withCallback:^(BOOL success) {
    DebugLog(@"Cache data stored successfully 🎉");
  }];
}

#endif

- (void)observeValueForKeyPath:(NSString *)keyPath ofObject:(id)object change:(NSDictionary *)change context:(void *)context
{

  if([keyPath isEqualToString:readyForDisplayKeyPath] && [change objectForKey:NSKeyValueChangeNewKey] && self.onReadyForDisplay) {
    self.onReadyForDisplay(@{@"target": self.reactTag});
    return;
  }
  if (object == _playerItem) {
    // When timeMetadata is read the event onTimedMetadata is triggered
    if ([keyPath isEqualToString:timedMetadata]) {
      NSArray<AVMetadataItem *> *items = [change objectForKey:@"new"];
      if (items && ![items isEqual:[NSNull null]] && items.count > 0) {
        NSMutableArray *array = [NSMutableArray new];
        for (AVMetadataItem *item in items) {
          NSString *value = (NSString *)item.value;
          NSString *identifier = item.identifier;
          
          if (![value isEqual: [NSNull null]]) {
            NSDictionary *dictionary = [[NSDictionary alloc] initWithObjects:@[value, identifier] forKeys:@[@"value", @"identifier"]];
            
            [array addObject:dictionary];
          }
        }
        
        self.onTimedMetadata(@{
                               @"target": self.reactTag,
                               @"metadata": array
                               });
      }
    }
    
    if ([keyPath isEqualToString:statusKeyPath]) {
      // Handle player item status change.
      if (_playerItem.status == AVPlayerItemStatusReadyToPlay) {
        float duration = CMTimeGetSeconds(_playerItem.asset.duration);
        
        if (isnan(duration)) {
          duration = 0.0;
        }
        
        NSObject *width = @"undefined";
        NSObject *height = @"undefined";
        NSString *orientation = @"undefined";
        
        if ([_playerItem.asset tracksWithMediaType:AVMediaTypeVideo].count > 0) {
          AVAssetTrack *videoTrack = [[_playerItem.asset tracksWithMediaType:AVMediaTypeVideo] objectAtIndex:0];
          width = [NSNumber numberWithFloat:videoTrack.naturalSize.width];
          height = [NSNumber numberWithFloat:videoTrack.naturalSize.height];
          CGAffineTransform preferredTransform = [videoTrack preferredTransform];
          
          if ((videoTrack.naturalSize.width == preferredTransform.tx
               && videoTrack.naturalSize.height == preferredTransform.ty)
              || (preferredTransform.tx == 0 && preferredTransform.ty == 0))
          {
            orientation = @"landscape";
          } else {
            orientation = @"portrait";
          }
        } else if (_playerItem.presentationSize.height) {
          width = [NSNumber numberWithFloat:_playerItem.presentationSize.width];
          height = [NSNumber numberWithFloat:_playerItem.presentationSize.height];
          orientation = _playerItem.presentationSize.width > _playerItem.presentationSize.height ? @"landscape" : @"portrait";
        }

        if (_pendingSeek) {
          [self setCurrentTime:_pendingSeekTime];
          _pendingSeek = false;
        }
        
        if (self.onVideoLoad && _videoLoadStarted) {
          self.onVideoLoad(@{@"duration": [NSNumber numberWithFloat:duration],
                             @"currentTime": [NSNumber numberWithFloat:CMTimeGetSeconds(_playerItem.currentTime)],
                             @"canPlayReverse": [NSNumber numberWithBool:_playerItem.canPlayReverse],
                             @"canPlayFastForward": [NSNumber numberWithBool:_playerItem.canPlayFastForward],
                             @"canPlaySlowForward": [NSNumber numberWithBool:_playerItem.canPlaySlowForward],
                             @"canPlaySlowReverse": [NSNumber numberWithBool:_playerItem.canPlaySlowReverse],
                             @"canStepBackward": [NSNumber numberWithBool:_playerItem.canStepBackward],
                             @"canStepForward": [NSNumber numberWithBool:_playerItem.canStepForward],
                             @"naturalSize": @{
                                 @"width": width,
                                 @"height": height,
                                 @"orientation": orientation
                                 },
                             @"audioTracks": [self getAudioTrackInfo],
                             @"textTracks": [self getTextTrackInfo],
                             @"target": self.reactTag});
        }
        _videoLoadStarted = NO;
        [self attachListeners];
        [self applyModifiers];
      } else if (_playerItem.status == AVPlayerItemStatusFailed && self.onVideoError) {
        self.onVideoError(@{@"error": @{@"code": [NSNumber numberWithInteger: _playerItem.error.code],
                                        @"localizedDescription": [_playerItem.error localizedDescription] == nil ? @"" : [_playerItem.error localizedDescription],
                                        @"localizedFailureReason": [_playerItem.error localizedFailureReason] == nil ? @"" : [_playerItem.error localizedFailureReason],
                                        @"localizedRecoverySuggestion": [_playerItem.error localizedRecoverySuggestion] == nil ? @"" : [_playerItem.error localizedRecoverySuggestion],
                                        @"domain": _playerItem != nil && _playerItem.error != nil ? _playerItem.error.domain : @"RTCVideo"},
                            @"target": self.reactTag});
      }
    } else if ([keyPath isEqualToString:playbackBufferEmptyKeyPath]) {
      _playerBufferEmpty = YES;
      self.onVideoBuffer(@{@"isBuffering": @(YES), @"target": self.reactTag});
    } else if ([keyPath isEqualToString:playbackLikelyToKeepUpKeyPath]) {
      // Continue playing (or not if paused) after being paused due to hitting an unbuffered zone.
      if ((!(_controls || _fullscreenPlayerPresented) || _playerBufferEmpty) && _playerItem.playbackLikelyToKeepUp) {
        [self setPaused:_paused];
      }
      _playerBufferEmpty = NO;
      self.onVideoBuffer(@{@"isBuffering": @(NO), @"target": self.reactTag});
    }
  } else if (object == _player) {
    if([keyPath isEqualToString:playbackRate]) {
      if(self.onPlaybackRateChange) {
        self.onPlaybackRateChange(@{@"playbackRate": [NSNumber numberWithFloat:_player.rate],
                                    @"target": self.reactTag});
      }
      if(_playbackStalled && _player.rate > 0) {
        if(self.onPlaybackResume) {
          self.onPlaybackResume(@{@"playbackRate": [NSNumber numberWithFloat:_player.rate],
                                  @"target": self.reactTag});
        }
        _playbackStalled = NO;
      }
    }
    else if([keyPath isEqualToString:externalPlaybackActive]) {
      if(self.onVideoExternalPlaybackChange) {
        self.onVideoExternalPlaybackChange(@{@"isExternalPlaybackActive": [NSNumber numberWithBool:_player.isExternalPlaybackActive],
                                             @"target": self.reactTag});
      }
    }
  } else if (object == _playerViewController.contentOverlayView) {
      // when controls==true, this is a hack to reset the rootview when rotation happens in fullscreen
      if ([keyPath isEqualToString:@"frame"]) {

        CGRect oldRect = [change[NSKeyValueChangeOldKey] CGRectValue];
        CGRect newRect = [change[NSKeyValueChangeNewKey] CGRectValue];

        if (!CGRectEqualToRect(oldRect, newRect)) {
          if (CGRectEqualToRect(newRect, [UIScreen mainScreen].bounds)) {
            NSLog(@"in fullscreen");

            [self.reactViewController.view setFrame:[UIScreen mainScreen].bounds];
            [self.reactViewController.view setNeedsLayout];
          } else NSLog(@"not fullscreen");
        }

        return;
      }
  }
}

- (void)setupAdsLoader {
  // Re-use this IMAAdsLoader instance for the entire lifecycle of your app.
  self.adsLoader = [[IMAAdsLoader alloc] initWithSettings:nil];
  // NOTE: This line will cause a warning until the next step, "Get the Ads Manager".
  self.adsLoader.delegate = self;
}

- (void)requestAds {
  // Create an ad display container for ad rendering.
  IMAAdDisplayContainer *adDisplayContainer =
      [[IMAAdDisplayContainer alloc] initWithAdContainer:self companionSlots:nil];
  // Create an ad request with our ad tag, display container, and optional user context.
  IMAAdsRequest *request = [[IMAAdsRequest alloc] initWithAdTagUrl:_adTagUrl
                                                adDisplayContainer:adDisplayContainer
                                                   contentPlayhead:self.contentPlayhead
                                                       userContext:nil];
  [self.adsLoader requestAdsWithRequest:request];
}

#pragma mark AdsLoader Delegates

- (void)adsLoader:(IMAAdsLoader *)loader adsLoadedWithData:(IMAAdsLoadedData *)adsLoadedData {
  // Grab the instance of the IMAAdsManager and set ourselves as the delegate.
  self.adsManager = adsLoadedData.adsManager;

  // NOTE: This line will cause a warning until the next step, "Display Ads".
  self.adsManager.delegate = self;

  // Create ads rendering settings and tell the SDK to use the in-app browser.
  IMAAdsRenderingSettings *adsRenderingSettings = [[IMAAdsRenderingSettings alloc] init];
  adsRenderingSettings.webOpenerPresentingController = _playerViewController;

  // Initialize the ads manager.
  [self.adsManager initializeWithAdsRenderingSettings:adsRenderingSettings];
}

- (void)adsLoader:(IMAAdsLoader *)loader failedWithErrorData:(IMAAdLoadingErrorData *)adErrorData {
  // Something went wrong loading ads. Log the error and play the content.
  NSLog(@"Error loading ads: %@", adErrorData.adError.message);
  [_player play];
}

#pragma mark AdsManager Delegates

- (void)adsManager:(IMAAdsManager *)adsManager didReceiveAdEvent:(IMAAdEvent *)event {
  if (event.type == kIMAAdEvent_LOADED) {
    // When the SDK notifies us that ads have been loaded, play them.
    [adsManager start];
  }
}

- (void)adsManager:(IMAAdsManager *)adsManager didReceiveAdError:(IMAAdError *)error {
  // Something went wrong with the ads manager after ads were loaded. Log the error and play the
  // content.
  NSLog(@"AdsManager error: %@", error.message);
  [_player play];
}

- (void)adsManagerDidRequestContentPause:(IMAAdsManager *)adsManager {
  // The SDK is going to play ads, so pause the content.
  [_player pause];
}

- (void)adsManagerDidRequestContentResume:(IMAAdsManager *)adsManager {
  // The SDK is done playing ads (at least for now), so resume the content.
  [_player play];
}

- (void)attachListeners
{
  // listen for end of file
  [[NSNotificationCenter defaultCenter] removeObserver:self
                                                  name:AVPlayerItemDidPlayToEndTimeNotification
                                                object:[_player currentItem]];
  [[NSNotificationCenter defaultCenter] addObserver:self
                                           selector:@selector(playerItemDidReachEnd:)
                                               name:AVPlayerItemDidPlayToEndTimeNotification
                                             object:[_player currentItem]];
  
  [[NSNotificationCenter defaultCenter] removeObserver:self
                                                  name:AVPlayerItemPlaybackStalledNotification
                                                object:nil];
  [[NSNotificationCenter defaultCenter] addObserver:self
                                           selector:@selector(playbackStalled:)
                                               name:AVPlayerItemPlaybackStalledNotification
                                             object:nil];
  
  [[NSNotificationCenter defaultCenter] removeObserver:self
                                                  name:AVPlayerItemNewAccessLogEntryNotification
                                                object:nil];
  [[NSNotificationCenter defaultCenter] addObserver:self
                                           selector:@selector(handleAVPlayerAccess:)
                                               name:AVPlayerItemNewAccessLogEntryNotification
                                             object:nil];
  [[NSNotificationCenter defaultCenter] removeObserver:self
                                                  name: AVPlayerItemFailedToPlayToEndTimeNotification
                                                object:nil];
  [[NSNotificationCenter defaultCenter] addObserver:self
                                           selector:@selector(didFailToFinishPlaying:)
                                               name: AVPlayerItemFailedToPlayToEndTimeNotification
                                             object:nil];
  
}

- (void)handleAVPlayerAccess:(NSNotification *)notification {
  AVPlayerItemAccessLog *accessLog = [((AVPlayerItem *)notification.object) accessLog];
  AVPlayerItemAccessLogEvent *lastEvent = accessLog.events.lastObject;
  
  /* TODO: get this working
   if (self.onBandwidthUpdate) {
   self.onBandwidthUpdate(@{@"bitrate": [NSNumber numberWithFloat:lastEvent.observedBitrate]});
   }
   */
}

- (void)didFailToFinishPlaying:(NSNotification *)notification {
  NSError *error = notification.userInfo[AVPlayerItemFailedToPlayToEndTimeErrorKey];
  self.onVideoError(@{@"error": @{@"code": [NSNumber numberWithInteger: error.code],
                                  @"localizedDescription": [error localizedDescription] == nil ? @"" : [error localizedDescription],
                                  @"localizedFailureReason": [error localizedFailureReason] == nil ? @"" : [error localizedFailureReason],
                                  @"localizedRecoverySuggestion": [error localizedRecoverySuggestion] == nil ? @"" : [error localizedRecoverySuggestion],
                                  @"domain": error.domain},
                      @"target": self.reactTag});
}

- (void)playbackStalled:(NSNotification *)notification
{
  if(self.onPlaybackStalled) {
    self.onPlaybackStalled(@{@"target": self.reactTag});
  }
  _playbackStalled = YES;
}

- (void)playerItemDidReachEnd:(NSNotification *)notification
{
  if (notification.object == _player.currentItem) {
    [self.adsLoader contentComplete];
  }
  if(self.onVideoEnd) {
    self.onVideoEnd(@{@"target": self.reactTag});
  }
  
  if (_repeat) {
    AVPlayerItem *item = [notification object];
    [item seekToTime:kCMTimeZero];
    [self applyModifiers];
  } else {
    [self removePlayerTimeObserver];
  }
}

#pragma mark - Prop setters

- (void)setResizeMode:(NSString*)mode
{
  if( _controls )
  {
    _playerViewController.videoGravity = mode;
  }
  else
  {
    _playerLayer.videoGravity = mode;
  }
  _resizeMode = mode;
}

- (void)setPlayInBackground:(BOOL)playInBackground
{
  _playInBackground = playInBackground;
}

- (void)setPreventsDisplaySleepDuringVideoPlayback:(BOOL)preventsDisplaySleepDuringVideoPlayback
{
    _preventsDisplaySleepDuringVideoPlayback = preventsDisplaySleepDuringVideoPlayback;
    [self applyModifiers];
}

- (void)setAllowsExternalPlayback:(BOOL)allowsExternalPlayback
{
  _allowsExternalPlayback = allowsExternalPlayback;
  _player.allowsExternalPlayback = _allowsExternalPlayback;
}

- (void)setPlayWhenInactive:(BOOL)playWhenInactive
{
  _playWhenInactive = playWhenInactive;
}

- (void)setPictureInPicture:(BOOL)pictureInPicture
{
  #if TARGET_OS_IOS
  if (_pictureInPicture == pictureInPicture) {
    return;
  }
  
  _pictureInPicture = pictureInPicture;
  if (_pipController && _pictureInPicture && ![_pipController isPictureInPictureActive]) {
    dispatch_async(dispatch_get_main_queue(), ^{
      [_pipController startPictureInPicture];
    });
  } else if (_pipController && !_pictureInPicture && [_pipController isPictureInPictureActive]) {
    dispatch_async(dispatch_get_main_queue(), ^{
      [_pipController stopPictureInPicture];
    });
  }
  #endif
}

#if TARGET_OS_IOS
- (void)setRestoreUserInterfaceForPIPStopCompletionHandler:(BOOL)restore
{
  if (_restoreUserInterfaceForPIPStopCompletionHandler != NULL) {
    _restoreUserInterfaceForPIPStopCompletionHandler(restore);
    _restoreUserInterfaceForPIPStopCompletionHandler = NULL;
  }
}

- (void)setupPipController {
  if (!_pipController && _playerLayer && [AVPictureInPictureController isPictureInPictureSupported]) {
    // Create new controller passing reference to the AVPlayerLayer
    _pipController = [[AVPictureInPictureController alloc] initWithPlayerLayer:_playerLayer];
    _pipController.delegate = self;
  }
}
#endif

- (void)setIgnoreSilentSwitch:(NSString *)ignoreSilentSwitch
{
  _ignoreSilentSwitch = ignoreSilentSwitch;
  [self applyModifiers];
}

- (void)setMixWithOthers:(NSString *)mixWithOthers
{
  _mixWithOthers = mixWithOthers;
  [self applyModifiers];
}

- (void)setPaused:(BOOL)paused
{
  if (paused) {
    [_player pause];
    [_player setRate:0.0];
  } else {
    AVAudioSession *session = [AVAudioSession sharedInstance];
    AVAudioSessionCategory category = nil;
    AVAudioSessionCategoryOptions options = nil;

    if([_ignoreSilentSwitch isEqualToString:@"ignore"]) {
      category = AVAudioSessionCategoryPlayback;
    } else if([_ignoreSilentSwitch isEqualToString:@"obey"]) {
      category = AVAudioSessionCategoryAmbient;
    }

<<<<<<< HEAD
    if([_mixWithOthers isEqualToString:@"mix"]) {
      options = AVAudioSessionCategoryOptionMixWithOthers;
    } else if([_mixWithOthers isEqualToString:@"duck"]) {
      options = AVAudioSessionCategoryOptionDuckOthers;
    }

    if (category != nil && options != nil) {
      [session setCategory:category withOptions:options error:nil];
    } else if (category != nil && options == nil) {
      [session setCategory:category error:nil];
    } else if (category == nil && options != nil) {
      [session setCategory:session.category withOptions:options error:nil];
    }

=======
>>>>>>> e1d24fce
    if (@available(iOS 10.0, *) && !_automaticallyWaitsToMinimizeStalling) {
      [_player playImmediatelyAtRate:_rate];
    } else {
      [_player play];
      [_player setRate:_rate];
    }
    [_player setRate:_rate];
  }
  
  _paused = paused;
}

- (float)getCurrentTime
{
  return _playerItem != NULL ? CMTimeGetSeconds(_playerItem.currentTime) : 0;
}

- (void)setCurrentTime:(float)currentTime
{
  NSDictionary *info = @{
                         @"time": [NSNumber numberWithFloat:currentTime],
                         @"tolerance": [NSNumber numberWithInt:100]
                         };
  [self setSeek:info];
}

- (void)setSeek:(NSDictionary *)info
{
  NSNumber *seekTime = info[@"time"];
  NSNumber *seekTolerance = info[@"tolerance"];
  
  int timeScale = 1000;
  
  AVPlayerItem *item = _player.currentItem;
  if (item && item.status == AVPlayerItemStatusReadyToPlay) {
    // TODO check loadedTimeRanges
    
    CMTime cmSeekTime = CMTimeMakeWithSeconds([seekTime floatValue], timeScale);
    CMTime current = item.currentTime;
    // TODO figure out a good tolerance level
    CMTime tolerance = CMTimeMake([seekTolerance floatValue], timeScale);
    BOOL wasPaused = _paused;
    
    if (CMTimeCompare(current, cmSeekTime) != 0) {
      if (!wasPaused) [_player pause];
      [_player seekToTime:cmSeekTime toleranceBefore:tolerance toleranceAfter:tolerance completionHandler:^(BOOL finished) {
        if (!_timeObserver) {
          [self addPlayerTimeObserver];
        }
        if (!wasPaused) {
          [self setPaused:false];
        }
        if(self.onVideoSeek) {
          self.onVideoSeek(@{@"currentTime": [NSNumber numberWithFloat:CMTimeGetSeconds(item.currentTime)],
                             @"seekTime": seekTime,
                             @"target": self.reactTag});
        }
      }];
      
      _pendingSeek = false;
    }
    
  } else {
    _pendingSeek = true;
    _pendingSeekTime = [seekTime floatValue];
  }
}

- (void)setRate:(float)rate
{
  _rate = rate;
  [self applyModifiers];
}

- (void)setMuted:(BOOL)muted
{
  _muted = muted;
  [self applyModifiers];
}

- (void)setVolume:(float)volume
{
  _volume = volume;
  [self applyModifiers];
}

- (void)setMaxBitRate:(float) maxBitRate {
  _maxBitRate = maxBitRate;
  _playerItem.preferredPeakBitRate = maxBitRate;
}

- (void)setPreferredForwardBufferDuration:(float) preferredForwardBufferDuration
{
  _preferredForwardBufferDuration = preferredForwardBufferDuration;
  _playerItem.preferredForwardBufferDuration = preferredForwardBufferDuration;
}

- (void)setAutomaticallyWaitsToMinimizeStalling:(BOOL)waits
{
	_automaticallyWaitsToMinimizeStalling = waits;
	_player.automaticallyWaitsToMinimizeStalling = waits;
}


- (void)applyModifiers
{
  if (_muted) {
    if (!_controls) {
      [_player setVolume:0];
    }
    [_player setMuted:YES];
  } else {
    [_player setVolume:_volume];
    [_player setMuted:NO];
  }

  if (@available(iOS 12.0, *)) {
      self->_player.preventsDisplaySleepDuringVideoPlayback = _preventsDisplaySleepDuringVideoPlayback;
  } else {
      // Fallback on earlier versions
  }
  
  [self setMaxBitRate:_maxBitRate];
  [self setSelectedAudioTrack:_selectedAudioTrack];
  [self setSelectedTextTrack:_selectedTextTrack];
  [self setResizeMode:_resizeMode];
  [self setRepeat:_repeat];
  [self setPaused:_paused];
  [self setControls:_controls];
  [self setAllowsExternalPlayback:_allowsExternalPlayback];
}

- (void)setRepeat:(BOOL)repeat {
  _repeat = repeat;
}

- (void)setMediaSelectionTrackForCharacteristic:(AVMediaCharacteristic)characteristic
                                   withCriteria:(NSDictionary *)criteria
{
  NSString *type = criteria[@"type"];
  AVMediaSelectionGroup *group = [_player.currentItem.asset
                                  mediaSelectionGroupForMediaCharacteristic:characteristic];
  AVMediaSelectionOption *mediaOption;
  
  if ([type isEqualToString:@"disabled"]) {
    // Do nothing. We want to ensure option is nil
  } else if ([type isEqualToString:@"language"] || [type isEqualToString:@"title"]) {
    NSString *value = criteria[@"value"];
    for (int i = 0; i < group.options.count; ++i) {
      AVMediaSelectionOption *currentOption = [group.options objectAtIndex:i];
      NSString *optionValue;
      if ([type isEqualToString:@"language"]) {
        optionValue = [currentOption extendedLanguageTag];
      } else {
        optionValue = [[[currentOption commonMetadata]
                        valueForKey:@"value"]
                       objectAtIndex:0];
      }
      if ([value isEqualToString:optionValue]) {
        mediaOption = currentOption;
        break;
      }
    }
    //} else if ([type isEqualToString:@"default"]) {
    //  option = group.defaultOption; */
  } else if ([type isEqualToString:@"index"]) {
    if ([criteria[@"value"] isKindOfClass:[NSNumber class]]) {
      int index = [criteria[@"value"] intValue];
      if (group.options.count > index) {
        mediaOption = [group.options objectAtIndex:index];
      }
    }
  } else { // default. invalid type or "system"
    [_player.currentItem selectMediaOptionAutomaticallyInMediaSelectionGroup:group];
    return;
  }
  
  // If a match isn't found, option will be nil and text tracks will be disabled
  [_player.currentItem selectMediaOption:mediaOption inMediaSelectionGroup:group];
}

- (void)setSelectedAudioTrack:(NSDictionary *)selectedAudioTrack {
  _selectedAudioTrack = selectedAudioTrack;
  [self setMediaSelectionTrackForCharacteristic:AVMediaCharacteristicAudible
                                   withCriteria:_selectedAudioTrack];
}

- (void)setSelectedTextTrack:(NSDictionary *)selectedTextTrack {
  _selectedTextTrack = selectedTextTrack;
  if (_textTracks) { // sideloaded text tracks
    [self setSideloadedText];
  } else { // text tracks included in the HLS playlist
    [self setMediaSelectionTrackForCharacteristic:AVMediaCharacteristicLegible
                                     withCriteria:_selectedTextTrack];
  }
}

- (void) setSideloadedText {
  NSString *type = _selectedTextTrack[@"type"];
  NSArray *textTracks = [self getTextTrackInfo];
  
  // The first few tracks will be audio & video track
  int firstTextIndex = 0;
  for (firstTextIndex = 0; firstTextIndex < _player.currentItem.tracks.count; ++firstTextIndex) {
    if ([_player.currentItem.tracks[firstTextIndex].assetTrack hasMediaCharacteristic:AVMediaCharacteristicLegible]) {
      break;
    }
  }
  
  int selectedTrackIndex = RCTVideoUnset;
  
  if ([type isEqualToString:@"disabled"]) {
    // Do nothing. We want to ensure option is nil
  } else if ([type isEqualToString:@"language"]) {
    NSString *selectedValue = _selectedTextTrack[@"value"];
    for (int i = 0; i < textTracks.count; ++i) {
      NSDictionary *currentTextTrack = [textTracks objectAtIndex:i];
      if ([selectedValue isEqualToString:currentTextTrack[@"language"]]) {
        selectedTrackIndex = i;
        break;
      }
    }
  } else if ([type isEqualToString:@"title"]) {
    NSString *selectedValue = _selectedTextTrack[@"value"];
    for (int i = 0; i < textTracks.count; ++i) {
      NSDictionary *currentTextTrack = [textTracks objectAtIndex:i];
      if ([selectedValue isEqualToString:currentTextTrack[@"title"]]) {
        selectedTrackIndex = i;
        break;
      }
    }
  } else if ([type isEqualToString:@"index"]) {
    if ([_selectedTextTrack[@"value"] isKindOfClass:[NSNumber class]]) {
      int index = [_selectedTextTrack[@"value"] intValue];
      if (textTracks.count > index) {
        selectedTrackIndex = index;
      }
    }
  }
  
  // in the situation that a selected text track is not available (eg. specifies a textTrack not available)
  if (![type isEqualToString:@"disabled"] && selectedTrackIndex == RCTVideoUnset) {
    CFArrayRef captioningMediaCharacteristics = MACaptionAppearanceCopyPreferredCaptioningMediaCharacteristics(kMACaptionAppearanceDomainUser);
    NSArray *captionSettings = (__bridge NSArray*)captioningMediaCharacteristics;
    if ([captionSettings containsObject:AVMediaCharacteristicTranscribesSpokenDialogForAccessibility]) {
      selectedTrackIndex = 0; // If we can't find a match, use the first available track
      NSString *systemLanguage = [[NSLocale preferredLanguages] firstObject];
      for (int i = 0; i < textTracks.count; ++i) {
        NSDictionary *currentTextTrack = [textTracks objectAtIndex:i];
        if ([systemLanguage isEqualToString:currentTextTrack[@"language"]]) {
          selectedTrackIndex = i;
          break;
        }
      }
    }
  }
  
  for (int i = firstTextIndex; i < _player.currentItem.tracks.count; ++i) {
    BOOL isEnabled = NO;
    if (selectedTrackIndex != RCTVideoUnset) {
      isEnabled = i == selectedTrackIndex + firstTextIndex;
    }
    [_player.currentItem.tracks[i] setEnabled:isEnabled];
  }
}

-(void) setStreamingText {
  NSString *type = _selectedTextTrack[@"type"];
  AVMediaSelectionGroup *group = [_player.currentItem.asset
                                  mediaSelectionGroupForMediaCharacteristic:AVMediaCharacteristicLegible];
  AVMediaSelectionOption *mediaOption;
  
  if ([type isEqualToString:@"disabled"]) {
    // Do nothing. We want to ensure option is nil
  } else if ([type isEqualToString:@"language"] || [type isEqualToString:@"title"]) {
    NSString *value = _selectedTextTrack[@"value"];
    for (int i = 0; i < group.options.count; ++i) {
      AVMediaSelectionOption *currentOption = [group.options objectAtIndex:i];
      NSString *optionValue;
      if ([type isEqualToString:@"language"]) {
        optionValue = [currentOption extendedLanguageTag];
      } else {
        optionValue = [[[currentOption commonMetadata]
                        valueForKey:@"value"]
                       objectAtIndex:0];
      }
      if ([value isEqualToString:optionValue]) {
        mediaOption = currentOption;
        break;
      }
    }
    //} else if ([type isEqualToString:@"default"]) {
    //  option = group.defaultOption; */
  } else if ([type isEqualToString:@"index"]) {
    if ([_selectedTextTrack[@"value"] isKindOfClass:[NSNumber class]]) {
      int index = [_selectedTextTrack[@"value"] intValue];
      if (group.options.count > index) {
        mediaOption = [group.options objectAtIndex:index];
      }
    }
  } else { // default. invalid type or "system"
    [_player.currentItem selectMediaOptionAutomaticallyInMediaSelectionGroup:group];
    return;
  }
  
  // If a match isn't found, option will be nil and text tracks will be disabled
  [_player.currentItem selectMediaOption:mediaOption inMediaSelectionGroup:group];
}

- (void)setTextTracks:(NSArray*) textTracks;
{
  _textTracks = textTracks;
  
  // in case textTracks was set after selectedTextTrack
  if (_selectedTextTrack) [self setSelectedTextTrack:_selectedTextTrack];
}

- (NSArray *)getAudioTrackInfo
{
  NSMutableArray *audioTracks = [[NSMutableArray alloc] init];
  AVMediaSelectionGroup *group = [_player.currentItem.asset
                                  mediaSelectionGroupForMediaCharacteristic:AVMediaCharacteristicAudible];
  for (int i = 0; i < group.options.count; ++i) {
    AVMediaSelectionOption *currentOption = [group.options objectAtIndex:i];
    NSString *title = @"";
    NSArray *values = [[currentOption commonMetadata] valueForKey:@"value"];
    if (values.count > 0) {
      title = [values objectAtIndex:0];
    }
    NSString *language = [currentOption extendedLanguageTag] ? [currentOption extendedLanguageTag] : @"";
    NSDictionary *audioTrack = @{
                                 @"index": [NSNumber numberWithInt:i],
                                 @"title": title,
                                 @"language": language
                                 };
    [audioTracks addObject:audioTrack];
  }
  return audioTracks;
}

- (NSArray *)getTextTrackInfo
{
  // if sideloaded, textTracks will already be set
  if (_textTracks) return _textTracks;
  
  // if streaming video, we extract the text tracks
  NSMutableArray *textTracks = [[NSMutableArray alloc] init];
  AVMediaSelectionGroup *group = [_player.currentItem.asset
                                  mediaSelectionGroupForMediaCharacteristic:AVMediaCharacteristicLegible];
  for (int i = 0; i < group.options.count; ++i) {
    AVMediaSelectionOption *currentOption = [group.options objectAtIndex:i];
    NSString *title = @"";
    NSArray *values = [[currentOption commonMetadata] valueForKey:@"value"];
    if (values.count > 0) {
      title = [values objectAtIndex:0];
    }
    NSString *language = [currentOption extendedLanguageTag] ? [currentOption extendedLanguageTag] : @"";
    NSDictionary *textTrack = @{
                                @"index": [NSNumber numberWithInt:i],
                                @"title": title,
                                @"language": language
                                };
    [textTracks addObject:textTrack];
  }
  return textTracks;
}

- (BOOL)getFullscreen
{
  return _fullscreenPlayerPresented;
}

- (void)setFullscreen:(BOOL) fullscreen {
  if( fullscreen && !_fullscreenPlayerPresented && _player )
  {
    // Ensure player view controller is not null
    if( !_playerViewController )
    {
      [self usePlayerViewController];
    }
    // Set presentation style to fullscreen
    [_playerViewController setModalPresentationStyle:UIModalPresentationFullScreen];
    
    // Find the nearest view controller
    UIViewController *viewController = [self firstAvailableUIViewController];
    if( !viewController )
    {
      UIWindow *keyWindow = [[UIApplication sharedApplication] keyWindow];
      viewController = keyWindow.rootViewController;
      if( viewController.childViewControllers.count > 0 )
      {
        viewController = viewController.childViewControllers.lastObject;
      }
    }
    if( viewController )
    {
      _presentingViewController = viewController;
      if(self.onVideoFullscreenPlayerWillPresent) {
        self.onVideoFullscreenPlayerWillPresent(@{@"target": self.reactTag});
      }
      [viewController presentViewController:_playerViewController animated:true completion:^{
        _playerViewController.showsPlaybackControls = YES;
        _fullscreenPlayerPresented = fullscreen;
        _playerViewController.autorotate = _fullscreenAutorotate;
        if(self.onVideoFullscreenPlayerDidPresent) {
          self.onVideoFullscreenPlayerDidPresent(@{@"target": self.reactTag});
        }
      }];
    }
  }
  else if ( !fullscreen && _fullscreenPlayerPresented )
  {
    [self videoPlayerViewControllerWillDismiss:_playerViewController];
    [_presentingViewController dismissViewControllerAnimated:true completion:^{
      [self videoPlayerViewControllerDidDismiss:_playerViewController];
    }];
  }
}

- (void)setFullscreenAutorotate:(BOOL)autorotate {
  _fullscreenAutorotate = autorotate;
  if (_fullscreenPlayerPresented) {
    _playerViewController.autorotate = autorotate;
  }
}

- (void)setFullscreenOrientation:(NSString *)orientation {
  _fullscreenOrientation = orientation;
  if (_fullscreenPlayerPresented) {
    _playerViewController.preferredOrientation = orientation;
  }
}

- (void)usePlayerViewController
{
  if( _player )
  {
    if (!_playerViewController) {
      _playerViewController = [self createPlayerViewController:_player withPlayerItem:_playerItem];
    }
    // to prevent video from being animated when resizeMode is 'cover'
    // resize mode must be set before subview is added
    [self setResizeMode:_resizeMode];
    
    if (_controls) {
      UIViewController *viewController = [self reactViewController];
      [viewController addChildViewController:_playerViewController];
      [self addSubview:_playerViewController.view];
    }
      
    [_playerViewController addObserver:self forKeyPath:readyForDisplayKeyPath options:NSKeyValueObservingOptionNew context:nil];
    
    [_playerViewController.contentOverlayView addObserver:self forKeyPath:@"frame" options:NSKeyValueObservingOptionNew | NSKeyValueObservingOptionOld context:NULL];
  }
}

- (void)usePlayerLayer
{
  if( _player )
  {
    _playerLayer = [AVPlayerLayer playerLayerWithPlayer:_player];
    _playerLayer.frame = self.bounds;
    _playerLayer.needsDisplayOnBoundsChange = YES;
    
    // to prevent video from being animated when resizeMode is 'cover'
    // resize mode must be set before layer is added
    [self setResizeMode:_resizeMode];
    [_playerLayer addObserver:self forKeyPath:readyForDisplayKeyPath options:NSKeyValueObservingOptionNew context:nil];
    _playerLayerObserverSet = YES;
    
    [self.layer addSublayer:_playerLayer];
    self.layer.needsDisplayOnBoundsChange = YES;
    #if TARGET_OS_IOS
    [self setupPipController];
    #endif
  }
}

- (void)setControls:(BOOL)controls
{
  if( _controls != controls || (!_playerLayer && !_playerViewController) )
  {
    _controls = controls;
    if( _controls )
    {
      [self removePlayerLayer];
      [self usePlayerViewController];
    }
    else
    {
      [_playerViewController.view removeFromSuperview];
      _playerViewController = nil;
      [self usePlayerLayer];
    }
  }
}

- (void)setProgressUpdateInterval:(float)progressUpdateInterval
{
  _progressUpdateInterval = progressUpdateInterval;
  
  if (_timeObserver) {
    [self removePlayerTimeObserver];
    [self addPlayerTimeObserver];
  }
}

- (void)removePlayerLayer
{
  if (_loadingRequest != nil) {
    [_loadingRequest finishLoading];
  }
  _requestingCertificate = NO;
  _requestingCertificateErrored = NO;
  [_playerLayer removeFromSuperlayer];
  if (_playerLayerObserverSet) {
    [_playerLayer removeObserver:self forKeyPath:readyForDisplayKeyPath];
    _playerLayerObserverSet = NO;
  }
  _playerLayer = nil;
}

#pragma mark - RCTVideoPlayerViewControllerDelegate

- (void)videoPlayerViewControllerWillDismiss:(AVPlayerViewController *)playerViewController
{
  if (_playerViewController == playerViewController && _fullscreenPlayerPresented && self.onVideoFullscreenPlayerWillDismiss)
  {
    @try{
      [_playerViewController.contentOverlayView removeObserver:self forKeyPath:@"frame"];
      [_playerViewController removeObserver:self forKeyPath:readyForDisplayKeyPath];
    }@catch(id anException){
    }
    self.onVideoFullscreenPlayerWillDismiss(@{@"target": self.reactTag});
  }
}

- (void)videoPlayerViewControllerDidDismiss:(AVPlayerViewController *)playerViewController
{
  if (_playerViewController == playerViewController && _fullscreenPlayerPresented)
  {
    _fullscreenPlayerPresented = false;
    _presentingViewController = nil;
    _playerViewController = nil;
    [self applyModifiers];
    if(self.onVideoFullscreenPlayerDidDismiss) {
      self.onVideoFullscreenPlayerDidDismiss(@{@"target": self.reactTag});
    }
  }
}

- (void)setFilter:(NSString *)filterName {
  _filterName = filterName;
  
  if (!_filterEnabled) {
    return;
  } else if ([[_source objectForKey:@"uri"] rangeOfString:@"m3u8"].location != NSNotFound) {
    return; // filters don't work for HLS... return
  } else if (!_playerItem.asset) {
    return;
  }
  
  CIFilter *filter = [CIFilter filterWithName:filterName];
  _playerItem.videoComposition = [AVVideoComposition
                                  videoCompositionWithAsset:_playerItem.asset
                                  applyingCIFiltersWithHandler:^(AVAsynchronousCIImageFilteringRequest *_Nonnull request) {
                                    if (filter == nil) {
                                      [request finishWithImage:request.sourceImage context:nil];
                                    } else {
                                      CIImage *image = request.sourceImage.imageByClampingToExtent;
                                      [filter setValue:image forKey:kCIInputImageKey];
                                      CIImage *output = [filter.outputImage imageByCroppingToRect:request.sourceImage.extent];
                                      [request finishWithImage:output context:nil];
                                    }
                                  }];
}

- (void)setFilterEnabled:(BOOL)filterEnabled {
  _filterEnabled = filterEnabled;
}

- (void)setAdTagUrl:(NSString *)adTagUrl {
  _adTagUrl = adTagUrl;
}

#pragma mark - React View Management

- (void)insertReactSubview:(UIView *)view atIndex:(NSInteger)atIndex
{
  // We are early in the game and somebody wants to set a subview.
  // That can only be in the context of playerViewController.
  if( !_controls && !_playerLayer && !_playerViewController )
  {
    [self setControls:true];
  }
  
  if( _controls )
  {
    view.frame = self.bounds;
    [_playerViewController.contentOverlayView insertSubview:view atIndex:atIndex];
  }
  else
  {
    RCTLogError(@"video cannot have any subviews");
  }
  return;
}

- (void)removeReactSubview:(UIView *)subview
{
  if( _controls )
  {
    [subview removeFromSuperview];
  }
  else
  {
    RCTLogError(@"video cannot have any subviews");
  }
  return;
}

- (void)layoutSubviews
{
  [super layoutSubviews];
  if( _controls )
  {
    _playerViewController.view.frame = self.bounds;
    
    // also adjust all subviews of contentOverlayView
    for (UIView* subview in _playerViewController.contentOverlayView.subviews) {
      subview.frame = self.bounds;
    }
  }
  else
  {
    [CATransaction begin];
    [CATransaction setAnimationDuration:0];
    _playerLayer.frame = self.bounds;
    [CATransaction commit];
  }
}

#pragma mark - Lifecycle

- (void)removeFromSuperview
{
  [_player pause];
  if (_playbackRateObserverRegistered) {
    [_player removeObserver:self forKeyPath:playbackRate context:nil];
    _playbackRateObserverRegistered = NO;
  }
  if (_isExternalPlaybackActiveObserverRegistered) {
    [_player removeObserver:self forKeyPath:externalPlaybackActive context:nil];
    _isExternalPlaybackActiveObserverRegistered = NO;
  }
  _player = nil;
  
  [self removePlayerLayer];
  
  [_playerViewController.contentOverlayView removeObserver:self forKeyPath:@"frame"];
  [_playerViewController removeObserver:self forKeyPath:readyForDisplayKeyPath];
  [_playerViewController.view removeFromSuperview];
  _playerViewController.rctDelegate = nil;
  _playerViewController.player = nil;
  _playerViewController = nil;
  
  [self removePlayerTimeObserver];
  [self removePlayerItemObservers];
  
  _eventDispatcher = nil;
  [[NSNotificationCenter defaultCenter] removeObserver:self];
  
  [super removeFromSuperview];
}

#pragma mark - Export

- (void)save:(NSDictionary *)options resolve:(RCTPromiseResolveBlock)resolve reject:(RCTPromiseRejectBlock)reject {
  
  AVAsset *asset = _playerItem.asset;
  
  if (asset != nil) {
    
    AVAssetExportSession *exportSession = [AVAssetExportSession
                                           exportSessionWithAsset:asset presetName:AVAssetExportPresetHighestQuality];
    
    if (exportSession != nil) {
      NSString *path = nil;
      NSArray *array = NSSearchPathForDirectoriesInDomains(NSCachesDirectory, NSUserDomainMask, YES);
      path = [self generatePathInDirectory:[[self cacheDirectoryPath] stringByAppendingPathComponent:@"Videos"]
                             withExtension:@".mp4"];
      NSURL *url = [NSURL fileURLWithPath:path];
      exportSession.outputFileType = AVFileTypeMPEG4;
      exportSession.outputURL = url;
      exportSession.videoComposition = _playerItem.videoComposition;
      exportSession.shouldOptimizeForNetworkUse = true;
      [exportSession exportAsynchronouslyWithCompletionHandler:^{
        
        switch ([exportSession status]) {
          case AVAssetExportSessionStatusFailed:
            reject(@"ERROR_COULD_NOT_EXPORT_VIDEO", @"Could not export video", exportSession.error);
            break;
          case AVAssetExportSessionStatusCancelled:
            reject(@"ERROR_EXPORT_SESSION_CANCELLED", @"Export session was cancelled", exportSession.error);
            break;
          default:
            resolve(@{@"uri": url.absoluteString});
            break;
        }
        
      }];
      
    } else {
      
      reject(@"ERROR_COULD_NOT_CREATE_EXPORT_SESSION", @"Could not create export session", nil);
      
    }
    
  } else {
    
    reject(@"ERROR_ASSET_NIL", @"Asset is nil", nil);
    
  }
}

- (void)setLicenseResult:(NSString *)license {
  NSData *respondData = [self base64DataFromBase64String:license];
  if (_loadingRequest != nil && respondData != nil) {
    AVAssetResourceLoadingDataRequest *dataRequest = [_loadingRequest dataRequest];
    [dataRequest respondWithData:respondData];
    [_loadingRequest finishLoading];
  } else {
    [self setLicenseResultError:@"No data from JS license response"];
  }
}

- (BOOL)setLicenseResultError:(NSString *)error {
  if (_loadingRequest != nil) {
    NSError *licenseError = [NSError errorWithDomain: @"RCTVideo"
                                                code: RCTVideoErrorFromJSPart
                                            userInfo: @{
                                                        NSLocalizedDescriptionKey: error,
                                                        NSLocalizedFailureReasonErrorKey: error,
                                                        NSLocalizedRecoverySuggestionErrorKey: error
                                                        }
                             ];
    [self finishLoadingWithError:licenseError];
  }
  return NO;
}

- (BOOL)finishLoadingWithError:(NSError *)error {
  if (_loadingRequest && error != nil) {
    NSError *licenseError = error;
    [_loadingRequest finishLoadingWithError:licenseError];
    if (self.onVideoError) {
      self.onVideoError(@{@"error": @{@"code": [NSNumber numberWithInteger: error.code],
                                      @"localizedDescription": [error localizedDescription] == nil ? @"" : [error localizedDescription],
                                      @"localizedFailureReason": [error localizedFailureReason] == nil ? @"" : [error localizedFailureReason],
                                      @"localizedRecoverySuggestion": [error localizedRecoverySuggestion] == nil ? @"" : [error localizedRecoverySuggestion],
                                      @"domain": _playerItem.error == nil ? @"RCTVideo" : _playerItem.error.domain},
                          @"target": self.reactTag});
    }
  }
  return NO;
}

- (BOOL)ensureDirExistsWithPath:(NSString *)path {
  BOOL isDir = NO;
  NSError *error;
  BOOL exists = [[NSFileManager defaultManager] fileExistsAtPath:path isDirectory:&isDir];
  if (!(exists && isDir)) {
    [[NSFileManager defaultManager] createDirectoryAtPath:path withIntermediateDirectories:YES attributes:nil error:&error];
    if (error) {
      return NO;
    }
  }
  return YES;
}

- (NSString *)generatePathInDirectory:(NSString *)directory withExtension:(NSString *)extension {
  NSString *fileName = [[[NSUUID UUID] UUIDString] stringByAppendingString:extension];
  [self ensureDirExistsWithPath:directory];
  return [directory stringByAppendingPathComponent:fileName];
}

- (NSString *)cacheDirectoryPath {
  NSArray *array = NSSearchPathForDirectoriesInDomains(NSCachesDirectory, NSUserDomainMask, YES);
  return array[0];
}

#pragma mark - AVAssetResourceLoaderDelegate

- (BOOL)resourceLoader:(AVAssetResourceLoader *)resourceLoader shouldWaitForRenewalOfRequestedResource:(AVAssetResourceRenewalRequest *)renewalRequest {
  return [self loadingRequestHandling:renewalRequest];
}

- (BOOL)resourceLoader:(AVAssetResourceLoader *)resourceLoader shouldWaitForLoadingOfRequestedResource:(AVAssetResourceLoadingRequest *)loadingRequest {
  return [self loadingRequestHandling:loadingRequest];
}

- (void)resourceLoader:(AVAssetResourceLoader *)resourceLoader
didCancelLoadingRequest:(AVAssetResourceLoadingRequest *)loadingRequest {
  NSLog(@"didCancelLoadingRequest");
}

- (BOOL)loadingRequestHandling:(AVAssetResourceLoadingRequest *)loadingRequest {
  if (self->_requestingCertificate) {
    return YES;
  } else if (self->_requestingCertificateErrored) {
    return NO;
  }
  _loadingRequest = loadingRequest;
  NSURL *url = loadingRequest.request.URL;
  if (self->_drm != nil) {
    NSString *contentId;
    NSString *contentIdOverride = (NSString *)[self->_drm objectForKey:@"contentId"];
    if (contentIdOverride != nil) {
      contentId = contentIdOverride;
    } else if (self.onGetLicense) {
      contentId = url.host;
    } else {
      contentId = [url.absoluteString stringByReplacingOccurrencesOfString:@"skd://" withString:@""];
    }
    NSString *drmType = (NSString *)[self->_drm objectForKey:@"type"];
    if ([drmType isEqualToString:@"fairplay"]) {
      NSString *certificateStringUrl = (NSString *)[self->_drm objectForKey:@"certificateUrl"];
      if (certificateStringUrl != nil) {
        NSURL *certificateURL = [NSURL URLWithString:[certificateStringUrl stringByAddingPercentEscapesUsingEncoding:NSUTF8StringEncoding]];
        dispatch_async(dispatch_get_global_queue(DISPATCH_QUEUE_PRIORITY_DEFAULT, 0), ^{
          NSData *certificateData = [NSData dataWithContentsOfURL:certificateURL];
          if ([self->_drm objectForKey:@"base64Certificate"]) {
            certificateData = [[NSData alloc] initWithBase64EncodedData:certificateData options:NSDataBase64DecodingIgnoreUnknownCharacters];
          }
          
          if (certificateData != nil) {
            NSData *contentIdData;
            if(self.onGetLicense) {
              contentIdData = [contentId dataUsingEncoding:NSUTF8StringEncoding];
            } else {
              contentIdData = [NSData dataWithBytes: [contentId cStringUsingEncoding:NSUTF8StringEncoding] length:[contentId lengthOfBytesUsingEncoding:NSUTF8StringEncoding]];
            }
            AVAssetResourceLoadingDataRequest *dataRequest = [loadingRequest dataRequest];
            if (dataRequest != nil) {
              NSError *spcError = nil;
              NSData *spcData = [loadingRequest streamingContentKeyRequestDataForApp:certificateData contentIdentifier:contentIdData options:nil error:&spcError];
              // Request CKC to the server
              NSString *licenseServer = (NSString *)[self->_drm objectForKey:@"licenseServer"];
              if (spcError != nil) {
                [self finishLoadingWithError:spcError];
                self->_requestingCertificateErrored = YES;
              }
              if (spcData != nil) {
                if(self.onGetLicense) {
                  NSString *base64Encoded = [spcData base64EncodedStringWithOptions:0];
                  self->_requestingCertificate = YES;
                  if (licenseServer == nil) {
                    licenseServer = @"";
                  }
                  self.onGetLicense(@{@"licenseUrl": licenseServer,
                                      @"contentId": contentId,
                                      @"spcBase64": base64Encoded,
                                      @"target": self.reactTag}
                                    );
                } else if(licenseServer != nil) {
                  NSMutableURLRequest *request = [[NSMutableURLRequest alloc] init];
                  [request setHTTPMethod:@"POST"];
                  [request setURL:[NSURL URLWithString:licenseServer]];
                  // HEADERS
                  NSDictionary *headers = (NSDictionary *)[self->_drm objectForKey:@"headers"];
                  if (headers != nil) {
                    for (NSString *key in headers) {
                      NSString *value = headers[key];
                      [request setValue:value forHTTPHeaderField:key];
                    }
                  }

                  if(self.onGetLicense) {
                    [request setHTTPBody: spcData];
                  } else {
                    NSString *spcEncoded = [spcData base64EncodedStringWithOptions:0];
                    NSString *spcUrlEncoded = (NSString *) CFBridgingRelease(CFURLCreateStringByAddingPercentEscapes(kCFAllocatorDefault, (CFStringRef)spcEncoded, NULL, CFSTR("?=&+"), kCFStringEncodingUTF8));
                    NSString *post = [NSString stringWithFormat:@"spc=%@&%@", spcUrlEncoded, contentId];
                    NSData *postData = [post dataUsingEncoding:NSUTF8StringEncoding allowLossyConversion:YES];
                    [request setHTTPBody: postData];
                  }
                  
                  NSURLSessionConfiguration *configuration = [NSURLSessionConfiguration defaultSessionConfiguration];
                  NSURLSession *session = [NSURLSession sessionWithConfiguration:configuration delegate:self delegateQueue:nil];
                  NSURLSessionDataTask *postDataTask = [session dataTaskWithRequest:request completionHandler:^(NSData *data, NSURLResponse *response, NSError *error) {
                    NSHTTPURLResponse *httpResponse = (NSHTTPURLResponse *) response;
                    if (error != nil) {
                      NSLog(@"Error getting license from %@, HTTP status code %li", url, (long)[httpResponse statusCode]);
                      [self finishLoadingWithError:error];
                      self->_requestingCertificateErrored = YES;
                    } else {
                      if([httpResponse statusCode] != 200){
                        NSLog(@"Error getting license from %@, HTTP status code %li", url, (long)[httpResponse statusCode]);
                        NSError *licenseError = [NSError errorWithDomain: @"RCTVideo"
                                                                    code: RCTVideoErrorLicenseRequestNotOk
                                                                userInfo: @{
                                                                            NSLocalizedDescriptionKey: @"Error obtaining license.",
                                                                            NSLocalizedFailureReasonErrorKey: [NSString stringWithFormat:@"License server responded with status code %li", (long)[httpResponse statusCode]],
                                                                            NSLocalizedRecoverySuggestionErrorKey: @"Did you send the correct data to the license Server? Is the server ok?"
                                                                            }
                                                 ];
                        [self finishLoadingWithError:licenseError];
                        self->_requestingCertificateErrored = YES;
                      } else if (data != nil) {
                        if(self.onGetLicense) {
                          [dataRequest respondWithData:data];
                        } else {
                          NSData *decodedData = [[NSData alloc] initWithBase64EncodedData:data options:0];
                          [dataRequest respondWithData:decodedData];
                        }
                        [loadingRequest finishLoading];
                      } else {
                        NSError *licenseError = [NSError errorWithDomain: @"RCTVideo"
                                                                    code: RCTVideoErrorNoDataFromLicenseRequest
                                                                userInfo: @{
                                                                            NSLocalizedDescriptionKey: @"Error obtaining DRM license.",
                                                                            NSLocalizedFailureReasonErrorKey: @"No data received from the license server.",
                                                                            NSLocalizedRecoverySuggestionErrorKey: @"Is the licenseServer ok?."
                                                                            }
                                                 ];
                        [self finishLoadingWithError:licenseError];
                        self->_requestingCertificateErrored = YES;
                      }

                    }
                  }];
                  [postDataTask resume];
                }
                
              } else {
                NSError *licenseError = [NSError errorWithDomain: @"RCTVideo"
                                                            code: RCTVideoErrorNoSPC
                                                        userInfo: @{
                                                                    NSLocalizedDescriptionKey: @"Error obtaining license.",
                                                                    NSLocalizedFailureReasonErrorKey: @"No spc received.",
                                                                    NSLocalizedRecoverySuggestionErrorKey: @"Check your DRM config."
                                                                    }
                                         ];
                [self finishLoadingWithError:licenseError];
                self->_requestingCertificateErrored = YES;
              }
              
            } else {
              NSError *licenseError = [NSError errorWithDomain: @"RCTVideo"
                                                          code: RCTVideoErrorNoDataRequest
                                                      userInfo: @{
                                                                  NSLocalizedDescriptionKey: @"Error obtaining DRM license.",
                                                                  NSLocalizedFailureReasonErrorKey: @"No dataRequest found.",
                                                                  NSLocalizedRecoverySuggestionErrorKey: @"Check your DRM configuration."
                                                                  }
                                       ];
              [self finishLoadingWithError:licenseError];
              self->_requestingCertificateErrored = YES;
            }
          } else {
            NSError *licenseError = [NSError errorWithDomain: @"RCTVideo"
                                                        code: RCTVideoErrorNoCertificateData
                                                    userInfo: @{
                                                                NSLocalizedDescriptionKey: @"Error obtaining DRM license.",
                                                                NSLocalizedFailureReasonErrorKey: @"No certificate data obtained from the specificied url.",
                                                                NSLocalizedRecoverySuggestionErrorKey: @"Have you specified a valid 'certificateUrl'?"
                                                                }
                                     ];
            [self finishLoadingWithError:licenseError];
            self->_requestingCertificateErrored = YES;
          }
        });
        return YES;
      } else {
        NSError *licenseError = [NSError errorWithDomain: @"RCTVideo"
                                                    code: RCTVideoErrorNoCertificateURL
                                                userInfo: @{
                                                            NSLocalizedDescriptionKey: @"Error obtaining DRM License.",
                                                            NSLocalizedFailureReasonErrorKey: @"No certificate URL has been found.",
                                                            NSLocalizedRecoverySuggestionErrorKey: @"Did you specified the prop certificateUrl?"
                                                            }
                                 ];
        return [self finishLoadingWithError:licenseError];
      }
    } else {
      NSError *licenseError = [NSError errorWithDomain: @"RCTVideo"
                                                  code: RCTVideoErrorNoFairplayDRM
                                              userInfo: @{
                                                          NSLocalizedDescriptionKey: @"Error obtaining DRM license.",
                                                          NSLocalizedFailureReasonErrorKey: @"Not a valid DRM Scheme has found",
                                                          NSLocalizedRecoverySuggestionErrorKey: @"Have you specified the 'drm' 'type' as fairplay?"
                                                          }
                               ];
      return [self finishLoadingWithError:licenseError];
    }
    
  } else {
    NSError *licenseError = [NSError errorWithDomain: @"RCTVideo"
                                                code: RCTVideoErrorNoDRMData
                                            userInfo: @{
                                                        NSLocalizedDescriptionKey: @"Error obtaining DRM license.",
                                                        NSLocalizedFailureReasonErrorKey: @"No drm object found.",
                                                        NSLocalizedRecoverySuggestionErrorKey: @"Have you specified the 'drm' prop?"
                                                        }
                             ];
    return [self finishLoadingWithError:licenseError];
  }
  
  
  return NO;
}

- (NSData *)base64DataFromBase64String: (NSString *)base64String {
  if (base64String != nil) {
    // NSData from the Base64 encoded str
    NSData *base64Data = [[NSData alloc] initWithBase64EncodedString:base64String options:NSASCIIStringEncoding];
    return base64Data;
  }
  return nil;
}
#pragma mark - Picture in Picture

#if TARGET_OS_IOS
- (void)pictureInPictureControllerDidStopPictureInPicture:(AVPictureInPictureController *)pictureInPictureController {
  if (self.onPictureInPictureStatusChanged) {
    self.onPictureInPictureStatusChanged(@{
                                           @"isActive": [NSNumber numberWithBool:false]
                                           });
  }
}

- (void)pictureInPictureControllerDidStartPictureInPicture:(AVPictureInPictureController *)pictureInPictureController {
  if (self.onPictureInPictureStatusChanged) {
    self.onPictureInPictureStatusChanged(@{
                                           @"isActive": [NSNumber numberWithBool:true]
                                           });
  }
}

- (void)pictureInPictureControllerWillStopPictureInPicture:(AVPictureInPictureController *)pictureInPictureController {
  
}

- (void)pictureInPictureControllerWillStartPictureInPicture:(AVPictureInPictureController *)pictureInPictureController {
  
}

- (void)pictureInPictureController:(AVPictureInPictureController *)pictureInPictureController failedToStartPictureInPictureWithError:(NSError *)error {
  
}

- (void)pictureInPictureController:(AVPictureInPictureController *)pictureInPictureController restoreUserInterfaceForPictureInPictureStopWithCompletionHandler:(void (^)(BOOL))completionHandler {
  NSAssert(_restoreUserInterfaceForPIPStopCompletionHandler == NULL, @"restoreUserInterfaceForPIPStopCompletionHandler was not called after picture in picture was exited.");
  if (self.onRestoreUserInterfaceForPictureInPictureStop) {
    self.onRestoreUserInterfaceForPictureInPictureStop(@{});
  }
  _restoreUserInterfaceForPIPStopCompletionHandler = completionHandler;
}
#endif

@end<|MERGE_RESOLUTION|>--- conflicted
+++ resolved
@@ -155,16 +155,6 @@
 
 - (RCTVideoPlayerViewController*)createPlayerViewController:(AVPlayer*)player
                                              withPlayerItem:(AVPlayerItem*)playerItem {
-<<<<<<< HEAD
-  RCTVideoPlayerViewController* viewController = [[RCTVideoPlayerViewController alloc] init];
-  viewController.showsPlaybackControls = YES;
-  viewController.rctDelegate = self;
-  viewController.preferredOrientation = _fullscreenOrientation;
-  
-  viewController.view.frame = self.bounds;
-  viewController.player = player;
-  return viewController;
-=======
     RCTVideoPlayerViewController* viewController = [[RCTVideoPlayerViewController alloc] init];
     viewController.showsPlaybackControls = YES;
     viewController.rctDelegate = self;
@@ -175,7 +165,6 @@
     viewController.view.frame = self.bounds;
     viewController.player = player;
     return viewController;
->>>>>>> e1d24fce
 }
 
 /* ---------------------------------------------------------
@@ -1030,7 +1019,6 @@
       category = AVAudioSessionCategoryAmbient;
     }
 
-<<<<<<< HEAD
     if([_mixWithOthers isEqualToString:@"mix"]) {
       options = AVAudioSessionCategoryOptionMixWithOthers;
     } else if([_mixWithOthers isEqualToString:@"duck"]) {
@@ -1045,8 +1033,6 @@
       [session setCategory:session.category withOptions:options error:nil];
     }
 
-=======
->>>>>>> e1d24fce
     if (@available(iOS 10.0, *) && !_automaticallyWaitsToMinimizeStalling) {
       [_player playImmediatelyAtRate:_rate];
     } else {
