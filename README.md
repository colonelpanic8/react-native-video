--- conflicted
+++ resolved
@@ -240,29 +240,12 @@
 * [useTextureView](#usetextureview)
 * [volume](#volume)
 
-<<<<<<< HEAD
-## Android Expansion File Usage
-Expansions files allow you to ship assets that don't need to be updated each time you push an app update.
-
-This only supports mp4 files and they must not be compressed. Example command line for preventing compression:
-```bash
-zip -r -n .mp4 *.mp4 player.video.example.com
-```
-
-```javascript
-// Within your render function, assuming you have a file called
-// "background.mp4" in your expansion file. Just add your main and (if applicable) patch version
-<Video source={{uri: "background", mainVer: 1, patchVer: 0}} // Looks for .mp4 file (background.mp4) in the given expansion version.
-       resizeMode="cover"           // Fill the whole screen at aspect ratio.
-       style={styles.backgroundVideo} />
-=======
 ### Event props
 * [onLoad](#onload)
 * [onLoadStart](#onloadstart)
 
 ### Methods
 * [seek](#seek)
->>>>>>> e4f83439
 
 ### Configurable props
 
@@ -579,14 +562,19 @@
 </details>
 
 ### Android Expansion File Usage
-Within your render function, assuming you have a file called
-"background.mp4" in your expansion file. Just add your main and (if applicable) patch version
-```
-<Video
-  source={{uri: "background", type: "mp4", mainVer: 1, patchVer: 0}}
-/>
-```
-This will look for an .mp4 file (background.mp4) in the given expansion version.
+Expansions files allow you to ship assets that exceed the 100MB apk size limit and don't need to be updated each time you push an app update.
+
+This only supports mp4 files and they must not be compressed. Example command line for preventing compression:
+```bash
+zip -r -n .mp4 *.mp4 player.video.example.com
+```
+
+```javascript
+// Within your render function, assuming you have a file called
+// "background.mp4" in your expansion file. Just add your main and (if applicable) patch version
+<Video source={{uri: "background", mainVer: 1, patchVer: 0}} // Looks for .mp4 file (background.mp4) in the given expansion version.
+       resizeMode="cover"           // Fill the whole screen at aspect ratio.
+       style={styles.backgroundVideo} />
 
 ### Load files with the RN Asset System
 
