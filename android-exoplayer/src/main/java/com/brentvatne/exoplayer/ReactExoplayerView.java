--- conflicted
+++ resolved
@@ -109,10 +109,7 @@
     private float mProgressUpdateInterval = 250.0f;
     private boolean playInBackground = false;
     private boolean useTextureView = false;
-<<<<<<< HEAD
     private Map<String, String> requestHeaders;
-=======
->>>>>>> 65c3696d
     // \ End props
 
     // React
@@ -374,11 +371,7 @@
      * @return A new DataSource factory.
      */
     private DataSource.Factory buildDataSourceFactory(boolean useBandwidthMeter) {
-<<<<<<< HEAD
         return DataSourceUtil.getDefaultDataSourceFactory(this.themedReactContext, useBandwidthMeter ? BANDWIDTH_METER : null, requestHeaders);
-=======
-        return DataSourceUtil.getDefaultDataSourceFactory(this.themedReactContext, useBandwidthMeter ? BANDWIDTH_METER : null);
->>>>>>> 65c3696d
     }
 
     // AudioManager.OnAudioFocusChangeListener implementation
@@ -606,12 +599,8 @@
 
             this.srcUri = uri;
             this.extension = extension;
-<<<<<<< HEAD
             this.requestHeaders = headers;
-            this.mediaDataSourceFactory = DataSourceUtil.getDefaultDataSourceFactory(this.themedReactContext, BANDWIDTH_METER, requestHeaders);
-=======
-            this.mediaDataSourceFactory = DataSourceUtil.getDefaultDataSourceFactory(this.themedReactContext, BANDWIDTH_METER);
->>>>>>> 65c3696d
+            this.mediaDataSourceFactory = DataSourceUtil.getDefaultDataSourceFactory(this.themedReactContext, BANDWIDTH_METER, this.requestHeaders);
 
             if (!isOriginalSourceNull && !isSourceEqual) {
                 reloadSource();
