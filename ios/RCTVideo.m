--- conflicted
+++ resolved
@@ -40,11 +40,8 @@
   BOOL _muted;
   BOOL _paused;
   BOOL _repeat;
-<<<<<<< HEAD
   BOOL _allowsExternalPlayback;
-=======
   NSDictionary * _selectedTextTrack;
->>>>>>> 72dd6e44
   BOOL _playbackStalled;
   BOOL _playInBackground;
   BOOL _playWhenInactive;
