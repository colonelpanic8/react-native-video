package com.brentvatne.react

import android.os.Build
import com.brentvatne.common.toolbox.ReactBridgeUtils
import com.brentvatne.exoplayer.ReactExoplayerView
import com.facebook.react.bridge.Promise
import com.facebook.react.bridge.ReactApplicationContext
import com.facebook.react.bridge.ReactContextBaseJavaModule
import com.facebook.react.bridge.ReactMethod
import com.facebook.react.bridge.ReadableMap
import com.facebook.react.bridge.UiThreadUtil
import com.facebook.react.uimanager.UIManagerHelper
import com.facebook.react.uimanager.common.UIManagerType
import kotlin.math.roundToInt

class VideoManagerModule(reactContext: ReactApplicationContext?) : ReactContextBaseJavaModule(reactContext) {
    override fun getName(): String = REACT_CLASS

    private fun performOnPlayerView(reactTag: Int, callback: (ReactExoplayerView?) -> Unit) {
        UiThreadUtil.runOnUiThread {
            try {
                val uiManager = UIManagerHelper.getUIManager(
                    reactApplicationContext,
                    if (BuildConfig.IS_NEW_ARCHITECTURE_ENABLED) UIManagerType.FABRIC else UIManagerType.DEFAULT
                )

                val view = uiManager?.resolveView(reactTag)

                if (view is ReactExoplayerView) {
                    callback(view)
                } else {
                    callback(null)
                }
            } catch (e: Exception) {
                callback(null)
            }
        }
    }

    @ReactMethod
    fun setPlayerPauseState(paused: Boolean?, reactTag: Int) {
        performOnPlayerView(reactTag) {
            it?.setPausedModifier(paused!!)
        }
    }

    @ReactMethod
    fun seek(info: ReadableMap, reactTag: Int) {
        if (!info.hasKey("time")) {
            return
        }

        val time = ReactBridgeUtils.safeGetInt(info, "time")
        performOnPlayerView(reactTag) {
            it?.seekTo((time * 1000f).roundToInt().toLong())
        }
    }

    @ReactMethod
    fun setVolume(volume: Float, reactTag: Int) {
        performOnPlayerView(reactTag) {
            it?.setVolumeModifier(volume)
        }
    }

    @ReactMethod
    fun getCurrentPosition(reactTag: Int, promise: Promise) {
        performOnPlayerView(reactTag) {
            it?.getCurrentPosition(promise)
        }
    }

    @ReactMethod
<<<<<<< HEAD
    fun enterPictureInPicture(reactTag: Int) {
        performOnPlayerView(reactTag) {
            it?.enterPictureInPictureMode()
        }
    }

    @ReactMethod
    fun exitPictureInPicture(reactTag: Int) {
        val activity = reactApplicationContext.currentActivity
        activity?.let {
            if (Build.VERSION.SDK_INT >= Build.VERSION_CODES.N && it.isInPictureInPictureMode) {
                it.moveTaskToBack(false)
            }
=======
    fun setFullScreen(fullScreen: Boolean, reactTag: Int) {
        performOnPlayerView(reactTag) {
            it?.setFullscreen(fullScreen)
>>>>>>> cfa5984d
        }
    }

    companion object {
        private const val REACT_CLASS = "VideoManager"
    }
}<|MERGE_RESOLUTION|>--- conflicted
+++ resolved
@@ -71,7 +71,13 @@
     }
 
     @ReactMethod
-<<<<<<< HEAD
+    fun setFullScreen(fullScreen: Boolean, reactTag: Int) {
+        performOnPlayerView(reactTag) {
+            it?.setFullscreen(fullScreen)
+        }
+    }
+
+    @ReactMethod
     fun enterPictureInPicture(reactTag: Int) {
         performOnPlayerView(reactTag) {
             it?.enterPictureInPictureMode()
@@ -85,11 +91,6 @@
             if (Build.VERSION.SDK_INT >= Build.VERSION_CODES.N && it.isInPictureInPictureMode) {
                 it.moveTaskToBack(false)
             }
-=======
-    fun setFullScreen(fullScreen: Boolean, reactTag: Int) {
-        performOnPlayerView(reactTag) {
-            it?.setFullscreen(fullScreen)
->>>>>>> cfa5984d
         }
     }
 
