import AVFoundation
import AVKit
import Foundation
import MediaAccessibility
import React

#if os(iOS)
    class RCTPictureInPicture: NSObject, AVPictureInPictureControllerDelegate {
        public private(set) var _pipController: AVPictureInPictureController?
        private var _onPictureInPictureEnter: (() -> Void)?
        private var _onPictureInPictureExit: (() -> Void)?
        private var _onRestoreUserInterfaceForPictureInPictureStop: (() -> Void)?
        private var _restoreUserInterfaceForPIPStopCompletionHandler: ((Bool) -> Void)?
<<<<<<< HEAD
        private var _pipController: AVPictureInPictureController?
        var isInitialized: Bool {
            return _pipController != nil
        }

        var isPictureInPictureActive: Bool {
            return _pipController?.isPictureInPictureActive ?? false
        }
=======
        private var _isActive = false
>>>>>>> f05d190a

        init(
            _ onPictureInPictureEnter: (() -> Void)? = nil,
            _ onPictureInPictureExit: (() -> Void)? = nil,
            _ onRestoreUserInterfaceForPictureInPictureStop: (() -> Void)? = nil
        ) {
            _onPictureInPictureEnter = onPictureInPictureEnter
            _onPictureInPictureExit = onPictureInPictureExit
            _onRestoreUserInterfaceForPictureInPictureStop = onRestoreUserInterfaceForPictureInPictureStop
        }

        func pictureInPictureControllerDidStartPictureInPicture(_: AVPictureInPictureController) {
            guard let _onPictureInPictureEnter else { return }

            _onPictureInPictureEnter()
        }

        func pictureInPictureControllerDidStopPictureInPicture(_: AVPictureInPictureController) {
            guard let _onPictureInPictureExit else { return }

            _onPictureInPictureExit()
        }

        func pictureInPictureController(
            _: AVPictureInPictureController,
            restoreUserInterfaceForPictureInPictureStopWithCompletionHandler completionHandler: @escaping (Bool) -> Void
        ) {
            guard let _onRestoreUserInterfaceForPictureInPictureStop else { return }

            _onRestoreUserInterfaceForPictureInPictureStop()

            _restoreUserInterfaceForPIPStopCompletionHandler = completionHandler
        }

        func setRestoreUserInterfaceForPIPStopCompletionHandler(_ restore: Bool) {
            guard let _restoreUserInterfaceForPIPStopCompletionHandler else { return }
            _restoreUserInterfaceForPIPStopCompletionHandler(restore)
            self._restoreUserInterfaceForPIPStopCompletionHandler = nil
        }

        func setupPipController(_ playerLayer: AVPlayerLayer?) {
            guard let playerLayer else { return }
            if !AVPictureInPictureController.isPictureInPictureSupported() { return }
            // Create new controller passing reference to the AVPlayerLayer
            _pipController = AVPictureInPictureController(playerLayer: playerLayer)
            if #available(iOS 14.2, *) {
                _pipController?.canStartPictureInPictureAutomaticallyFromInline = true
            }
            _pipController?.delegate = self
        }

        func deinitPipController() {
            _pipController = nil
        }

        func enterPictureInPicture() {
            guard let _pipController else { return }
            if !isPictureInPictureActive {
                _pipController.startPictureInPicture()
            }
        }

        func exitPictureInPicture() {
            guard let _pipController else { return }
            if isPictureInPictureActive {
                let state = UIApplication.shared.applicationState
                if state == .background || state == .inactive {
                    deinitPipController()
                    _onPictureInPictureExit?()
                    _onRestoreUserInterfaceForPictureInPictureStop?()
                } else {
                    _pipController.stopPictureInPicture()
                }
            }
        }
    }
#endif<|MERGE_RESOLUTION|>--- conflicted
+++ resolved
@@ -11,18 +11,6 @@
         private var _onPictureInPictureExit: (() -> Void)?
         private var _onRestoreUserInterfaceForPictureInPictureStop: (() -> Void)?
         private var _restoreUserInterfaceForPIPStopCompletionHandler: ((Bool) -> Void)?
-<<<<<<< HEAD
-        private var _pipController: AVPictureInPictureController?
-        var isInitialized: Bool {
-            return _pipController != nil
-        }
-
-        var isPictureInPictureActive: Bool {
-            return _pipController?.isPictureInPictureActive ?? false
-        }
-=======
-        private var _isActive = false
->>>>>>> f05d190a
 
         init(
             _ onPictureInPictureEnter: (() -> Void)? = nil,
