#import <React/RCTConvert.h>
#import "RCTVideoCache.h"
#import "RCTVideo.h"
#import <React/RCTBridgeModule.h>
#import <React/RCTEventDispatcher.h>
#import <React/UIView+React.h>
#include <MediaAccessibility/MediaAccessibility.h>
#include <AVFoundation/AVFoundation.h>

static NSString *const statusKeyPath = @"status";
static NSString *const playbackLikelyToKeepUpKeyPath = @"playbackLikelyToKeepUp";
static NSString *const playbackBufferEmptyKeyPath = @"playbackBufferEmpty";
static NSString *const readyForDisplayKeyPath = @"readyForDisplay";
static NSString *const playbackRate = @"rate";
static NSString *const timedMetadata = @"timedMetadata";

@implementation RCTVideo
{
  AVPlayer *_player;
  AVPlayerItem *_playerItem;
  BOOL _playerItemObserversSet;
  BOOL _playerBufferEmpty;
  AVPlayerLayer *_playerLayer;
  BOOL _playerLayerObserverSet;
  AVPlayerViewController *_playerViewController;
  NSURL *_videoURL;
  
  /* Required to publish events */
  RCTEventDispatcher *_eventDispatcher;
  BOOL _playbackRateObserverRegistered;
<<<<<<< HEAD
  
=======
  BOOL _videoLoadStarted;

>>>>>>> 933d3dd8
  bool _pendingSeek;
  float _pendingSeekTime;
  float _lastSeekTime;
  
  /* For sending videoProgress events */
  Float64 _progressUpdateInterval;
  BOOL _controls;
  id _timeObserver;
  
  /* Keep track of any modifiers, need to be applied after each play */
  float _volume;
  float _rate;
  BOOL _muted;
  BOOL _paused;
  BOOL _repeat;
  BOOL _allowsExternalPlayback;
  NSArray * _textTracks;
  NSDictionary * _selectedTextTrack;
  BOOL _playbackStalled;
  BOOL _playInBackground;
  BOOL _playWhenInactive;
  NSString * _ignoreSilentSwitch;
  NSString * _resizeMode;
  BOOL _fullscreenPlayerPresented;
  UIViewController * _presentingViewController;
  RCTVideoCache * _videoCache;
}

- (instancetype)initWithEventDispatcher:(RCTEventDispatcher *)eventDispatcher
{
  if ((self = [super init])) {
    _eventDispatcher = eventDispatcher;
    
    _playbackRateObserverRegistered = NO;
    _playbackStalled = NO;
    _rate = 1.0;
    _volume = 1.0;
    _resizeMode = @"AVLayerVideoGravityResizeAspectFill";
    _pendingSeek = false;
    _pendingSeekTime = 0.0f;
    _lastSeekTime = 0.0f;
    _progressUpdateInterval = 250;
    _controls = NO;
    _playerBufferEmpty = YES;
    _playInBackground = false;
    _allowsExternalPlayback = YES;
    _playWhenInactive = false;
    _ignoreSilentSwitch = @"inherit"; // inherit, ignore, obey
    _videoCache = [RCTVideoCache sharedInstance];
    
    [[NSNotificationCenter defaultCenter] addObserver:self
                                             selector:@selector(applicationWillResignActive:)
                                                 name:UIApplicationWillResignActiveNotification
                                               object:nil];
    
    [[NSNotificationCenter defaultCenter] addObserver:self
                                             selector:@selector(applicationDidEnterBackground:)
                                                 name:UIApplicationDidEnterBackgroundNotification
                                               object:nil];
    
    [[NSNotificationCenter defaultCenter] addObserver:self
                                             selector:@selector(applicationWillEnterForeground:)
                                                 name:UIApplicationWillEnterForegroundNotification
                                               object:nil];

    [[NSNotificationCenter defaultCenter] addObserver:self
                                             selector:@selector(audioRouteChanged:)
                                                 name:AVAudioSessionRouteChangeNotification
                                               object:nil];
  }
  
  return self;
}

- (AVPlayerViewController*)createPlayerViewController:(AVPlayer*)player withPlayerItem:(AVPlayerItem*)playerItem {
<<<<<<< HEAD
  RCTVideoPlayerViewController* playerLayer= [[RCTVideoPlayerViewController alloc] init];
  playerLayer.showsPlaybackControls = NO;
  playerLayer.rctDelegate = self;
  playerLayer.view.frame = self.bounds;
  playerLayer.player = _player;
  playerLayer.view.frame = self.bounds;
  return playerLayer;
=======
    RCTVideoPlayerViewController* playerLayer= [[RCTVideoPlayerViewController alloc] init];
    playerLayer.showsPlaybackControls = YES;
    playerLayer.rctDelegate = self;
    playerLayer.view.frame = self.bounds;
    playerLayer.player = player;
    playerLayer.view.frame = self.bounds;
    return playerLayer;
>>>>>>> 933d3dd8
}

/* ---------------------------------------------------------
 **  Get the duration for a AVPlayerItem.
 ** ------------------------------------------------------- */

- (CMTime)playerItemDuration
{
  AVPlayerItem *playerItem = [_player currentItem];
  if (playerItem.status == AVPlayerItemStatusReadyToPlay)
  {
    return([playerItem duration]);
  }
  
  return(kCMTimeInvalid);
}

- (CMTimeRange)playerItemSeekableTimeRange
{
  AVPlayerItem *playerItem = [_player currentItem];
  if (playerItem.status == AVPlayerItemStatusReadyToPlay)
  {
    return [playerItem seekableTimeRanges].firstObject.CMTimeRangeValue;
  }
  
  return (kCMTimeRangeZero);
}

-(void)addPlayerTimeObserver
{
  const Float64 progressUpdateIntervalMS = _progressUpdateInterval / 1000;
  // @see endScrubbing in AVPlayerDemoPlaybackViewController.m
  // of https://developer.apple.com/library/ios/samplecode/AVPlayerDemo/Introduction/Intro.html
  __weak RCTVideo *weakSelf = self;
  _timeObserver = [_player addPeriodicTimeObserverForInterval:CMTimeMakeWithSeconds(progressUpdateIntervalMS, NSEC_PER_SEC)
                                                        queue:NULL
                                                   usingBlock:^(CMTime time) { [weakSelf sendProgressUpdate]; }
                   ];
}

/* Cancels the previously registered time observer. */
-(void)removePlayerTimeObserver
{
  if (_timeObserver)
  {
    [_player removeTimeObserver:_timeObserver];
    _timeObserver = nil;
  }
}

#pragma mark - Progress

- (void)dealloc
{
  [[NSNotificationCenter defaultCenter] removeObserver:self];
  [self removePlayerLayer];
  [self removePlayerItemObservers];
  [_player removeObserver:self forKeyPath:playbackRate context:nil];
}

#pragma mark - App lifecycle handlers

- (void)applicationWillResignActive:(NSNotification *)notification
{
  if (_playInBackground || _playWhenInactive || _paused) return;
  
  [_player pause];
  [_player setRate:0.0];
}

- (void)applicationDidEnterBackground:(NSNotification *)notification
{
  if (_playInBackground) {
    // Needed to play sound in background. See https://developer.apple.com/library/ios/qa/qa1668/_index.html
    [_playerLayer setPlayer:nil];
  }
}

- (void)applicationWillEnterForeground:(NSNotification *)notification
{
  [self applyModifiers];
  if (_playInBackground) {
    [_playerLayer setPlayer:_player];
  }
}

#pragma mark - Audio events

- (void)audioRouteChanged:(NSNotification *)notification
{
    NSNumber *reason = [[notification userInfo] objectForKey:AVAudioSessionRouteChangeReasonKey];
    NSNumber *previousRoute = [[notification userInfo] objectForKey:AVAudioSessionRouteChangePreviousRouteKey];
    if (reason.unsignedIntValue == AVAudioSessionRouteChangeReasonOldDeviceUnavailable) {
        self.onVideoAudioBecomingNoisy(@{@"target": self.reactTag});
    }
}

#pragma mark - Progress

- (void)sendProgressUpdate
{
  AVPlayerItem *video = [_player currentItem];
  if (video == nil || video.status != AVPlayerItemStatusReadyToPlay) {
    return;
  }
  
  CMTime playerDuration = [self playerItemDuration];
  if (CMTIME_IS_INVALID(playerDuration)) {
    return;
  }
  
  CMTime currentTime = _player.currentTime;
  const Float64 duration = CMTimeGetSeconds(playerDuration);
  const Float64 currentTimeSecs = CMTimeGetSeconds(currentTime);
  
  [[NSNotificationCenter defaultCenter] postNotificationName:@"RCTVideo_progress" object:nil userInfo:@{@"progress": [NSNumber numberWithDouble: currentTimeSecs / duration]}];
  
  if( currentTimeSecs >= 0 && self.onVideoProgress) {
    self.onVideoProgress(@{
                           @"currentTime": [NSNumber numberWithFloat:CMTimeGetSeconds(currentTime)],
                           @"playableDuration": [self calculatePlayableDuration],
                           @"atValue": [NSNumber numberWithLongLong:currentTime.value],
                           @"atTimescale": [NSNumber numberWithInt:currentTime.timescale],
                           @"target": self.reactTag,
                           @"seekableDuration": [self calculateSeekableDuration],
                           });
  }
}

/*!
 * Calculates and returns the playable duration of the current player item using its loaded time ranges.
 *
 * \returns The playable duration of the current player item in seconds.
 */
- (NSNumber *)calculatePlayableDuration
{
  AVPlayerItem *video = _player.currentItem;
  if (video.status == AVPlayerItemStatusReadyToPlay) {
    __block CMTimeRange effectiveTimeRange;
    [video.loadedTimeRanges enumerateObjectsUsingBlock:^(id obj, NSUInteger idx, BOOL *stop) {
      CMTimeRange timeRange = [obj CMTimeRangeValue];
      if (CMTimeRangeContainsTime(timeRange, video.currentTime)) {
        effectiveTimeRange = timeRange;
        *stop = YES;
      }
    }];
    Float64 playableDuration = CMTimeGetSeconds(CMTimeRangeGetEnd(effectiveTimeRange));
    if (playableDuration > 0) {
      return [NSNumber numberWithFloat:playableDuration];
    }
  }
  return [NSNumber numberWithInteger:0];
}

- (NSNumber *)calculateSeekableDuration
{
  CMTimeRange timeRange = [self playerItemSeekableTimeRange];
  if (CMTIME_IS_NUMERIC(timeRange.duration))
  {
    return [NSNumber numberWithFloat:CMTimeGetSeconds(timeRange.duration)];
  }
  return [NSNumber numberWithInteger:0];
}

- (void)addPlayerItemObservers
{
  [_playerItem addObserver:self forKeyPath:statusKeyPath options:0 context:nil];
  [_playerItem addObserver:self forKeyPath:playbackBufferEmptyKeyPath options:0 context:nil];
  [_playerItem addObserver:self forKeyPath:playbackLikelyToKeepUpKeyPath options:0 context:nil];
  [_playerItem addObserver:self forKeyPath:timedMetadata options:NSKeyValueObservingOptionNew context:nil];
  _playerItemObserversSet = YES;
}

/* Fixes https://github.com/brentvatne/react-native-video/issues/43
 * Crashes caused when trying to remove the observer when there is no
 * observer set */
- (void)removePlayerItemObservers
{
  if (_playerItemObserversSet) {
    [_playerItem removeObserver:self forKeyPath:statusKeyPath];
    [_playerItem removeObserver:self forKeyPath:playbackBufferEmptyKeyPath];
    [_playerItem removeObserver:self forKeyPath:playbackLikelyToKeepUpKeyPath];
    [_playerItem removeObserver:self forKeyPath:timedMetadata];
    _playerItemObserversSet = NO;
  }
}

#pragma mark - Player and source

- (void)setCache:(BOOL *)cache
{
  
}

- (void)setSrc:(NSDictionary *)source
{
  [self removePlayerLayer];
  [self removePlayerTimeObserver];
  [self removePlayerItemObservers];
<<<<<<< HEAD
  [self playerItemForSource:source withCallback:^(AVPlayerItem * playerItem) {
    [self didSetPlayerItemWithSource:source playerItem:playerItem];
  }];
}

- (void) didSetPlayerItemWithSource:(NSDictionary *)source playerItem:(AVPlayerItem *) playerItem
{
  _playerItem = playerItem;
  [self addPlayerItemObservers];
  
  [_player pause];
  [self removePlayerLayer];
  [_playerViewController.view removeFromSuperview];
  _playerViewController = nil;
  
  if (_playbackRateObserverRegistered) {
    [_player removeObserver:self forKeyPath:playbackRate context:nil];
    _playbackRateObserverRegistered = NO;
  }
  
  _player = [AVPlayer playerWithPlayerItem:_playerItem];
  _player.actionAtItemEnd = AVPlayerActionAtItemEndNone;
  
  [_player addObserver:self forKeyPath:playbackRate options:0 context:nil];
  _playbackRateObserverRegistered = YES;
  
  const Float64 progressUpdateIntervalMS = _progressUpdateInterval / 1000;
  // @see endScrubbing in AVPlayerDemoPlaybackViewController.m of https://developer.apple.com/library/ios/samplecode/AVPlayerDemo/Introduction/Intro.html
  __weak RCTVideo *weakSelf = self;
  _timeObserver = [_player addPeriodicTimeObserverForInterval:CMTimeMakeWithSeconds(progressUpdateIntervalMS, NSEC_PER_SEC)
                                                        queue:NULL
                                                   usingBlock:^(CMTime time) { [weakSelf sendProgressUpdate]; }
                   ];
=======
>>>>>>> 933d3dd8
  
  dispatch_after(dispatch_time(DISPATCH_TIME_NOW, (int64_t)(0 * NSEC_PER_SEC)), dispatch_get_main_queue(), ^{
    
    // perform on next run loop, otherwise other passed react-props may not be set
    _playerItem = [self playerItemForSource:source];
    [self addPlayerItemObservers];
    
    [_player pause];
    [_playerViewController.view removeFromSuperview];
    _playerViewController = nil;
    
    if (_playbackRateObserverRegistered) {
      [_player removeObserver:self forKeyPath:playbackRate context:nil];
      _playbackRateObserverRegistered = NO;
    }
    
    _player = [AVPlayer playerWithPlayerItem:_playerItem];
    _player.actionAtItemEnd = AVPlayerActionAtItemEndNone;
    
    [_player addObserver:self forKeyPath:playbackRate options:0 context:nil];
    _playbackRateObserverRegistered = YES;
    
    [self addPlayerTimeObserver];

    //Perform on next run loop, otherwise onVideoLoadStart is nil
    if(self.onVideoLoadStart) {
      id uri = [source objectForKey:@"uri"];
      id type = [source objectForKey:@"type"];
      self.onVideoLoadStart(@{@"src": @{
                                  @"uri": uri ? uri : [NSNull null],
                                  @"type": type ? type : [NSNull null],
                                  @"isNetwork": [NSNumber numberWithBool:(bool)[source objectForKey:@"isNetwork"]]},
                              @"target": self.reactTag
                              });
    }

  });
  _videoLoadStarted = YES;
}

- (NSURL*) urlFilePath:(NSString*) filepath {
  NSArray *paths = NSSearchPathForDirectoriesInDomains(NSDocumentDirectory, NSUserDomainMask, YES);
  
  NSString* relativeFilePath = [filepath lastPathComponent];
  // the file may be multiple levels below the documents directory
  NSArray* fileComponents = [filepath componentsSeparatedByString:@"Documents/"];
  if (fileComponents.count>1) {
    relativeFilePath = [fileComponents objectAtIndex:1];
  }
  
  NSString *path = [paths.firstObject stringByAppendingPathComponent:relativeFilePath];
  if ([[NSFileManager defaultManager] fileExistsAtPath:path]) {
    return [NSURL fileURLWithPath:path];
  }
  return nil;
}

- (void)playerItemForSource:(NSDictionary *)source withCallback:(void(^)(AVPlayerItem *))handler
{
  bool isNetwork = [RCTConvert BOOL:[source objectForKey:@"isNetwork"]];
  bool isAsset = [RCTConvert BOOL:[source objectForKey:@"isAsset"]];
  NSString *uri = [source objectForKey:@"uri"];
  NSString *type = [source objectForKey:@"type"];
  
<<<<<<< HEAD
  NSURL *url = (isNetwork || isAsset) ?
  [NSURL URLWithString:uri] :
  [[NSURL alloc] initFileURLWithPath:[[NSBundle mainBundle] pathForResource:uri ofType:type]];
  
  if (isNetwork) {
    [_videoCache getItemForUri:uri withCallback:^(AVAsset * _Nullable asset) {
      if (asset) {
        handler([AVPlayerItem playerItemWithAsset:asset]);
        return;
      }
      NSArray *cookies = [[NSHTTPCookieStorage sharedHTTPCookieStorage] cookies];
      DVURLAsset * dvAsset = [[DVURLAsset alloc] initWithURL:url options:@{AVURLAssetHTTPCookiesKey : cookies} networkTimeout: 10000];
      dvAsset.loaderDelegate = self;
      handler([AVPlayerItem playerItemWithAsset:dvAsset]);
    }];
    return;
  }
  else if (isAsset) {
    AVURLAsset *asset = [AVURLAsset URLAssetWithURL:url options:nil];
    handler([AVPlayerItem playerItemWithAsset:asset]);
    return;
  }
  handler([AVPlayerItem playerItemWithURL:url]);
  return;
=======
  AVURLAsset *asset;
  NSMutableDictionary *assetOptions = [[NSMutableDictionary alloc] init];

  if (isNetwork) {
    /* Per #1091, this is not a public API. We need to either get approval from Apple to use this
     * or use a different approach.
    NSDictionary *headers = [source objectForKey:@"requestHeaders"];
    if ([headers count] > 0) {
      [assetOptions setObject:headers forKey:@"AVURLAssetHTTPHeaderFieldsKey"];
    }
    */
    NSArray *cookies = [[NSHTTPCookieStorage sharedHTTPCookieStorage] cookies];
    [assetOptions setObject:cookies forKey:AVURLAssetHTTPCookiesKey];
    asset = [AVURLAsset URLAssetWithURL:[NSURL URLWithString:uri] options:assetOptions];
  } else if (isAsset) { //  assets on iOS have to be in the Documents folder
    asset = [AVURLAsset URLAssetWithURL:[self urlFilePath:uri] options:nil];
  } else { // file passed in through JS, or an asset in the Xcode project
    asset = [AVURLAsset URLAssetWithURL:[[NSURL alloc] initFileURLWithPath:[[NSBundle mainBundle] pathForResource:uri ofType:type]] options:nil];
  }
  
  if (!_textTracks) {
    return [AVPlayerItem playerItemWithAsset:asset];
  }
  
  // sideload text tracks
  AVMutableComposition *mixComposition = [[AVMutableComposition alloc] init];
  
  AVAssetTrack *videoAsset = [asset tracksWithMediaType:AVMediaTypeVideo].firstObject;
  AVMutableCompositionTrack *videoCompTrack = [mixComposition addMutableTrackWithMediaType:AVMediaTypeVideo preferredTrackID:kCMPersistentTrackID_Invalid];
  [videoCompTrack insertTimeRange:CMTimeRangeMake(kCMTimeZero, videoAsset.timeRange.duration)
                          ofTrack:videoAsset
                           atTime:kCMTimeZero
                            error:nil];

  AVAssetTrack *audioAsset = [asset tracksWithMediaType:AVMediaTypeAudio].firstObject;
  AVMutableCompositionTrack *audioCompTrack = [mixComposition addMutableTrackWithMediaType:AVMediaTypeAudio preferredTrackID:kCMPersistentTrackID_Invalid];
  [audioCompTrack insertTimeRange:CMTimeRangeMake(kCMTimeZero, videoAsset.timeRange.duration)
                          ofTrack:audioAsset
                           atTime:kCMTimeZero
                            error:nil];

  for (int i = 0; i < _textTracks.count; ++i) {
    AVURLAsset *textURLAsset;
    NSString *textUri = [_textTracks objectAtIndex:i][@"uri"];
    if ([[textUri lowercaseString] hasPrefix:@"http"]) {
      textURLAsset = [AVURLAsset URLAssetWithURL:[NSURL URLWithString:textUri] options:assetOptions];
    } else {
      textURLAsset = [AVURLAsset URLAssetWithURL:[self urlFilePath:textUri] options:nil];
    }
    AVAssetTrack *textTrackAsset = [textURLAsset tracksWithMediaType:AVMediaTypeText].firstObject;
    AVMutableCompositionTrack *textCompTrack = [mixComposition
                                                addMutableTrackWithMediaType:AVMediaTypeText
                                                preferredTrackID:kCMPersistentTrackID_Invalid];
    [textCompTrack insertTimeRange:CMTimeRangeMake(kCMTimeZero, videoAsset.timeRange.duration)
                               ofTrack:textTrackAsset
                                atTime:kCMTimeZero
                                 error:nil];
  }

  return [AVPlayerItem playerItemWithAsset:mixComposition];
>>>>>>> 933d3dd8
}

- (void)observeValueForKeyPath:(NSString *)keyPath ofObject:(id)object change:(NSDictionary *)change context:(void *)context
{
  if (object == _playerItem) {
<<<<<<< HEAD
    
    // When timeMetadata is read the event onTimedMetadata is triggered
    if ([keyPath isEqualToString: timedMetadata])
    {
      
      
      NSArray<AVMetadataItem *> *items = [change objectForKey:@"new"];
      if (items && ![items isEqual:[NSNull null]] && items.count > 0) {
        
        NSMutableArray *array = [NSMutableArray new];
        for (AVMetadataItem *item in items) {
          
          NSString *value = item.value;
=======
    // When timeMetadata is read the event onTimedMetadata is triggered
    if ([keyPath isEqualToString:timedMetadata]) {
      NSArray<AVMetadataItem *> *items = [change objectForKey:@"new"];
      if (items && ![items isEqual:[NSNull null]] && items.count > 0) {
        NSMutableArray *array = [NSMutableArray new];
        for (AVMetadataItem *item in items) {
          NSString *value = (NSString *)item.value;
>>>>>>> 933d3dd8
          NSString *identifier = item.identifier;
          
          if (![value isEqual: [NSNull null]]) {
            NSDictionary *dictionary = [[NSDictionary alloc] initWithObjects:@[value, identifier] forKeys:@[@"value", @"identifier"]];
            
            [array addObject:dictionary];
          }
        }
        
        self.onTimedMetadata(@{
                               @"target": self.reactTag,
                               @"metadata": array
                               });
      }
    }
    
    if ([keyPath isEqualToString:statusKeyPath]) {
      // Handle player item status change.
      if (_playerItem.status == AVPlayerItemStatusReadyToPlay) {
        float duration = CMTimeGetSeconds(_playerItem.asset.duration);
        
        if (isnan(duration)) {
          duration = 0.0;
        }
        
        NSObject *width = @"undefined";
        NSObject *height = @"undefined";
        NSString *orientation = @"undefined";
        
        if ([_playerItem.asset tracksWithMediaType:AVMediaTypeVideo].count > 0) {
          AVAssetTrack *videoTrack = [[_playerItem.asset tracksWithMediaType:AVMediaTypeVideo] objectAtIndex:0];
          width = [NSNumber numberWithFloat:videoTrack.naturalSize.width];
          height = [NSNumber numberWithFloat:videoTrack.naturalSize.height];
          CGAffineTransform preferredTransform = [videoTrack preferredTransform];
          
          if ((videoTrack.naturalSize.width == preferredTransform.tx
               && videoTrack.naturalSize.height == preferredTransform.ty)
              || (preferredTransform.tx == 0 && preferredTransform.ty == 0))
          {
            orientation = @"landscape";
          } else {
            orientation = @"portrait";
          }
        }
        
<<<<<<< HEAD
        if(self.onVideoLoad) {
=======
        if (self.onVideoLoad && _videoLoadStarted) {
>>>>>>> 933d3dd8
          self.onVideoLoad(@{@"duration": [NSNumber numberWithFloat:duration],
                             @"currentTime": [NSNumber numberWithFloat:CMTimeGetSeconds(_playerItem.currentTime)],
                             @"canPlayReverse": [NSNumber numberWithBool:_playerItem.canPlayReverse],
                             @"canPlayFastForward": [NSNumber numberWithBool:_playerItem.canPlayFastForward],
                             @"canPlaySlowForward": [NSNumber numberWithBool:_playerItem.canPlaySlowForward],
                             @"canPlaySlowReverse": [NSNumber numberWithBool:_playerItem.canPlaySlowReverse],
                             @"canStepBackward": [NSNumber numberWithBool:_playerItem.canStepBackward],
                             @"canStepForward": [NSNumber numberWithBool:_playerItem.canStepForward],
                             @"naturalSize": @{
                                 @"width": width,
                                 @"height": height,
                                 @"orientation": orientation
                                 },
<<<<<<< HEAD
                             @"target": self.reactTag});
        }
        
=======
                             @"textTracks": [self getTextTrackInfo],
                             @"target": self.reactTag});
        }
        _videoLoadStarted = NO;
>>>>>>> 933d3dd8
        
        [self attachListeners];
        [self applyModifiers];
      } else if (_playerItem.status == AVPlayerItemStatusFailed && self.onVideoError) {
        self.onVideoError(@{@"error": @{@"code": [NSNumber numberWithInteger: _playerItem.error.code],
                                        @"domain": _playerItem.error.domain},
                            @"target": self.reactTag});
      }
    } else if ([keyPath isEqualToString:playbackBufferEmptyKeyPath]) {
      _playerBufferEmpty = YES;
      self.onVideoBuffer(@{@"isBuffering": @(YES), @"target": self.reactTag});
    } else if ([keyPath isEqualToString:playbackLikelyToKeepUpKeyPath]) {
      // Continue playing (or not if paused) after being paused due to hitting an unbuffered zone.
      if ((!(_controls || _fullscreenPlayerPresented) || _playerBufferEmpty) && _playerItem.playbackLikelyToKeepUp) {
        [self setPaused:_paused];
      }
      _playerBufferEmpty = NO;
      self.onVideoBuffer(@{@"isBuffering": @(NO), @"target": self.reactTag});
    }
  } else if (object == _playerLayer) {
    if([keyPath isEqualToString:readyForDisplayKeyPath] && [change objectForKey:NSKeyValueChangeNewKey]) {
      if([change objectForKey:NSKeyValueChangeNewKey] && self.onReadyForDisplay) {
        self.onReadyForDisplay(@{@"target": self.reactTag});
      }
    }
  } else if (object == _player) {
    if([keyPath isEqualToString:playbackRate]) {
      if(self.onPlaybackRateChange) {
        self.onPlaybackRateChange(@{@"playbackRate": [NSNumber numberWithFloat:_player.rate],
                                    @"target": self.reactTag});
<<<<<<< HEAD
      }
      if(_playbackStalled && _player.rate > 0) {
        if(self.onPlaybackResume) {
          self.onPlaybackResume(@{@"playbackRate": [NSNumber numberWithFloat:_player.rate],
                                  @"target": self.reactTag});
        }
        _playbackStalled = NO;
      }
=======
      }
      if(_playbackStalled && _player.rate > 0) {
        if(self.onPlaybackResume) {
          self.onPlaybackResume(@{@"playbackRate": [NSNumber numberWithFloat:_player.rate],
                                  @"target": self.reactTag});
        }
        _playbackStalled = NO;
      }
>>>>>>> 933d3dd8
    }
  } else {
    [super observeValueForKeyPath:keyPath ofObject:object change:change context:context];
  }
}

- (void)attachListeners
{
  // listen for end of file
  [[NSNotificationCenter defaultCenter] removeObserver:self
                                                  name:AVPlayerItemDidPlayToEndTimeNotification
                                                object:[_player currentItem]];
  [[NSNotificationCenter defaultCenter] addObserver:self
                                           selector:@selector(playerItemDidReachEnd:)
                                               name:AVPlayerItemDidPlayToEndTimeNotification
                                             object:[_player currentItem]];

  [[NSNotificationCenter defaultCenter] removeObserver:self
                                                  name:AVPlayerItemPlaybackStalledNotification
                                                object:nil];
  [[NSNotificationCenter defaultCenter] addObserver:self
                                           selector:@selector(playbackStalled:)
                                               name:AVPlayerItemPlaybackStalledNotification
                                             object:nil];
}

- (void)playbackStalled:(NSNotification *)notification
{
  if(self.onPlaybackStalled) {
    self.onPlaybackStalled(@{@"target": self.reactTag});
  }
  _playbackStalled = YES;
}

- (void)playerItemDidReachEnd:(NSNotification *)notification
{
  if(self.onVideoEnd) {
    self.onVideoEnd(@{@"target": self.reactTag});
  }
  
  if (_repeat) {
    AVPlayerItem *item = [notification object];
    [item seekToTime:kCMTimeZero];
    [self applyModifiers];
  } else {
    [self removePlayerTimeObserver];
  }
}

#pragma mark - Prop setters

- (void)setResizeMode:(NSString*)mode
{
  if( _controls )
  {
    _playerViewController.videoGravity = mode;
  }
  else
  {
    _playerLayer.videoGravity = mode;
  }
  _resizeMode = mode;
}

- (void)setPlayInBackground:(BOOL)playInBackground
{
  _playInBackground = playInBackground;
}

- (void)setAllowsExternalPlayback:(BOOL)allowsExternalPlayback
{
    _allowsExternalPlayback = allowsExternalPlayback;
    _player.allowsExternalPlayback = _allowsExternalPlayback;
}

- (void)setPlayWhenInactive:(BOOL)playWhenInactive
{
  _playWhenInactive = playWhenInactive;
}

- (void)setIgnoreSilentSwitch:(NSString *)ignoreSilentSwitch
{
  _ignoreSilentSwitch = ignoreSilentSwitch;
  [self applyModifiers];
}

- (void)setPaused:(BOOL)paused
{
  if (paused) {
    [_player pause];
    [_player setRate:0.0];
  } else {
    if([_ignoreSilentSwitch isEqualToString:@"ignore"]) {
      [[AVAudioSession sharedInstance] setCategory:AVAudioSessionCategoryPlayback error:nil];
    } else if([_ignoreSilentSwitch isEqualToString:@"obey"]) {
      [[AVAudioSession sharedInstance] setCategory:AVAudioSessionCategoryAmbient error:nil];
    }
    [_player play];
    [_player setRate:_rate];
  }
  
  _paused = paused;
}

- (float)getCurrentTime
{
  return _playerItem != NULL ? CMTimeGetSeconds(_playerItem.currentTime) : 0;
}

- (void)setCurrentTime:(float)currentTime
{
  NSDictionary *info = @{
                         @"time": [NSNumber numberWithFloat:currentTime],
                         @"tolerance": [NSNumber numberWithInt:100]
                         };
  [self setSeek:info];
}

- (void)setSeek:(NSDictionary *)info
{
<<<<<<< HEAD
  int timeScale = 10000;
=======
  NSNumber *seekTime = info[@"time"];
  NSNumber *seekTolerance = info[@"tolerance"];
  
  int timeScale = 1000;
>>>>>>> 933d3dd8
  
  AVPlayerItem *item = _player.currentItem;
  if (item && item.status == AVPlayerItemStatusReadyToPlay) {
    // TODO check loadedTimeRanges
    
<<<<<<< HEAD
    CMTime cmSeekTime = CMTimeMakeWithSeconds(seekTime, timeScale);
=======
    CMTime cmSeekTime = CMTimeMakeWithSeconds([seekTime floatValue], timeScale);
>>>>>>> 933d3dd8
    CMTime current = item.currentTime;
    // TODO figure out a good tolerance level
    CMTime tolerance = CMTimeMake([seekTolerance floatValue], timeScale);
    BOOL wasPaused = _paused;
    
    if (CMTimeCompare(current, cmSeekTime) != 0) {
      if (!wasPaused) [_player pause];
      [_player seekToTime:cmSeekTime toleranceBefore:tolerance toleranceAfter:tolerance completionHandler:^(BOOL finished) {
        if (!_timeObserver) {
          [self addPlayerTimeObserver];
        }
        if (!wasPaused) {
          [self setPaused:false];
        }
        if(self.onVideoSeek) {
          self.onVideoSeek(@{@"currentTime": [NSNumber numberWithFloat:CMTimeGetSeconds(item.currentTime)],
<<<<<<< HEAD
                             @"seekTime": [NSNumber numberWithFloat:seekTime],
=======
                             @"seekTime": seekTime,
>>>>>>> 933d3dd8
                             @"target": self.reactTag});
        }
      }];
      
      _pendingSeek = false;
    }
    
  } else {
    // TODO: See if this makes sense and if so, actually implement it
    _pendingSeek = true;
    _pendingSeekTime = [seekTime floatValue];
  }
}

- (void)setRate:(float)rate
{
  _rate = rate;
  [self applyModifiers];
}

- (void)setMuted:(BOOL)muted
{
  _muted = muted;
  [self applyModifiers];
}

- (void)setVolume:(float)volume
{
  _volume = volume;
  [self applyModifiers];
}

- (void)applyModifiers
{
  if (_muted) {
    [_player setVolume:0];
    [_player setMuted:YES];
  } else {
    [_player setVolume:_volume];
    [_player setMuted:NO];
  }
<<<<<<< HEAD
  
=======

  [self setSelectedTextTrack:_selectedTextTrack];
>>>>>>> 933d3dd8
  [self setResizeMode:_resizeMode];
  [self setRepeat:_repeat];
  [self setPaused:_paused];
  [self setControls:_controls];
  [self setAllowsExternalPlayback:_allowsExternalPlayback];
}

- (void)setRepeat:(BOOL)repeat {
  _repeat = repeat;
}

- (void)setSelectedTextTrack:(NSDictionary *)selectedTextTrack {
  _selectedTextTrack = selectedTextTrack;
  if (_textTracks) {
    [self setSideloadedText];
  } else {
    [self setStreamingText];
  }
}

- (void) setSideloadedText {
  NSString *type = _selectedTextTrack[@"type"];
  NSArray* textTracks = [self getTextTrackInfo];
  
  // The first few tracks will be audio & video track
  int firstTextIndex = 0;
  for (firstTextIndex = 0; firstTextIndex < _player.currentItem.tracks.count; ++firstTextIndex) {
    if ([_player.currentItem.tracks[firstTextIndex].assetTrack hasMediaCharacteristic:AVMediaCharacteristicLegible]) {
      break;
    }
  }
  
  int selectedTrackIndex = -1;
  
  if ([type isEqualToString:@"disabled"]) {
    // Do nothing. We want to ensure option is nil
  } else if ([type isEqualToString:@"language"]) {
    NSString *selectedValue = _selectedTextTrack[@"value"];
    for (int i = 0; i < textTracks.count; ++i) {
      NSDictionary *currentTextTrack = [textTracks objectAtIndex:i];
      if ([selectedValue isEqualToString:currentTextTrack[@"language"]]) {
        selectedTrackIndex = i;
        break;
      }
    }
  } else if ([type isEqualToString:@"title"]) {
    NSString *selectedValue = _selectedTextTrack[@"value"];
    for (int i = 0; i < textTracks.count; ++i) {
      NSDictionary *currentTextTrack = [textTracks objectAtIndex:i];
      if ([selectedValue isEqualToString:currentTextTrack[@"title"]]) {
        selectedTrackIndex = i;
        break;
      }
    }
  } else if ([type isEqualToString:@"index"]) {
    if ([_selectedTextTrack[@"value"] isKindOfClass:[NSNumber class]]) {
      int index = [_selectedTextTrack[@"value"] intValue];
      if (textTracks.count > index) {
        selectedTrackIndex = index;
      }
    }
  }
  
  // user's selected language might not be available, or system defaults have captions enabled
  if (selectedTrackIndex == -1 || [type isEqualToString:@"default"]) {
      CFArrayRef captioningMediaCharacteristics = MACaptionAppearanceCopyPreferredCaptioningMediaCharacteristics(kMACaptionAppearanceDomainUser);
      NSArray *captionSettings = (__bridge NSArray*)captioningMediaCharacteristics;
      if ([captionSettings containsObject: AVMediaCharacteristicTranscribesSpokenDialogForAccessibility]) {
        // iterate through the textTracks to find a matching option, or default to the first object.
        selectedTrackIndex = 0;
        
        NSString * systemLanguage = [[NSLocale preferredLanguages] firstObject];
        for (int i = 0; i < textTracks.count; ++i) {
          NSDictionary *currentTextTrack = [textTracks objectAtIndex:i];
          if ([systemLanguage isEqualToString:currentTextTrack[@"language"]]) {
            selectedTrackIndex = i;
            break;
          }
        }
      }
  }
  
  for (int i = firstTextIndex; i < _player.currentItem.tracks.count; ++i) {
    BOOL isEnabled = i == selectedTrackIndex + firstTextIndex;
    [_player.currentItem.tracks[i] setEnabled:isEnabled];
  }
}

-(void) setStreamingText {
  NSString *type = _selectedTextTrack[@"type"];
  AVMediaSelectionGroup *group = [_player.currentItem.asset
                                  mediaSelectionGroupForMediaCharacteristic:AVMediaCharacteristicLegible];
  AVMediaSelectionOption *mediaOption;
  
  if ([type isEqualToString:@"disabled"]) {
    // Do nothing. We want to ensure option is nil
  } else if ([type isEqualToString:@"language"] || [type isEqualToString:@"title"]) {
    NSString *value = _selectedTextTrack[@"value"];
    for (int i = 0; i < group.options.count; ++i) {
      AVMediaSelectionOption *currentOption = [group.options objectAtIndex:i];
      NSString *optionValue;
      if ([type isEqualToString:@"language"]) {
        optionValue = [currentOption extendedLanguageTag];
      } else {
        optionValue = [[[currentOption commonMetadata]
                        valueForKey:@"value"]
                       objectAtIndex:0];
      }
      if ([value isEqualToString:optionValue]) {
        mediaOption = currentOption;
        break;
      }
    }
    //} else if ([type isEqualToString:@"default"]) {
    //  option = group.defaultOption; */
  } else if ([type isEqualToString:@"index"]) {
    if ([_selectedTextTrack[@"value"] isKindOfClass:[NSNumber class]]) {
      int index = [_selectedTextTrack[@"value"] intValue];
      if (group.options.count > index) {
        mediaOption = [group.options objectAtIndex:index];
      }
    }
  } else { // default. invalid type or "system"
    [_player.currentItem selectMediaOptionAutomaticallyInMediaSelectionGroup:group];
    return;
  }
  
  // If a match isn't found, option will be nil and text tracks will be disabled
  [_player.currentItem selectMediaOption:mediaOption inMediaSelectionGroup:group];
}

- (void)setTextTracks:(NSArray*) textTracks;
{
  _textTracks = textTracks;

  // in case textTracks was set after selectedTextTrack
  if (_selectedTextTrack) [self setSelectedTextTrack:_selectedTextTrack];
}

- (NSArray *)getTextTrackInfo
{
  
  // if sideloaded, textTracks will already be set
  if (_textTracks) return _textTracks;
  
  // if streaming video, we extract the text tracks
  NSMutableArray *textTracks = [[NSMutableArray alloc] init];
  AVMediaSelectionGroup *group = [_player.currentItem.asset
                                  mediaSelectionGroupForMediaCharacteristic:AVMediaCharacteristicLegible];
  for (int i = 0; i < group.options.count; ++i) {
    AVMediaSelectionOption *currentOption = [group.options objectAtIndex:i];
    NSString *title = @"";
    NSArray *values = [[currentOption commonMetadata] valueForKey:@"value"];
    if (values.count > 0) {
      title = [values objectAtIndex:0];
    }
    NSString *language = [currentOption extendedLanguageTag] ? [currentOption extendedLanguageTag] : @"";
    NSDictionary *textTrack = @{
                                @"index": [NSNumber numberWithInt:i],
                                @"title": title,
                                @"language": language
                                };
    [textTracks addObject:textTrack];
  }
  return textTracks;
}

- (BOOL)getFullscreen
{
  return _fullscreenPlayerPresented;
}

- (void)setFullscreen:(BOOL)fullscreen
{
  if( fullscreen && !_fullscreenPlayerPresented )
  {
    // Ensure player view controller is not null
    if( !_playerViewController )
    {
      [self usePlayerViewController];
    }
    // Set presentation style to fullscreen
    [_playerViewController setModalPresentationStyle:UIModalPresentationFullScreen];
    
    // Find the nearest view controller
    UIViewController *viewController = [self firstAvailableUIViewController];
    if( !viewController )
    {
      UIWindow *keyWindow = [[UIApplication sharedApplication] keyWindow];
      viewController = keyWindow.rootViewController;
      if( viewController.childViewControllers.count > 0 )
      {
        viewController = viewController.childViewControllers.lastObject;
      }
    }
    if( viewController )
    {
      _presentingViewController = viewController;
      if(self.onVideoFullscreenPlayerWillPresent) {
        self.onVideoFullscreenPlayerWillPresent(@{@"target": self.reactTag});
      }
      [viewController presentViewController:_playerViewController animated:true completion:^{
        _playerViewController.showsPlaybackControls = YES;
        _fullscreenPlayerPresented = fullscreen;
        if(self.onVideoFullscreenPlayerDidPresent) {
          self.onVideoFullscreenPlayerDidPresent(@{@"target": self.reactTag});
        }
      }];
    }
  }
  else if ( !fullscreen && _fullscreenPlayerPresented )
  {
    [self videoPlayerViewControllerWillDismiss:_playerViewController];
    [_presentingViewController dismissViewControllerAnimated:true completion:^{
      [self videoPlayerViewControllerDidDismiss:_playerViewController];
    }];
  }
}

- (void)usePlayerViewController
{
  if( _player )
  {
    _playerViewController = [self createPlayerViewController:_player withPlayerItem:_playerItem];
    // to prevent video from being animated when resizeMode is 'cover'
    // resize mode must be set before subview is added
    [self setResizeMode:_resizeMode];
    [self addSubview:_playerViewController.view];
  }
}

- (void)usePlayerLayer
{
  if( _player )
  {
    _playerLayer = [AVPlayerLayer playerLayerWithPlayer:_player];
    _playerLayer.frame = self.bounds;
    _playerLayer.needsDisplayOnBoundsChange = YES;
    
    // to prevent video from being animated when resizeMode is 'cover'
    // resize mode must be set before layer is added
    [self setResizeMode:_resizeMode];
    [_playerLayer addObserver:self forKeyPath:readyForDisplayKeyPath options:NSKeyValueObservingOptionNew context:nil];
<<<<<<< HEAD
=======
    _playerLayerObserverSet = YES;
>>>>>>> 933d3dd8
    
    [self.layer addSublayer:_playerLayer];
    self.layer.needsDisplayOnBoundsChange = YES;
  }
}

- (void)setControls:(BOOL)controls
{
  if( _controls != controls || (!_playerLayer && !_playerViewController) )
  {
    _controls = controls;
    if( _controls )
    {
      [self removePlayerLayer];
      [self usePlayerViewController];
    }
    else
    {
      [_playerViewController.view removeFromSuperview];
      _playerViewController = nil;
      [self usePlayerLayer];
    }
  }
}

- (void)setProgressUpdateInterval:(float)progressUpdateInterval
{
  _progressUpdateInterval = progressUpdateInterval;

  if (_timeObserver) {
    [self removePlayerTimeObserver];
    [self addPlayerTimeObserver];
  }
}

- (void)removePlayerLayer
{
  [_playerLayer removeFromSuperlayer];
<<<<<<< HEAD
  [_playerLayer removeObserver:self forKeyPath:readyForDisplayKeyPath];
  _playerLayer = nil;
}

#pragma mark - DVAssetLoaderDelegate

- (void)dvAssetLoaderDelegate:(DVAssetLoaderDelegate *)loaderDelegate
                  didLoadData:(NSData *)data
                       forURL:(NSURL *)url {
  [_videoCache storeItem:data forUri:[url absoluteString] withCallback:^(BOOL success) {
#ifdef DEBUG
    NSLog(@"data stored succesfully 🎉");
#endif
  }];
=======
  if (_playerLayerObserverSet) {
    [_playerLayer removeObserver:self forKeyPath:readyForDisplayKeyPath];
    _playerLayerObserverSet = NO;
  }
  _playerLayer = nil;
>>>>>>> 933d3dd8
}

#pragma mark - RCTVideoPlayerViewControllerDelegate

- (void)videoPlayerViewControllerWillDismiss:(AVPlayerViewController *)playerViewController
{
  if (_playerViewController == playerViewController && _fullscreenPlayerPresented && self.onVideoFullscreenPlayerWillDismiss)
  {
    self.onVideoFullscreenPlayerWillDismiss(@{@"target": self.reactTag});
  }
}

- (void)videoPlayerViewControllerDidDismiss:(AVPlayerViewController *)playerViewController
{
  if (_playerViewController == playerViewController && _fullscreenPlayerPresented)
  {
    _fullscreenPlayerPresented = false;
    _presentingViewController = nil;
    _playerViewController = nil;
    [self applyModifiers];
    if(self.onVideoFullscreenPlayerDidDismiss) {
      self.onVideoFullscreenPlayerDidDismiss(@{@"target": self.reactTag});
    }
  }
}

#pragma mark - React View Management

- (void)insertReactSubview:(UIView *)view atIndex:(NSInteger)atIndex
{
  // We are early in the game and somebody wants to set a subview.
  // That can only be in the context of playerViewController.
  if( !_controls && !_playerLayer && !_playerViewController )
  {
    [self setControls:true];
  }
  
  if( _controls )
  {
    view.frame = self.bounds;
    [_playerViewController.contentOverlayView insertSubview:view atIndex:atIndex];
  }
  else
  {
    RCTLogError(@"video cannot have any subviews");
  }
  return;
}

- (void)removeReactSubview:(UIView *)subview
{
  if( _controls )
  {
    [subview removeFromSuperview];
  }
  else
  {
    RCTLogError(@"video cannot have any subviews");
  }
  return;
}

- (void)layoutSubviews
{
  [super layoutSubviews];
  if( _controls )
  {
    _playerViewController.view.frame = self.bounds;
    
    // also adjust all subviews of contentOverlayView
    for (UIView* subview in _playerViewController.contentOverlayView.subviews) {
      subview.frame = self.bounds;
    }
  }
  else
  {
    [CATransaction begin];
    [CATransaction setAnimationDuration:0];
    _playerLayer.frame = self.bounds;
    [CATransaction commit];
  }
}

#pragma mark - Lifecycle

- (void)removeFromSuperview
{
  [_player pause];
  if (_playbackRateObserverRegistered) {
    [_player removeObserver:self forKeyPath:playbackRate context:nil];
    _playbackRateObserverRegistered = NO;
  }
  _player = nil;
  
  [self removePlayerLayer];
  
  [_playerViewController.view removeFromSuperview];
  _playerViewController = nil;
  
  [self removePlayerTimeObserver];
  [self removePlayerItemObservers];
  
  _eventDispatcher = nil;
  [[NSNotificationCenter defaultCenter] removeObserver:self];
  
  [super removeFromSuperview];
}

@end<|MERGE_RESOLUTION|>--- conflicted
+++ resolved
@@ -28,12 +28,8 @@
   /* Required to publish events */
   RCTEventDispatcher *_eventDispatcher;
   BOOL _playbackRateObserverRegistered;
-<<<<<<< HEAD
-  
-=======
   BOOL _videoLoadStarted;
 
->>>>>>> 933d3dd8
   bool _pendingSeek;
   float _pendingSeekTime;
   float _lastSeekTime;
@@ -109,15 +105,6 @@
 }
 
 - (AVPlayerViewController*)createPlayerViewController:(AVPlayer*)player withPlayerItem:(AVPlayerItem*)playerItem {
-<<<<<<< HEAD
-  RCTVideoPlayerViewController* playerLayer= [[RCTVideoPlayerViewController alloc] init];
-  playerLayer.showsPlaybackControls = NO;
-  playerLayer.rctDelegate = self;
-  playerLayer.view.frame = self.bounds;
-  playerLayer.player = _player;
-  playerLayer.view.frame = self.bounds;
-  return playerLayer;
-=======
     RCTVideoPlayerViewController* playerLayer= [[RCTVideoPlayerViewController alloc] init];
     playerLayer.showsPlaybackControls = YES;
     playerLayer.rctDelegate = self;
@@ -125,7 +112,6 @@
     playerLayer.player = player;
     playerLayer.view.frame = self.bounds;
     return playerLayer;
->>>>>>> 933d3dd8
 }
 
 /* ---------------------------------------------------------
@@ -325,7 +311,6 @@
   [self removePlayerLayer];
   [self removePlayerTimeObserver];
   [self removePlayerItemObservers];
-<<<<<<< HEAD
   [self playerItemForSource:source withCallback:^(AVPlayerItem * playerItem) {
     [self didSetPlayerItemWithSource:source playerItem:playerItem];
   }];
@@ -359,8 +344,6 @@
                                                         queue:NULL
                                                    usingBlock:^(CMTime time) { [weakSelf sendProgressUpdate]; }
                    ];
-=======
->>>>>>> 933d3dd8
   
   dispatch_after(dispatch_time(DISPATCH_TIME_NOW, (int64_t)(0 * NSEC_PER_SEC)), dispatch_get_main_queue(), ^{
     
@@ -418,63 +401,12 @@
   return nil;
 }
 
-- (void)playerItemForSource:(NSDictionary *)source withCallback:(void(^)(AVPlayerItem *))handler
-{
-  bool isNetwork = [RCTConvert BOOL:[source objectForKey:@"isNetwork"]];
-  bool isAsset = [RCTConvert BOOL:[source objectForKey:@"isAsset"]];
-  NSString *uri = [source objectForKey:@"uri"];
-  NSString *type = [source objectForKey:@"type"];
-  
-<<<<<<< HEAD
-  NSURL *url = (isNetwork || isAsset) ?
-  [NSURL URLWithString:uri] :
-  [[NSURL alloc] initFileURLWithPath:[[NSBundle mainBundle] pathForResource:uri ofType:type]];
-  
-  if (isNetwork) {
-    [_videoCache getItemForUri:uri withCallback:^(AVAsset * _Nullable asset) {
-      if (asset) {
-        handler([AVPlayerItem playerItemWithAsset:asset]);
-        return;
-      }
-      NSArray *cookies = [[NSHTTPCookieStorage sharedHTTPCookieStorage] cookies];
-      DVURLAsset * dvAsset = [[DVURLAsset alloc] initWithURL:url options:@{AVURLAssetHTTPCookiesKey : cookies} networkTimeout: 10000];
-      dvAsset.loaderDelegate = self;
-      handler([AVPlayerItem playerItemWithAsset:dvAsset]);
-    }];
-    return;
-  }
-  else if (isAsset) {
-    AVURLAsset *asset = [AVURLAsset URLAssetWithURL:url options:nil];
+- (void)playerItemPrepareText:(AVAsset *)asset withCallback:(void(^)(AVPlayerItem *))handler
+{
+  if (!_textTracks) {
     handler([AVPlayerItem playerItemWithAsset:asset]);
     return;
   }
-  handler([AVPlayerItem playerItemWithURL:url]);
-  return;
-=======
-  AVURLAsset *asset;
-  NSMutableDictionary *assetOptions = [[NSMutableDictionary alloc] init];
-
-  if (isNetwork) {
-    /* Per #1091, this is not a public API. We need to either get approval from Apple to use this
-     * or use a different approach.
-    NSDictionary *headers = [source objectForKey:@"requestHeaders"];
-    if ([headers count] > 0) {
-      [assetOptions setObject:headers forKey:@"AVURLAssetHTTPHeaderFieldsKey"];
-    }
-    */
-    NSArray *cookies = [[NSHTTPCookieStorage sharedHTTPCookieStorage] cookies];
-    [assetOptions setObject:cookies forKey:AVURLAssetHTTPCookiesKey];
-    asset = [AVURLAsset URLAssetWithURL:[NSURL URLWithString:uri] options:assetOptions];
-  } else if (isAsset) { //  assets on iOS have to be in the Documents folder
-    asset = [AVURLAsset URLAssetWithURL:[self urlFilePath:uri] options:nil];
-  } else { // file passed in through JS, or an asset in the Xcode project
-    asset = [AVURLAsset URLAssetWithURL:[[NSURL alloc] initFileURLWithPath:[[NSBundle mainBundle] pathForResource:uri ofType:type]] options:nil];
-  }
-  
-  if (!_textTracks) {
-    return [AVPlayerItem playerItemWithAsset:asset];
-  }
-  
   // sideload text tracks
   AVMutableComposition *mixComposition = [[AVMutableComposition alloc] init];
   
@@ -510,28 +442,46 @@
                                  error:nil];
   }
 
-  return [AVPlayerItem playerItemWithAsset:mixComposition];
->>>>>>> 933d3dd8
+  handler([AVPlayerItem playerItemWithAsset:mixComposition]);
+}
+
+- (void)playerItemForSource:(NSDictionary *)source withCallback:(void(^)(AVPlayerItem *))handler
+{
+  bool isNetwork = [RCTConvert BOOL:[source objectForKey:@"isNetwork"]];
+  bool isAsset = [RCTConvert BOOL:[source objectForKey:@"isAsset"]];
+  NSString *uri = [source objectForKey:@"uri"];
+  NSString *type = [source objectForKey:@"type"];
+
+  NSURL *url = (isNetwork || isAsset) ?
+  [NSURL URLWithString:uri] :
+  [[NSURL alloc] initFileURLWithPath:[[NSBundle mainBundle] pathForResource:uri ofType:type]];
+  
+  if (isNetwork) {
+    [_videoCache getItemForUri:uri withCallback:^(AVAsset * _Nullable asset) {
+      if (asset) {
+        [self playerItemPrepareText:asset withCallback:handler];
+        return;
+      }
+      NSArray *cookies = [[NSHTTPCookieStorage sharedHTTPCookieStorage] cookies];
+      DVURLAsset * dvAsset = [[DVURLAsset alloc] initWithURL:url options:@{AVURLAssetHTTPCookiesKey : cookies} networkTimeout: 10000];
+      dvAsset.loaderDelegate = self;
+      [self playerItemPrepareText:dvAsset withCallback:handler];
+    }];
+    return;
+  }
+  else if (isAsset) {
+    AVURLAsset *asset = [AVURLAsset URLAssetWithURL:url options:nil];
+    [self playerItemPrepareText:asset withCallback:handler];
+    return;
+  }
+
+  AVURLAsset *asset = [AVURLAsset URLAssetWithURL:[[NSURL alloc] initFileURLWithPath:[[NSBundle mainBundle] pathForResource:uri ofType:type]] options:nil];
+  [self playerItemPrepareText:asset withCallback:handler];
 }
 
 - (void)observeValueForKeyPath:(NSString *)keyPath ofObject:(id)object change:(NSDictionary *)change context:(void *)context
 {
   if (object == _playerItem) {
-<<<<<<< HEAD
-    
-    // When timeMetadata is read the event onTimedMetadata is triggered
-    if ([keyPath isEqualToString: timedMetadata])
-    {
-      
-      
-      NSArray<AVMetadataItem *> *items = [change objectForKey:@"new"];
-      if (items && ![items isEqual:[NSNull null]] && items.count > 0) {
-        
-        NSMutableArray *array = [NSMutableArray new];
-        for (AVMetadataItem *item in items) {
-          
-          NSString *value = item.value;
-=======
     // When timeMetadata is read the event onTimedMetadata is triggered
     if ([keyPath isEqualToString:timedMetadata]) {
       NSArray<AVMetadataItem *> *items = [change objectForKey:@"new"];
@@ -539,7 +489,6 @@
         NSMutableArray *array = [NSMutableArray new];
         for (AVMetadataItem *item in items) {
           NSString *value = (NSString *)item.value;
->>>>>>> 933d3dd8
           NSString *identifier = item.identifier;
           
           if (![value isEqual: [NSNull null]]) {
@@ -585,11 +534,7 @@
           }
         }
         
-<<<<<<< HEAD
-        if(self.onVideoLoad) {
-=======
         if (self.onVideoLoad && _videoLoadStarted) {
->>>>>>> 933d3dd8
           self.onVideoLoad(@{@"duration": [NSNumber numberWithFloat:duration],
                              @"currentTime": [NSNumber numberWithFloat:CMTimeGetSeconds(_playerItem.currentTime)],
                              @"canPlayReverse": [NSNumber numberWithBool:_playerItem.canPlayReverse],
@@ -603,16 +548,10 @@
                                  @"height": height,
                                  @"orientation": orientation
                                  },
-<<<<<<< HEAD
-                             @"target": self.reactTag});
-        }
-        
-=======
                              @"textTracks": [self getTextTrackInfo],
                              @"target": self.reactTag});
         }
         _videoLoadStarted = NO;
->>>>>>> 933d3dd8
         
         [self attachListeners];
         [self applyModifiers];
@@ -643,7 +582,6 @@
       if(self.onPlaybackRateChange) {
         self.onPlaybackRateChange(@{@"playbackRate": [NSNumber numberWithFloat:_player.rate],
                                     @"target": self.reactTag});
-<<<<<<< HEAD
       }
       if(_playbackStalled && _player.rate > 0) {
         if(self.onPlaybackResume) {
@@ -652,16 +590,6 @@
         }
         _playbackStalled = NO;
       }
-=======
-      }
-      if(_playbackStalled && _player.rate > 0) {
-        if(self.onPlaybackResume) {
-          self.onPlaybackResume(@{@"playbackRate": [NSNumber numberWithFloat:_player.rate],
-                                  @"target": self.reactTag});
-        }
-        _playbackStalled = NO;
-      }
->>>>>>> 933d3dd8
     }
   } else {
     [super observeValueForKeyPath:keyPath ofObject:object change:change context:context];
@@ -782,24 +710,16 @@
 
 - (void)setSeek:(NSDictionary *)info
 {
-<<<<<<< HEAD
-  int timeScale = 10000;
-=======
   NSNumber *seekTime = info[@"time"];
   NSNumber *seekTolerance = info[@"tolerance"];
   
   int timeScale = 1000;
->>>>>>> 933d3dd8
   
   AVPlayerItem *item = _player.currentItem;
   if (item && item.status == AVPlayerItemStatusReadyToPlay) {
     // TODO check loadedTimeRanges
     
-<<<<<<< HEAD
-    CMTime cmSeekTime = CMTimeMakeWithSeconds(seekTime, timeScale);
-=======
     CMTime cmSeekTime = CMTimeMakeWithSeconds([seekTime floatValue], timeScale);
->>>>>>> 933d3dd8
     CMTime current = item.currentTime;
     // TODO figure out a good tolerance level
     CMTime tolerance = CMTimeMake([seekTolerance floatValue], timeScale);
@@ -816,11 +736,7 @@
         }
         if(self.onVideoSeek) {
           self.onVideoSeek(@{@"currentTime": [NSNumber numberWithFloat:CMTimeGetSeconds(item.currentTime)],
-<<<<<<< HEAD
-                             @"seekTime": [NSNumber numberWithFloat:seekTime],
-=======
                              @"seekTime": seekTime,
->>>>>>> 933d3dd8
                              @"target": self.reactTag});
         }
       }];
@@ -862,12 +778,8 @@
     [_player setVolume:_volume];
     [_player setMuted:NO];
   }
-<<<<<<< HEAD
-  
-=======
 
   [self setSelectedTextTrack:_selectedTextTrack];
->>>>>>> 933d3dd8
   [self setResizeMode:_resizeMode];
   [self setRepeat:_repeat];
   [self setPaused:_paused];
@@ -1111,10 +1023,7 @@
     // resize mode must be set before layer is added
     [self setResizeMode:_resizeMode];
     [_playerLayer addObserver:self forKeyPath:readyForDisplayKeyPath options:NSKeyValueObservingOptionNew context:nil];
-<<<<<<< HEAD
-=======
     _playerLayerObserverSet = YES;
->>>>>>> 933d3dd8
     
     [self.layer addSublayer:_playerLayer];
     self.layer.needsDisplayOnBoundsChange = YES;
@@ -1153,28 +1062,11 @@
 - (void)removePlayerLayer
 {
   [_playerLayer removeFromSuperlayer];
-<<<<<<< HEAD
-  [_playerLayer removeObserver:self forKeyPath:readyForDisplayKeyPath];
-  _playerLayer = nil;
-}
-
-#pragma mark - DVAssetLoaderDelegate
-
-- (void)dvAssetLoaderDelegate:(DVAssetLoaderDelegate *)loaderDelegate
-                  didLoadData:(NSData *)data
-                       forURL:(NSURL *)url {
-  [_videoCache storeItem:data forUri:[url absoluteString] withCallback:^(BOOL success) {
-#ifdef DEBUG
-    NSLog(@"data stored succesfully 🎉");
-#endif
-  }];
-=======
   if (_playerLayerObserverSet) {
     [_playerLayer removeObserver:self forKeyPath:readyForDisplayKeyPath];
     _playerLayerObserverSet = NO;
   }
   _playerLayer = nil;
->>>>>>> 933d3dd8
 }
 
 #pragma mark - RCTVideoPlayerViewControllerDelegate
