package com.brentvatne.react

import android.os.Build
import com.brentvatne.common.toolbox.ReactBridgeUtils
import com.brentvatne.exoplayer.ReactExoplayerView
import com.facebook.react.bridge.ReactApplicationContext
import com.facebook.react.bridge.ReactContextBaseJavaModule
import com.facebook.react.bridge.ReactMethod
import com.facebook.react.bridge.ReadableMap
import com.facebook.react.bridge.UiThreadUtil
import com.facebook.react.uimanager.UIManagerHelper
import com.facebook.react.uimanager.common.UIManagerType
import kotlin.math.roundToInt

class VideoManagerModule(reactContext: ReactApplicationContext?) : ReactContextBaseJavaModule(reactContext) {
    override fun getName(): String = REACT_CLASS

    private fun performOnPlayerView(reactTag: Int, callback: (ReactExoplayerView?) -> Unit) {
        UiThreadUtil.runOnUiThread {
            try {
                val uiManager = UIManagerHelper.getUIManager(
                    reactApplicationContext,
                    if (BuildConfig.IS_NEW_ARCHITECTURE_ENABLED) UIManagerType.FABRIC else UIManagerType.DEFAULT
                )

                val view = uiManager?.resolveView(reactTag)

                if (view is ReactExoplayerView) {
                    callback(view)
                } else {
                    callback(null)
                }
            } catch (e: Exception) {
                callback(null)
            }
        }
    }

    @ReactMethod
    fun setPlayerPauseState(paused: Boolean?, reactTag: Int) {
        performOnPlayerView(reactTag) {
            it?.setPausedModifier(paused!!)
        }
    }

    @ReactMethod
    fun seek(info: ReadableMap, reactTag: Int) {
        if (!info.hasKey("time")) {
            return
        }

        val time = ReactBridgeUtils.safeGetInt(info, "time")
        performOnPlayerView(reactTag) {
            it?.seekTo((time * 1000f).roundToInt().toLong())
        }
    }

    @ReactMethod
<<<<<<< HEAD
    fun enterPictureInPicture(reactTag: Int) {
        performOnPlayerView(reactTag) {
            it?.enterPictureInPictureMode()
        }
    }

    @ReactMethod
    fun exitPictureInPicture(reactTag: Int) {
        val activity = reactApplicationContext.currentActivity
        activity?.let {
            if (Build.VERSION.SDK_INT >= Build.VERSION_CODES.N && it.isInPictureInPictureMode) {
                it.moveTaskToBack(false)
            }
=======
    fun setVolume(volume: Float, reactTag: Int) {
        performOnPlayerView(reactTag) {
            it?.setVolumeModifier(volume)
>>>>>>> bb2404f8
        }
    }

    companion object {
        private const val REACT_CLASS = "VideoManager"
    }
}<|MERGE_RESOLUTION|>--- conflicted
+++ resolved
@@ -56,7 +56,13 @@
     }
 
     @ReactMethod
-<<<<<<< HEAD
+    fun setVolume(volume: Float, reactTag: Int) {
+        performOnPlayerView(reactTag) {
+            it?.setVolumeModifier(volume)
+        }
+    }
+
+    @ReactMethod
     fun enterPictureInPicture(reactTag: Int) {
         performOnPlayerView(reactTag) {
             it?.enterPictureInPictureMode()
@@ -70,11 +76,6 @@
             if (Build.VERSION.SDK_INT >= Build.VERSION_CODES.N && it.isInPictureInPictureMode) {
                 it.moveTaskToBack(false)
             }
-=======
-    fun setVolume(volume: Float, reactTag: Int) {
-        performOnPlayerView(reactTag) {
-            it?.setVolumeModifier(volume)
->>>>>>> bb2404f8
         }
     }
 
