import React, {
  useState,
  useCallback,
  useMemo,
  useRef,
  forwardRef,
  useImperativeHandle,
  type ComponentRef,
} from 'react';
import {
  View,
  StyleSheet,
  Image,
  Platform,
  type StyleProp,
  type ImageStyle,
  type NativeSyntheticEvent,
} from 'react-native';

import NativeVideoComponent, {
  type OnAudioFocusChangedData,
  type OnAudioTracksData,
  type OnBandwidthUpdateData,
  type OnBufferData,
  type OnExternalPlaybackChangeData,
  type OnGetLicenseData,
  type OnLoadStartData,
  type OnPictureInPictureStatusChangedData,
  type OnPlaybackStateChangedData,
  type OnProgressData,
  type OnSeekData,
  type OnTextTrackDataChangedData,
  type OnTimedMetadataData,
  type OnVideoAspectRatioData,
  type OnVideoErrorData,
  type OnVideoTracksData,
  type VideoComponentType,
  type VideoSrc,
} from './specs/VideoNativeComponent';
import {
  generateHeaderForNative,
  getReactTag,
  resolveAssetSourceForVideo,
} from './utils';
import {VideoManager} from './specs/VideoNativeComponent';
import type {
  OnLoadData,
  OnTextTracksData,
  OnReceiveAdEventData,
  ReactVideoProps,
} from './types';

export type VideoSaveData = {
  uri: string;
};

export interface VideoRef {
  seek: (time: number, tolerance?: number) => void;
  resume: () => void;
  pause: () => void;
  presentFullscreenPlayer: () => void;
  dismissFullscreenPlayer: () => void;
  restoreUserInterfaceForPictureInPictureStopCompleted: (
    restore: boolean,
  ) => void;
  save: (options: object) => Promise<VideoSaveData>;
<<<<<<< HEAD
  enterPictureInPicture: () => void;
  exitPictureInPicture: () => void;
=======
  setVolume: (volume: number) => void;
>>>>>>> bb2404f8
}

const Video = forwardRef<VideoRef, ReactVideoProps>(
  (
    {
      source,
      style,
      resizeMode,
      posterResizeMode,
      poster,
      fullscreen,
      drm,
      textTracks,
      selectedVideoTrack,
      selectedAudioTrack,
      selectedTextTrack,
      onLoadStart,
      onLoad,
      onError,
      onProgress,
      onSeek,
      onEnd,
      onBuffer,
      onBandwidthUpdate,
      onExternalPlaybackChange,
      onFullscreenPlayerWillPresent,
      onFullscreenPlayerDidPresent,
      onFullscreenPlayerWillDismiss,
      onFullscreenPlayerDidDismiss,
      onReadyForDisplay,
      onPlaybackRateChange,
      onVolumeChange,
      onAudioBecomingNoisy,
      onPictureInPictureStatusChanged,
      onRestoreUserInterfaceForPictureInPictureStop,
      onReceiveAdEvent,
      onPlaybackStateChanged,
      onAudioFocusChanged,
      onIdle,
      onTimedMetadata,
      onAudioTracks,
      onTextTracks,
      onTextTrackDataChanged,
      onVideoTracks,
      onAspectRatio,
      ...rest
    },
    ref,
  ) => {
    const nativeRef = useRef<ComponentRef<VideoComponentType>>(null);
    const [showPoster, setShowPoster] = useState(!!poster);
    const [isFullscreen, setIsFullscreen] = useState(fullscreen);
    const [
      _restoreUserInterfaceForPIPStopCompletionHandler,
      setRestoreUserInterfaceForPIPStopCompletionHandler,
    ] = useState<boolean | undefined>();

    const hasPoster = !!poster;

    const posterStyle = useMemo<StyleProp<ImageStyle>>(
      () => ({
        ...StyleSheet.absoluteFillObject,
        resizeMode:
          posterResizeMode && posterResizeMode !== 'none'
            ? posterResizeMode
            : 'contain',
      }),
      [posterResizeMode],
    );

    const src = useMemo<VideoSrc | undefined>(() => {
      if (!source) {
        return undefined;
      }
      const resolvedSource = resolveAssetSourceForVideo(source);
      let uri = resolvedSource.uri || '';
      if (uri && uri.match(/^\//)) {
        uri = `file://${uri}`;
      }
      if (!uri) {
        console.log('Trying to load empty source');
      }
      const isNetwork = !!(uri && uri.match(/^(rtp|rtsp|http|https):/));
      const isAsset = !!(
        uri &&
        uri.match(
          /^(assets-library|ipod-library|file|content|ms-appx|ms-appdata):/,
        )
      );

      return {
        uri,
        isNetwork,
        isAsset,
        shouldCache: resolvedSource.shouldCache || false,
        type: resolvedSource.type || '',
        mainVer: resolvedSource.mainVer || 0,
        patchVer: resolvedSource.patchVer || 0,
        requestHeaders: generateHeaderForNative(resolvedSource.headers),
        startPosition: resolvedSource.startPosition ?? -1,
        cropStart: resolvedSource.cropStart || 0,
        cropEnd: resolvedSource.cropEnd,
        metadata: resolvedSource.metadata,
      };
    }, [source]);

    const _drm = useMemo(() => {
      if (!drm) {
        return;
      }

      return {
        type: drm.type,
        licenseServer: drm.licenseServer,
        headers: generateHeaderForNative(drm.headers),
        contentId: drm.contentId,
        certificateUrl: drm.certificateUrl,
        base64Certificate: drm.base64Certificate,
        useExternalGetLicense: !!drm.getLicense,
      };
    }, [drm]);

    const _selectedTextTrack = useMemo(() => {
      if (!selectedTextTrack) {
        return;
      }
      const type = typeof selectedTextTrack.value;
      if (type !== 'number' && type !== 'string') {
        console.log('invalid type provided to selectedTextTrack');
        return;
      }
      return {
        type: selectedTextTrack?.type,
        value: `${selectedTextTrack.value}`,
      };
    }, [selectedTextTrack]);

    const _selectedAudioTrack = useMemo(() => {
      if (!selectedAudioTrack) {
        return;
      }
      const type = typeof selectedAudioTrack.value;
      if (type !== 'number' && type !== 'string') {
        console.log('invalid type provided to selectedAudioTrack');
        return;
      }

      return {
        type: selectedAudioTrack?.type,
        value: `${selectedAudioTrack.value}`,
      };
    }, [selectedAudioTrack]);

    const _selectedVideoTrack = useMemo(() => {
      if (!selectedVideoTrack) {
        return;
      }
      const type = typeof selectedVideoTrack.value;
      if (type !== 'number' && type !== 'string') {
        console.log('invalid type provided to selectedVideoTrack');
        return;
      }
      return {
        type: selectedVideoTrack?.type,
        value: `${selectedVideoTrack.value}`,
      };
    }, [selectedVideoTrack]);

    const seek = useCallback(async (time: number, tolerance?: number) => {
      if (isNaN(time) || time === null) {
        throw new Error("Specified time is not a number: '" + time + "'");
      }

      if (!nativeRef.current) {
        console.warn('Video Component is not mounted');
        return;
      }

      const callSeekFunction = () => {
        VideoManager.seek(
          {
            time,
            tolerance: tolerance || 0,
          },
          getReactTag(nativeRef),
        );
      };

      Platform.select({
        ios: callSeekFunction,
        android: callSeekFunction,
        default: () => {
          // TODO: Implement VideoManager.seek for windows
          nativeRef.current?.setNativeProps({seek: time});
        },
      })();
    }, []);

    const enterPictureInPicture = useCallback(async () => {
      if (!nativeRef.current) {
        console.warn('Video Component is not mounted');
        return;
      }

      const callSeekFunction = () => {
        VideoManager.enterPictureInPicture(getReactTag(nativeRef));
      };

      Platform.select({
        ios: callSeekFunction,
        android: callSeekFunction,
        default: () => {},
      })();
    }, []);

    const exitPictureInPicture = useCallback(async () => {
      if (!nativeRef.current) {
        console.warn('Video Component is not mounted');
        return;
      }

      const callSeekFunction = () => {
        VideoManager.exitPictureInPicture(getReactTag(nativeRef));
      };

      Platform.select({
        ios: callSeekFunction,
        android: callSeekFunction,
        default: () => {},
      })();
    }, []);

    const presentFullscreenPlayer = useCallback(() => {
      setIsFullscreen(true);
    }, [setIsFullscreen]);

    const dismissFullscreenPlayer = useCallback(() => {
      setIsFullscreen(false);
    }, [setIsFullscreen]);

    const save = useCallback((options: object) => {
      // VideoManager.save can be null on android & windows
      return VideoManager.save?.(options, getReactTag(nativeRef));
    }, []);

    const pause = useCallback(() => {
      return VideoManager.setPlayerPauseState(true, getReactTag(nativeRef));
    }, []);

    const resume = useCallback(() => {
      return VideoManager.setPlayerPauseState(false, getReactTag(nativeRef));
    }, []);

    const restoreUserInterfaceForPictureInPictureStopCompleted = useCallback(
      (restored: boolean) => {
        setRestoreUserInterfaceForPIPStopCompletionHandler(restored);
      },
      [setRestoreUserInterfaceForPIPStopCompletionHandler],
    );

    const setVolume = useCallback((volume: number) => {
      return VideoManager.setVolume(volume, getReactTag(nativeRef));
    }, []);

    const onVideoLoadStart = useCallback(
      (e: NativeSyntheticEvent<OnLoadStartData>) => {
        hasPoster && setShowPoster(true);
        onLoadStart?.(e.nativeEvent);
      },
      [hasPoster, onLoadStart],
    );

    const onVideoLoad = useCallback(
      (e: NativeSyntheticEvent<OnLoadData>) => {
        if (Platform.OS === 'windows') {
          hasPoster && setShowPoster(false);
        }
        onLoad?.(e.nativeEvent);
      },
      [onLoad, hasPoster, setShowPoster],
    );

    const onVideoError = useCallback(
      (e: NativeSyntheticEvent<OnVideoErrorData>) => {
        onError?.(e.nativeEvent);
      },
      [onError],
    );

    const onVideoProgress = useCallback(
      (e: NativeSyntheticEvent<OnProgressData>) => {
        onProgress?.(e.nativeEvent);
      },
      [onProgress],
    );

    const onVideoSeek = useCallback(
      (e: NativeSyntheticEvent<OnSeekData>) => {
        onSeek?.(e.nativeEvent);
      },
      [onSeek],
    );

    const onVideoPlaybackStateChanged = useCallback(
      (e: NativeSyntheticEvent<OnPlaybackStateChangedData>) => {
        onPlaybackStateChanged?.(e.nativeEvent);
      },
      [onPlaybackStateChanged],
    );

    // android only
    const _onTimedMetadata = useCallback(
      (e: NativeSyntheticEvent<OnTimedMetadataData>) => {
        onTimedMetadata?.(e.nativeEvent);
      },
      [onTimedMetadata],
    );

    const _onAudioTracks = useCallback(
      (e: NativeSyntheticEvent<OnAudioTracksData>) => {
        onAudioTracks?.(e.nativeEvent);
      },
      [onAudioTracks],
    );

    const _onTextTracks = useCallback(
      (e: NativeSyntheticEvent<OnTextTracksData>) => {
        onTextTracks?.(e.nativeEvent);
      },
      [onTextTracks],
    );

    const _onTextTrackDataChanged = useCallback(
      (
        e: NativeSyntheticEvent<OnTextTrackDataChangedData & {target?: number}>,
      ) => {
        const {...eventData} = e.nativeEvent;
        delete eventData.target;
        onTextTrackDataChanged?.(eventData as OnTextTrackDataChangedData);
      },
      [onTextTrackDataChanged],
    );

    const _onVideoTracks = useCallback(
      (e: NativeSyntheticEvent<OnVideoTracksData>) => {
        onVideoTracks?.(e.nativeEvent);
      },
      [onVideoTracks],
    );

    const _onPlaybackRateChange = useCallback(
      (e: NativeSyntheticEvent<Readonly<{playbackRate: number}>>) => {
        onPlaybackRateChange?.(e.nativeEvent);
      },
      [onPlaybackRateChange],
    );

    const _onVolumeChange = useCallback(
      (e: NativeSyntheticEvent<Readonly<{volume: number}>>) => {
        onVolumeChange?.(e.nativeEvent);
      },
      [onVolumeChange],
    );

    const _onReadyForDisplay = useCallback(() => {
      hasPoster && setShowPoster(false);
      onReadyForDisplay?.();
    }, [setShowPoster, hasPoster, onReadyForDisplay]);

    const _onPictureInPictureStatusChanged = useCallback(
      (e: NativeSyntheticEvent<OnPictureInPictureStatusChangedData>) => {
        onPictureInPictureStatusChanged?.(e.nativeEvent);
      },
      [onPictureInPictureStatusChanged],
    );

    const _onAudioFocusChanged = useCallback(
      (e: NativeSyntheticEvent<OnAudioFocusChangedData>) => {
        onAudioFocusChanged?.(e.nativeEvent);
      },
      [onAudioFocusChanged],
    );

    const onVideoBuffer = useCallback(
      (e: NativeSyntheticEvent<OnBufferData>) => {
        onBuffer?.(e.nativeEvent);
      },
      [onBuffer],
    );

    const onVideoExternalPlaybackChange = useCallback(
      (e: NativeSyntheticEvent<OnExternalPlaybackChangeData>) => {
        onExternalPlaybackChange?.(e.nativeEvent);
      },
      [onExternalPlaybackChange],
    );

    const _onBandwidthUpdate = useCallback(
      (e: NativeSyntheticEvent<OnBandwidthUpdateData>) => {
        onBandwidthUpdate?.(e.nativeEvent);
      },
      [onBandwidthUpdate],
    );

    const _onReceiveAdEvent = useCallback(
      (e: NativeSyntheticEvent<OnReceiveAdEventData>) => {
        onReceiveAdEvent?.(e.nativeEvent);
      },
      [onReceiveAdEvent],
    );

    const _onVideoAspectRatio = useCallback(
      (e: NativeSyntheticEvent<OnVideoAspectRatioData>) => {
        onAspectRatio?.(e.nativeEvent);
      },
      [onAspectRatio],
    );

    const useExternalGetLicense = drm?.getLicense instanceof Function;

    const onGetLicense = useCallback(
      (event: NativeSyntheticEvent<OnGetLicenseData>) => {
        if (useExternalGetLicense) {
          const data = event.nativeEvent;
          if (data && data.spcBase64) {
            const getLicenseOverride = drm.getLicense(
              data.spcBase64,
              data.contentId,
              data.licenseUrl,
              data.loadedLicenseUrl,
            );
            const getLicensePromise = Promise.resolve(getLicenseOverride); // Handles both scenarios, getLicenseOverride being a promise and not.
            getLicensePromise
              .then((result) => {
                if (result !== undefined) {
                  nativeRef.current &&
                    VideoManager.setLicenseResult(
                      result,
                      data.loadedLicenseUrl,
                      getReactTag(nativeRef),
                    );
                } else {
                  nativeRef.current &&
                    VideoManager.setLicenseResultError(
                      'Empty license result',
                      data.loadedLicenseUrl,
                      getReactTag(nativeRef),
                    );
                }
              })
              .catch(() => {
                nativeRef.current &&
                  VideoManager.setLicenseResultError(
                    'fetch error',
                    data.loadedLicenseUrl,
                    getReactTag(nativeRef),
                  );
              });
          } else {
            VideoManager.setLicenseResultError(
              'No spc received',
              data.loadedLicenseUrl,
              getReactTag(nativeRef),
            );
          }
        }
      },
      [drm, useExternalGetLicense],
    );

    useImperativeHandle(
      ref,
      () => ({
        seek,
        presentFullscreenPlayer,
        dismissFullscreenPlayer,
        save,
        pause,
        resume,
        restoreUserInterfaceForPictureInPictureStopCompleted,
<<<<<<< HEAD
        enterPictureInPicture,
        exitPictureInPicture,
=======
        setVolume,
>>>>>>> bb2404f8
      }),
      [
        seek,
        presentFullscreenPlayer,
        dismissFullscreenPlayer,
        save,
        pause,
        resume,
        restoreUserInterfaceForPictureInPictureStopCompleted,
<<<<<<< HEAD
        enterPictureInPicture,
        exitPictureInPicture,
=======
        setVolume,
>>>>>>> bb2404f8
      ],
    );

    return (
      <View style={style}>
        <NativeVideoComponent
          ref={nativeRef}
          {...rest}
          src={src}
          drm={_drm}
          style={StyleSheet.absoluteFill}
          resizeMode={resizeMode}
          fullscreen={isFullscreen}
          restoreUserInterfaceForPIPStopCompletionHandler={
            _restoreUserInterfaceForPIPStopCompletionHandler
          }
          textTracks={textTracks}
          selectedTextTrack={_selectedTextTrack}
          selectedAudioTrack={_selectedAudioTrack}
          selectedVideoTrack={_selectedVideoTrack}
          onGetLicense={useExternalGetLicense ? onGetLicense : undefined}
          onVideoLoad={
            onLoad || hasPoster
              ? (onVideoLoad as (e: NativeSyntheticEvent<object>) => void)
              : undefined
          }
          onVideoLoadStart={
            onLoadStart || hasPoster ? onVideoLoadStart : undefined
          }
          onVideoError={onError ? onVideoError : undefined}
          onVideoProgress={onProgress ? onVideoProgress : undefined}
          onVideoSeek={onSeek ? onVideoSeek : undefined}
          onVideoEnd={onEnd}
          onVideoBuffer={onBuffer ? onVideoBuffer : undefined}
          onVideoPlaybackStateChanged={
            onPlaybackStateChanged ? onVideoPlaybackStateChanged : undefined
          }
          onVideoBandwidthUpdate={
            onBandwidthUpdate ? _onBandwidthUpdate : undefined
          }
          onTimedMetadata={onTimedMetadata ? _onTimedMetadata : undefined}
          onAudioTracks={onAudioTracks ? _onAudioTracks : undefined}
          onTextTracks={onTextTracks ? _onTextTracks : undefined}
          onTextTrackDataChanged={
            onTextTrackDataChanged ? _onTextTrackDataChanged : undefined
          }
          onVideoTracks={onVideoTracks ? _onVideoTracks : undefined}
          onVideoFullscreenPlayerDidDismiss={onFullscreenPlayerDidDismiss}
          onVideoFullscreenPlayerDidPresent={onFullscreenPlayerDidPresent}
          onVideoFullscreenPlayerWillDismiss={onFullscreenPlayerWillDismiss}
          onVideoFullscreenPlayerWillPresent={onFullscreenPlayerWillPresent}
          onVideoExternalPlaybackChange={
            onExternalPlaybackChange ? onVideoExternalPlaybackChange : undefined
          }
          onVideoIdle={onIdle}
          onAudioFocusChanged={
            onAudioFocusChanged ? _onAudioFocusChanged : undefined
          }
          onReadyForDisplay={
            onReadyForDisplay || hasPoster ? _onReadyForDisplay : undefined
          }
          onPlaybackRateChange={
            onPlaybackRateChange ? _onPlaybackRateChange : undefined
          }
          onVolumeChange={onVolumeChange ? _onVolumeChange : undefined}
          onVideoAudioBecomingNoisy={onAudioBecomingNoisy}
          onPictureInPictureStatusChanged={
            onPictureInPictureStatusChanged
              ? _onPictureInPictureStatusChanged
              : undefined
          }
          onRestoreUserInterfaceForPictureInPictureStop={
            onRestoreUserInterfaceForPictureInPictureStop
          }
          onVideoAspectRatio={onAspectRatio ? _onVideoAspectRatio : undefined}
          onReceiveAdEvent={
            onReceiveAdEvent
              ? (_onReceiveAdEvent as (e: NativeSyntheticEvent<object>) => void)
              : undefined
          }
        />
        {hasPoster && showPoster ? (
          <Image style={posterStyle} source={{uri: poster}} />
        ) : null}
      </View>
    );
  },
);

Video.displayName = 'Video';
export default Video;<|MERGE_RESOLUTION|>--- conflicted
+++ resolved
@@ -64,12 +64,9 @@
     restore: boolean,
   ) => void;
   save: (options: object) => Promise<VideoSaveData>;
-<<<<<<< HEAD
+  setVolume: (volume: number) => void;
   enterPictureInPicture: () => void;
   exitPictureInPicture: () => void;
-=======
-  setVolume: (volume: number) => void;
->>>>>>> bb2404f8
 }
 
 const Video = forwardRef<VideoRef, ReactVideoProps>(
@@ -550,12 +547,9 @@
         pause,
         resume,
         restoreUserInterfaceForPictureInPictureStopCompleted,
-<<<<<<< HEAD
+        setVolume,
         enterPictureInPicture,
         exitPictureInPicture,
-=======
-        setVolume,
->>>>>>> bb2404f8
       }),
       [
         seek,
@@ -565,12 +559,9 @@
         pause,
         resume,
         restoreUserInterfaceForPictureInPictureStopCompleted,
-<<<<<<< HEAD
+        setVolume,
         enterPictureInPicture,
         exitPictureInPicture,
-=======
-        setVolume,
->>>>>>> bb2404f8
       ],
     );
 
