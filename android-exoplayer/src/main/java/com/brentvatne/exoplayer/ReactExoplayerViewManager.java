--- conflicted
+++ resolved
@@ -53,13 +53,10 @@
     private static final String PROP_DISABLE_FOCUS = "disableFocus";
     private static final String PROP_FULLSCREEN = "fullscreen";
     private static final String PROP_USE_TEXTURE_VIEW = "useTextureView";
-<<<<<<< HEAD
     private static final String PROP_SELECTED_VIDEO_TRACK = "selectedVideoTrack";
     private static final String PROP_SELECTED_VIDEO_TRACK_TYPE = "type";
     private static final String PROP_SELECTED_VIDEO_TRACK_VALUE = "value";
-=======
     private static final String PROP_HIDE_SHUTTER_VIEW = "hideShutterView";
->>>>>>> 1b58d1a4
 
     @Override
     public String getName() {
